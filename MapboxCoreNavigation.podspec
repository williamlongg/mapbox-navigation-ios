Pod::Spec.new do |s|

  # ―――  Spec Metadata  ―――――――――――――――――――――――――――――――――――――――――――――――――――――――――― #

  s.name = "MapboxCoreNavigation"
  s.version = "0.24.0"
  s.summary = "Core components for turn-by-turn navigation on iOS."

  s.description  = <<-DESC
  Mapbox Core Navigation provides the core spatial and timing logic for turn-by-turn navigation along a route. For a complete turn-by-turn navigation interface, use the Mapbox Navigation SDK for iOS (MapboxNavigation).
                   DESC

  s.homepage = "https://www.mapbox.com/ios-sdk/navigation/"
  s.documentation_url = "https://www.mapbox.com/mapbox-navigation-ios/navigation/"

  # ―――  Spec License  ――――――――――――――――――――――――――――――――――――――――――――――――――――――――――― #

  s.license = { :type => "ISC", :file => "LICENSE.md" }

  # ――― Author Metadata  ――――――――――――――――――――――――――――――――――――――――――――――――――――――――― #

  s.author = { "Mapbox" => "mobile@mapbox.com" }
  s.social_media_url = "https://twitter.com/mapbox"

  # ――― Platform Specifics ――――――――――――――――――――――――――――――――――――――――――――――――――――――― #

  s.ios.deployment_target = "9.0"


  # ――― Source Location ―――――――――――――――――――――――――――――――――――――――――――――――――――――――――― #

  s.source = { :git => "https://github.com/mapbox/mapbox-navigation-ios.git", :tag => "v#{s.version.to_s}" }

  # ――― Source Code ―――――――――――――――――――――――――――――――――――――――――――――――――――――――――――――― #

  s.source_files = "MapboxCoreNavigation"

  # ――― Project Settings ――――――――――――――――――――――――――――――――――――――――――――――――――――――――― #

  s.requires_arc = true
  s.module_name = "MapboxCoreNavigation"

<<<<<<< HEAD
  s.dependency "MapboxNavigationNative", "~> 3.3.1"
  s.dependency "MapboxDirections.swift", "~> 0.25.0"    # Always pin to a patch release if pre-1.0
=======
  s.dependency "MapboxNavigationNative", "~> 3.2.0"
  s.dependency "MapboxDirections.swift", "~> 0.25.1"    # Always pin to a patch release if pre-1.0
>>>>>>> cc255c4d
  s.dependency "MapboxMobileEvents", "~> 0.6.0"         # Always pin to a patch release if pre-1.0
  s.dependency "Turf", "~> 0.2.0"                       # Always pin to a patch release if pre-1.0

  # `swift_version` was introduced in CocoaPods 1.4.0. Without this check, if a user were to
  # directly specify this podspec while using <1.4.0, ruby would throw an unknown method error.
  if s.respond_to?(:swift_version)
    s.swift_version = "4.0"
  end

end<|MERGE_RESOLUTION|>--- conflicted
+++ resolved
@@ -40,13 +40,8 @@
   s.requires_arc = true
   s.module_name = "MapboxCoreNavigation"
 
-<<<<<<< HEAD
-  s.dependency "MapboxNavigationNative", "~> 3.3.1"
-  s.dependency "MapboxDirections.swift", "~> 0.25.0"    # Always pin to a patch release if pre-1.0
-=======
   s.dependency "MapboxNavigationNative", "~> 3.2.0"
   s.dependency "MapboxDirections.swift", "~> 0.25.1"    # Always pin to a patch release if pre-1.0
->>>>>>> cc255c4d
   s.dependency "MapboxMobileEvents", "~> 0.6.0"         # Always pin to a patch release if pre-1.0
   s.dependency "Turf", "~> 0.2.0"                       # Always pin to a patch release if pre-1.0
 
