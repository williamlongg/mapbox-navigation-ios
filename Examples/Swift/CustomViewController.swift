--- conflicted
+++ resolved
@@ -15,14 +15,14 @@
     let textDistanceFormatter = DistanceFormatter(approximate: true)
     var userRoute: Route?
     var simulateLocation = false
-    
+
     // Start voice instructions
     let voiceController = MapboxVoiceController()
 
     @IBOutlet var mapView: MGLMapView!
     @IBOutlet weak var cancelButton: UIButton!
     @IBOutlet weak var instructionsBannerView: InstructionsBannerView!
-    
+
     override func viewDidLoad() {
         super.viewDidLoad()
 
@@ -74,42 +74,11 @@
 
     // Notifications sent on all location updates
     @objc func progressDidChange(_ notification: NSNotification) {
-<<<<<<< HEAD
-        let routeProgress = notification.userInfo![RouteControllerProgressDidChangeNotificationProgressKey] as! RouteProgress
-        let location = notification.userInfo![RouteControllerProgressDidChangeNotificationLocationKey] as! CLLocation
-        updateRouteProgress(routeProgress: routeProgress)
-        mapView.locationManager(routeController.locationManager, didUpdateLocations: [location])
-    }
-
-    // Updates the turn banner with information about the next turn
-    func updateRouteProgress(routeProgress: RouteProgress) {
-        guard let step = routeProgress.currentLegProgress.upComingStep else { return }
-
-        switch step.maneuverDirection {
-        case .slightRight:
-            self.arrowView.text = "↗️"
-        case .sharpRight, .right:
-            self.arrowView.text = "➡️"
-        case .slightLeft:
-            self.arrowView.text = "↖️"
-        case .sharpLeft, .left:
-            self.arrowView.text = "⬅️"
-        case .uTurn:
-            self.arrowView.text = "⤵️"
-        default:
-            self.arrowView.text = "⬆️"
-        }
-
-        self.instructionLabel.text = routeProgress.currentLegProgress.currentStepProgress.step.instructionsDisplayedAlongStep?.first?.primaryText
-        let distance = routeProgress.currentLegProgress.currentStepProgress.distanceRemaining
-        self.distanceLabel.text = textDistanceFormatter.string(fromMeters: distance)
-=======
         let routeProgress = notification.userInfo![RouteControllerNotificationUserInfoKey.routeProgressKey] as! RouteProgress
         let location = notification.userInfo![RouteControllerNotificationUserInfoKey.locationKey] as! CLLocation
         instructionsBannerView.update(for: routeProgress.currentLegProgress)
-        
+
         mapView.locationManager(routeController.locationManager, didUpdateLocations: [location])
->>>>>>> 85ae8b02
     }
 
     // Fired when the user is no longer on the route.
