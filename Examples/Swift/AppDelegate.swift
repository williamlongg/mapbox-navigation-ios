--- conflicted
+++ resolved
@@ -18,90 +18,4 @@
     private func isRunningTests() -> Bool {
         return NSClassFromString("XCTestCase") != nil
     }
-}
-<<<<<<< HEAD
-
-#if canImport(CarPlay)
-@available(iOS 12.0, *)
-extension AppDelegate: CPApplicationDelegate {
-
-    // MARK: CPApplicationDelegate
-
-    func application(_ application: UIApplication, didConnectCarInterfaceController interfaceController: CPInterfaceController, to window: CPWindow) {
-        CarPlayManager.shared.delegate = self
-        CarPlayManager.shared.application(application, didConnectCarInterfaceController: interfaceController, to: window)
-    }
-
-    func application(_ application: UIApplication, didDisconnectCarInterfaceController interfaceController: CPInterfaceController, from window: CPWindow) {
-        CarPlayManager.shared.delegate = nil
-        CarPlayManager.shared.application(application, didDisconnectCarInterfaceController: interfaceController, from: window)
-    }
-}
-
-@available(iOS 12.0, *)
-extension AppDelegate: CarPlayManagerDelegate {
-
-    // MARK: CarPlayManagerDelegate
-    func carPlayManager(_ carPlayManager: CarPlayManager, didBeginNavigationWith routeController: RouteController) {
-        guard let presentingController = window?.rootViewController else { return }
-
-        // Open StepsViewController on iPhone if NavigationViewController is being presented
-        if let navigationViewController = presentingController as? NavigationViewController {
-            navigationViewController.openStepsViewController()
-        } else {
-
-            // Start NavigationViewController and open StepsViewController if navigation has not started on iPhone yet.
-            let navigationViewControllerExistsInStack = UIViewController.viewControllerInStack(of: NavigationViewController.self) != nil
-
-            if !navigationViewControllerExistsInStack {
-
-                let locationManager = routeController.locationManager
-                let directions = routeController.directions
-                let route = routeController.routeProgress.route
-                let navigationViewController = NavigationViewController(for: route, directions: directions, locationManager: locationManager)
-
-                presentingController.present(navigationViewController, animated: true, completion: {
-                    navigationViewController.openStepsViewController()
-                })
-            }
-        }
-    }
-
-    func carPlayManagerDidEndNavigation(_ carPlayManager: CarPlayManager) {
-        let navigationViewControllerExistsInStack = UIViewController.viewControllerInStack(of: NavigationViewController.self) != nil
-
-        if navigationViewControllerExistsInStack {
-            if let navigationViewController = UIViewController.viewControllerInStack(of: NavigationViewController.self) {
-                navigationViewController.dismiss(animated: true, completion: nil)
-            }
-        }
-    }
-
-    func carPlayManager(_ carPlayManager: CarPlayManager, trailingNavigationBarButtonsCompatibleWith traitCollection: UITraitCollection, in template: CPTemplate, for activity: CarPlayActivity) -> [CPBarButton]? {
-        guard activity == .previewing else {
-            return nil
-        }
-
-        let simulationButton = CPBarButton(type: .text) { [weak self] (barButton) in
-            guard let self = self else {
-                return
-            }
-
-            carPlayManager.simulatesLocations = !carPlayManager.simulatesLocations
-            barButton.title = carPlayManager.simulatesLocations ? "Don’t Simulate" : "Simulate"
-        }
-        simulationButton.title = carPlayManager.simulatesLocations ? "Don’t Simulate" : "Simulate"
-        return [simulationButton]
-    }
-
-    func carPlayManager(_ carPlayManager: CarPlayManager, searchTemplate: CPSearchTemplate, updatedSearchText searchText: String, completionHandler: @escaping ([CPListItem]) -> Void) {
-        return CarPlayGeocoder.searchTemplate(searchTemplate, updatedSearchText: searchText, completionHandler: completionHandler)
-    }
-
-    func carPlayManager(_ carPlayManager: CarPlayManager, searchTemplate: CPSearchTemplate, selectedResult item: CPListItem, completionHandler: @escaping () -> Void) {
-        return CarPlayGeocoder.carPlayManager(searchTemplate, selectedResult: item, completionHandler: completionHandler)
-    }
-}
-#endif
-=======
->>>>>>> f005422e
+}