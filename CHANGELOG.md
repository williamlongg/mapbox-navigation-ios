# Changes to the Mapbox Navigation SDK for iOS

## master

* Added the `shouldManageApplicationIdleTimer` flag to `NavigationViewController` to allow applications to opt out of automatic `UIApplication.isIdleTimerDisabled` management. ([#1591](https://github.com/mapbox/mapbox-navigation-ios/pull/1591))
* Fixed an issue where the banner was stuck on rerouting past the reroute threshold, when navigation was set to simulation mode. ([#1583](https://github.com/mapbox/mapbox-navigation-ios/pull/1583))
* Modified the label at the bottom of the map to display the route shield in addition to the road name. ([#1576](https://github.com/mapbox/mapbox-navigation-ios/pull/1576)) 
* Fixed an issue where the steps list drag handlebar disappears whenever the user taps the resume button. ([#1588](https://github.com/mapbox/mapbox-navigation-ios/pull/1588))
* Resolved the partially styled user interface issue that occurs when the style theme is switched between the `NightStyle` and `DayStyle`, after the resume  button was tapped. ([#1589](https://github.com/mapbox/mapbox-navigation-ios/pull/1589))
<<<<<<< HEAD
* Made the AVAudioPlayer on MapboxVoiceController public. [#1596](https://github.com/mapbox/mapbox-navigation-ios/pull/1596)
=======
* Fixed a rare crash associated with the keyboard when showing the end of route view controller. [#1599](https://github.com/mapbox/mapbox-navigation-ios/pull/1599/)
>>>>>>> 7de2c531

## v0.19.0 (July, 24, 2018)

### Packaging

* Moved guides and examples to [a new Mapbox Navigation SDK for iOS website](https://www.mapbox.com/ios-sdk/navigation/). ([#1552](https://github.com/mapbox/mapbox-navigation-ios/pull/1552))
* Applications intended for use in mainland China can set the `MGLMapboxAPIBaseURL` key in Info.plist to `https://api.mapbox.cn/` to use China-optimized APIs. This setting causes `NavigationMapView` to default to China-optimized day and night styles with places and roads labeled in Simplified Chinese. ([#1558](https://github.com/mapbox/mapbox-navigation-ios/pull/1558))

### User interface

* Fixed an issue where selecting a step from the steps list would take the user to the wrong step. ([#1524](https://github.com/mapbox/mapbox-navigation-ios/pull/1524/))
* The `StyleManagerDelegate.locationFor(styleManager:)` method’s return value is now optional. ([#1523](https://github.com/mapbox/mapbox-navigation-ios/pull/1523))
* `NavigationViewController` smoothly fades between light and dark status bars. ([#1535](https://github.com/mapbox/mapbox-navigation-ios/pull/1535))
* Renamed the `InstructionsBannerView.updateInstruction(_:)` method to `InstructionsBannerView.update(for:)`. Added the `NextBannerView.update(for:)` and `LanesView.update(for:)` methods. These methods are intended to be called in response to `Notification.Name.routeControllerDidPassVisualInstructionPoint` if the views are used outside a `NavigationViewController`. By contrast, `InstructionsBannerView.updateDistance(for:)` should be called on every location update. ([#1514](https://github.com/mapbox/mapbox-navigation-ios/pull/1514))
* Added the `ManeuverView.visualInstruction` and `ManeuverView.drivingSide` properties. ([#1514](https://github.com/mapbox/mapbox-navigation-ios/pull/1514))

## v0.18.1 (June 19, 2018)

### Packaging

* Increased the minimum deployment target of Core Navigation to iOS 9. ([#1494](https://github.com/mapbox/mapbox-navigation-ios/pull/1494))

### User interface

* Added `NavigationMapView.recenterMap()` for recentering the map if a user gesture causes it to stop following the user. ([#1471](https://github.com/mapbox/mapbox-navigation-ios/pull/1471))
* Deprecated `NavigationViewController.usesNightStyleInsideTunnels`. Style switching is enabled as a side effect of `TunnelIntersectionManager.tunnelSimulationEnabled`, which is set to `true` by default. ([#1489]
* Fixed an issue where the user location view slid around after the user pressed the Overview button. [#1506](https://github.com/mapbox/mapbox-navigation-ios/pull/1506)

### Core Navigation

* Moved `RouteController.tunnelSimulationEnabled` to `TunnelIntersectionManager.tunnelSimulationEnabled`. ([#1489](https://github.com/mapbox/mapbox-navigation-ios/pull/1489))
(https://github.com/mapbox/mapbox-navigation-ios/pull/1489))
* Added `RouteControllerDelegate.routeControllerWillDisableBatteryMonitoring(_:)` which allows developers control whether battery monitoring is disabled when `RouteController.deinit()` is called. [#1476](https://github.com/mapbox/mapbox-navigation-ios/pull/1476)
* Fixed an issue where setting `NavigationLocationManager.desiredAccuracy` had no effect. [#1481](https://github.com/mapbox/mapbox-navigation-ios/pull/1481)

## v0.18.0 (June 5, 2018)

### User interface

* Added support for generic route shields. Image-backed route shields also now display as generic (instead of plain text) while the SDK loads the image. [#1190](https://github.com/mapbox/mapbox-navigation-ios/issues/1190), [#1417](https://github.com/mapbox/mapbox-navigation-ios/pull/1417)
* Fixed an issue when going into overhead mode with a short route. [#1456](https://github.com/mapbox/mapbox-navigation-ios/pull/1456/)
* Adds support for Xcode 10 Beta 1. [#1499](https://github.com/mapbox/mapbox-navigation-ios/pull/1499), [#1478](https://github.com/mapbox/mapbox-navigation-ios/pull/1478)

### Core Navigation

* `TunnelIntersectionManagerDelegate` methods no longer take a completion handler argument. ([#1414](https://github.com/mapbox/mapbox-navigation-ios/pull/1414))
* Added the ability to render more than 1 alternate route. [#1372](https://github.com/mapbox/mapbox-navigation-ios/pull/1372/)
* `NavigationMapViewDelegate.navigationMapView(_:shapeFor:)` Now expects an array of `Route`. The first route will be rendered as the main route, all subsequent routes will be rendered as alternate routes.
* Animating the user through tunnels and automatically switching the map style when entering a tunnel is now on by default. [#1449](https://github.com/mapbox/mapbox-navigation-ios/pull/1449)
* Adds `RouteControllerDelegate.routeController(_:shouldPreventReroutesWhenArrivingAt:waypoint:)` which is called each time a driver arrives at a waypoint. By default, this method returns true and prevents rerouting upon arriving. Progress updates still occur. [#1454](https://github.com/mapbox/mapbox-navigation-ios/pull/1454/)

## v0.17.0 (May 14, 2018)

### Packaging

* Upgraded to the [Mapbox Maps SDK for iOS v4.0.0](https://github.com/mapbox/mapbox-gl-native/releases/tag/ios-v4.0.0). If you have customized the route map’s appearance, you may need to migrate your code to use expressions instead of style functions. ([#1076](https://github.com/mapbox/mapbox-navigation-ios/pull/1076))
* Added a Korean localization. ([#1346](https://github.com/mapbox/mapbox-navigation-ios/pull/1346))

### User interface

* Exit indications are now drawn accurately with a correct exit heading. ([#1288](https://github.com/mapbox/mapbox-navigation-ios/pull/1288))
* Added the `NavigationViewControllerDelegate.navigationViewController(_:roadNameAt:)` method for customizing the contents of the road name label that appears towards the bottom of the map view. ([#1309](https://github.com/mapbox/mapbox-navigation-ios/pull/1309))
* If the SDK tries but fails to reroute the user, the “Rerouting…” status view no longer stays visible permanently. ([#1357](https://github.com/mapbox/mapbox-navigation-ios/pull/1357))
* Completed waypoints now remain on the map but are slightly translucent. ([#1364](https://github.com/mapbox/mapbox-navigation-ios/pull/1364))
* Fixed an issue preventing `NavigationViewController.navigationMapView(_:simplifiedShapeDescribing:)` (now `NavigationViewController.navigationMapView(_:simplifiedShapeFor:)`) from being called. ([#1413](https://github.com/mapbox/mapbox-navigation-ios/pull/1413))

### Spoken instructions

* Fixed an issue causing the wrong instructions to be spoken. ([#1396](https://github.com/mapbox/mapbox-navigation-ios/pull/1396))

### User location

* The `RouteController.routeProgress` property is now available in Objective-C. ([#1323](https://github.com/mapbox/mapbox-navigation-ios/pull/1323))
* Added a `RouteController.tunnelSimulationEnabled` option that keeps the user location indicator moving steadily while the user travels through a tunnel and GPS reception is unreliable. ([#1218](https://github.com/mapbox/mapbox-navigation-ios/pull/1218))

### Other changes

* `DistanceFormatter`, `ReplayLocationManager`, `SimulatedLocationManager`, `LanesView`, and `ManueverView` are now subclassable. ([#1345](https://github.com/mapbox/mapbox-navigation-ios/pull/1345]))
* Renamed many `NavigationViewController` and `NavigationMapViewDelegate` methods ([#1364](https://github.com/mapbox/mapbox-navigation-ios/pull/1364), [#1338](https://github.com/mapbox/mapbox-navigation-ios/pull/1338), [#1318](https://github.com/mapbox/mapbox-navigation-ios/pull/1318), [#1378](https://github.com/mapbox/mapbox-navigation-ios/pull/1378), [#1413](https://github.com/mapbox/mapbox-navigation-ios/pull/1413)):
    * `NavigationViewControllerDelegate.navigationViewControllerDidCancelNavigation(_:)` to `NavigationViewControllerDelegate.navigationViewControllerDidDismiss(_:byCanceling:)`
    * `-[MBNavigationViewControllerDelegate navigationViewController:didArriveAt:]` to `-[MBNavigationViewControllerDelegate navigationViewController:didArriveAtWaypoint:]` in Objective-C
    * `NavigationViewControllerDelegate.navigationMapView(_:routeStyleLayerWithIdentifier:source:)` to `NavigationViewControllerDelegate.navigationViewController(_:routeStyleLayerWithIdentifier:source:)`
    * `NavigationViewControllerDelegate.navigationMapView(_:routeCasingStyleLayerWithIdentifier:source:)` to `NavigationViewControllerDelegate.navigationViewController(_:routeCasingStyleLayerWithIdentifier:source:)`
    * `NavigationViewControllerDelegate.navigationMapView(_:shapeFor:)` to `NavigationViewControllerDelegate.navigationViewController(_:shapeFor:)`
    * `NavigationViewControllerDelegate.navigationMapView(_:simplifiedShapeFor:)` to `NavigationViewControllerDelegate.navigationViewController(_:simplifiedShapeFor:)`
    * `NavigationViewControllerDelegate.navigationMapView(_:waypointStyleLayerWithIdentifier:source:)` to `NavigationViewControllerDelegate.navigationViewController(_:waypointStyleLayerWithIdentifier:source:)`
    * `NavigationViewControllerDelegate.navigationMapView(_:waypointSymbolStyleLayerWithIdentifier:source:)` to `NavigationViewControllerDelegate.navigationViewController(_:waypointSymbolStyleLayerWithIdentifier:source:)`
    * `NavigationViewControllerDelegate.navigationMapView(_:shapeFor:legIndex:)` to `NavigationViewControllerDelegate.navigationViewController(_:shapeFor:legIndex:)`
    * `NavigationViewControllerDelegate.navigationMapView(_:didTap:)` to `NavigationViewControllerDelegate.navigationViewController(_:didSelect:)`
    * `NavigationViewControllerDelegate.navigationMapView(_:imageFor:)` to `NavigationViewControllerDelegate.navigationViewController(_:imageFor:)`
    * `NavigationViewControllerDelegate.navigationMapView(_:viewFor:)` to `NavigationViewControllerDelegate.navigationViewController(_:viewFor:)`
    * `NavigationViewControllerDelegate.navigationViewController(_:didSend:feedbackType:)` to `NavigationViewControllerDelegate.navigationViewController(_:didSendFeedbackAssigned:feedbackType:)`
    * `-[MBNavigationViewControllerDelegate navigationViewController:shouldDiscard:]` to `-[MBNavigationViewControllerDelegate navigationViewController:shouldDiscardLocation:]` in Objective-C
    * `-[MBNavigationViewControllerDelegate navigationViewController:roadNameAt:]` to `-[MBNavigationViewControllerDelegate navigationViewController:roadNameAtLocation:]`
    * `NavigationMapViewDelegate.navigationMapView(_:shapeDescribing:)` to `NavigationMapViewDelegate.navigationMapView(_:shapeFor:)`.
    * `NavigationMapViewDelegate.navigationMapView(_:simplifiedShapeDescribing:)` to `NavigationMapViewDelegate.navigationMapView(_:simplifiedShapeFor:)`.
    * `-[MBNavigationMapViewDelegate navigationMapView:shapeDescribingWaypoints:legIndex:]` to `-[MBNavigationMapViewDelegate navigationMapView:shapeForWaypoints:legIndex:]` in Objective-C
* `RouteController.recordFeedback(type:description:)` now returns a `UUID` instead of a string. Some `RouteController` methods have been renamed to accept `UUID`s as arguments instead of strings. ([#1413](https://github.com/mapbox/mapbox-navigation-ios/pull/1413))
* Renamed `TunnelIntersectionManagerDelegate.tunnelIntersectionManager(_:willEnableAnimationAt:callback:)` to `TunnelIntersectionManagerDelegate.tunnelIntersectionManager(_:willEnableAnimationAt:completionHandler:)` and `TunnelIntersectionManagerDelegate.tunnelIntersectionManager(_:willDisableAnimationAt:callback:)` to `TunnelIntersectionManagerDelegate.tunnelIntersectionManager(_:willDisableAnimationAt:completionHandler:)`. ([#1413](https://github.com/mapbox/mapbox-navigation-ios/pull/1413))

## v0.16.2 (April 13, 2018)

* Fixed a compiler error after installing the SDK using CocoaPods. ([#1296](https://github.com/mapbox/mapbox-navigation-ios/pull/1296))

## v0.16.1 (April 9, 2018)

### User interface

* Draws slight right and left turn icons for slight turns in the turn lane view. [#1270](https://github.com/mapbox/mapbox-navigation-ios/pull/1270)

### Core Navigation

* Fixed a crash that was caused by check the edit distance of an empty string. [#1281](https://github.com/mapbox/mapbox-navigation-ios/pull/1281/)
* Removes warnings when using Swift 4.1. [#1271](https://github.com/mapbox/mapbox-navigation-ios/pull/1271)

### Spoken instructions

* Fixed an issue that would preemptively fallback to the default speech synthesizer. [#1284](https://github.com/mapbox/mapbox-navigation-ios/pull/1284)

## v0.16.0 (March 26, 2018)

### User interface
* While the user travels through a tunnel, `NavigationMapView` temporarily applies a night style (a style whose `styleType` property is set to `StyleType.night`). ([#1127](https://github.com/mapbox/mapbox-navigation-ios/pull/1127))
* The user can reveal the list of upcoming steps by swiping downward from the top banner. ([#1150](https://github.com/mapbox/mapbox-navigation-ios/pull/1150))
* Renamed `StyleType.dayStyle` and `StyleType.nightStyle` to `StyleType.day` and `StyleType.night`, respectively. ([#1250](https://github.com/mapbox/mapbox-navigation-ios/pull/1250))
* Fixed an issue causing the overview map to insist on centering the route upon each location update. ([#1223](https://github.com/mapbox/mapbox-navigation-ios/pull/1223))
* Improved the contrast of `TimeRemainingLabel.trafficSevereColor` against `BottomBannerView.backgroundColor` in `NightStyle`. ([#1228](https://github.com/mapbox/mapbox-navigation-ios/pull/1228))
* Fixed an issue where a slash appeared between two shields in the top banner. ([#1169](https://github.com/mapbox/mapbox-navigation-ios/pull/1169))
* Fixed an issue where using `NavigationMapViewControllerDelegate.navigationMapView(_:imageFor:)` would not override the destination annotation. ([#1256](https://github.com/mapbox/mapbox-navigation-ios/pull/1256))
* Adds a handle at the bottom of the banner to reveals additional instructions. ([#1253](https://github.com/mapbox/mapbox-navigation-ios/pull/1253))

### Spoken instructions
* Audio data for spoken instructions is cached in device storage to minimize data usage. ([#12296](https://github.com/mapbox/mapbox-navigation-ios/pull/1226))

### Core Navigation
* Renamed the `RouteController.reroutesOpportunistically` property to `RouteController.reroutesProactively`, `RouteControllerOpportunisticReroutingInterval` global variable to `RouteControllerProactiveReroutingInterval`, and the `RouteControllerNotificationUserInfoKey.isOpportunisticKey` value to `RouteControllerNotificationUserInfoKey.isProactiveKey`. ([#1230](https://github.com/mapbox/mapbox-navigation-ios/pull/1230))
* Added a `RouteStepProgress.currentIntersection` property that is set to the intersection the user has most recently passed along the route. ([#1127](https://github.com/mapbox/mapbox-navigation-ios/pull/1127))
* Fixed an issue where the `RouteStepProgress.upcomingIntersection` property was always set to the current step’s first intersection. ([#1127](https://github.com/mapbox/mapbox-navigation-ios/pull/1127))
* Added support for using the Mapbox Map Matching API. [#1177](https://github.com/mapbox/mapbox-navigation-ios/pull/1177)

### Other changes
* Added Arabic and European Portuguese localizations. ([#1252](https://github.com/mapbox/mapbox-navigation-ios/pull/1251))

## v0.15.0 (March 13, 2018)

#### Breaking changes
* `NavigationMapViewDelegate` and `RouteMapViewControllerDelegate`: `navigationMapView(_:didTap:)` is now `navigationMapView(_:didSelect:)` [#1063](https://github.com/mapbox/mapbox-navigation-ios/pull/1063)
* The Constants that concern Route-Snapping logic have been re-named. The new names are: `RouteSnappingMinimumSpeed`, `RouteSnappingMaxManipulatedCourseAngle`, and `RouteSnappingMinimumHorizontalAccuracy`.

#### User interface
* `StepsViewController` 's convenience initializer (`StepsViewController.init(routeProgress:)`) is now public. ([#1167](https://github.com/mapbox/mapbox-navigation-ios/pull/1167))
* Fixed an issue preventing the distance from appearing in the turn banner when the system language was set to Hebrew and the system region was set to Israel or any other region that uses the metric system. ([#1176](https://github.com/mapbox/mapbox-navigation-ios/pull/1176))
* Various views and view controllers correctly mirror right-to-left in Hebrew. ([#1182](https://github.com/mapbox/mapbox-navigation-ios/pull/1182))

#### Core Navigation
* `RoteController` now has a new property, `snappedLocation`. This property represents the raw location, snapped to the current route, if applicable. If not applicable, the value is `nil`.
* `RouteController`'s `MBRouteControllerProgressDidChange` notification now exposes the raw location in it's update, accessible by `MBRouteControllerRawLocationKey`

#### Voice guidance

* Fixed an issue that caused `RouteVoiceController` and `MabpboxVoiceController` to speak over one another. [#1213](https://github.com/mapbox/mapbox-navigation-ios/pull/1213)

#### Other changes
* Fixed a crash while navigating that affected applications that do not use Mapbox-hosted styles or vector tiles. [#1183](https://github.com/mapbox/mapbox-navigation-ios/pull/1183)
* The `DistanceFormatter.attributedString(for:)` method is now implemented. It returns an attributed string representation of the distance in which the `NSAttributedStringKey.quantity` attribute is applied to the numeric quantity. ([#1176](https://github.com/mapbox/mapbox-navigation-ios/pull/1176))
* Fixed an issue in which turn lanes were displayed in the wrong order when the system language was set to Hebrew. ([#1175](https://github.com/mapbox/mapbox-navigation-ios/pull/1175))

## v0.14.0 (February 22, 2018)

#### Breaking changes

* Removed the dependency on AWSPolly. Voice announcements are now coming directly from Mapbox and for free for all developers. Because of this, PollyVoiceController has been removed.  [#617](https://github.com/mapbox/mapbox-navigation-ios/pull/617)
* MapboxDirections.swift version 0.17.x is now required. [#1085](https://github.com/mapbox/mapbox-navigation-ios/pull/1085)
* Removed the key `RouteControllerNotificationUserInfoKey.estimatedTimeUntilManeuverKey` from `.routeControllerProgressDidChange`. Please use `durationRemaining` instead which can be found on the `RouteProgress`. [#1126](https://github.com/mapbox/mapbox-navigation-ios/pull/1126/)
* Renamed notification names associated with `RouteController` in Objective-C code. [#1122](https://github.com/mapbox/mapbox-navigation-ios/pull/1122)
* The user info keys of `RouteController`-related notifications have been renamed and are now members of the `RouteControllerNotificationUserInfoKey` struct in Swift and the `MBRouteControllerNotificationUserInfoKey` extensible enumeration in Objective-C. [#1122](https://github.com/mapbox/mapbox-navigation-ios/pull/1122)

<details>
<summary>Here is reference for the new notification names:</summary>
<br>
<table>
<thead>
<tr>
<th colspan="2">Swift</th>
<th colspan="2">Objective-C</th>
</tr>
<tr>
<th>Old</th>
<th>New</th>
<th>Old</th>
<th>New</th>
</tr>
</thead>
<tbody>
<tr>
<td><code>Notification.Name.navigationSettingsDidChange</code></td>
<td><code>Notification.Name.navigationSettingsDidChange</code></td>
<td><code>MBNavigationSettingsDidChange</code></td>
<td><code>MBNavigationSettingsDidChangeNotification</code></td>
</tr>
<tr>
<td><code>Notification.Name.routeControllerProgressDidChange</code></td>
<td><code>Notification.Name.routeControllerProgressDidChange</code></td>
<td><code>MBRouteControllerNotificationProgressDidChange</code></td>
<td><code>MBRouteControllerProgressDidChangeNotification</code></td>
</tr>
<tr>
<td><code>Notification.Name.routeControllerDidPassSpokenInstructionPoint</code></td>
<td><code>Notification.Name.routeControllerDidPassSpokenInstructionPoint</code></td>
<td><code>MBRouteControllerDidPassSpokenInstructionPoint</code></td>
<td><code>MBRouteControllerDidPassSpokenInstructionPointNotification</code></td>
</tr>
<tr>
<td><code>Notification.Name.routeControllerWillReroute</code></td>
<td><code>Notification.Name.routeControllerWillReroute</code></td>
<td><code>MBRouteControllerWillReroute</code></td>
<td><code>MBRouteControllerWillRerouteNotification</code></td>
</tr>
<tr>
<td><code>Notification.Name.routeControllerDidReroute</code></td>
<td><code>Notification.Name.routeControllerDidReroute</code></td>
<td><code>MBRouteControllerDidReroute</code></td>
<td><code>MBRouteControllerDidRerouteNotification</code></td>
</tr>
<tr>
<td><code>Notification.Name.routeControllerDidFailToReroute</code></td>
<td><code>Notification.Name.routeControllerDidFailToReroute</code></td>
<td><code>MBRouteControllerDidFailToReroute</code></td>
<td><code>MBRouteControllerDidFailToRerouteNotification</code></td>
</tr>
<tr>
<td><code>RouteControllerProgressDidChangeNotificationProgressKey</code></td>
<td><code>RouteControllerNotificationUserInfoKey.routeProgressKey</code></td>
<td><code>MBRouteControllerProgressDidChangeNotificationProgressKey</code></td>
<td><code>MBRouteControllerRouteProgressKey</code></td>
</tr>
<tr>
<td><code>RouteControllerProgressDidChangeNotificationLocationKey</code></td>
<td><code>RouteControllerNotificationUserInfoKey.locationKey</code></td>
<td><code>MBRouteControllerProgressDidChangeNotificationLocationKey</code></td>
<td><code>MBRouteControllerLocationKey</code></td>
</tr>
<tr>
<td><code>RouteControllerProgressDidChangeNotificationSecondsRemainingOnStepKey</code></td>
<td>🚮 (removed)</td>
<td><code>MBRouteControllerProgressDidChangeNotificationSecondsRemainingOnStepKey</code></td>
<td>🚮 (removed)</td>
</tr>
<tr>
<td><code>RouteControllerNotificationLocationKey</code></td>
<td><code>RouteControllerNotificationUserInfoKey.locationKey</code></td>
<td><code>MBRouteControllerNotificationLocationKey</code></td>
<td><code>MBRouteControllerLocationKey</code></td>
</tr>
<tr>
<td><code>RouteControllerNotificationRouteKey</code></td>
<td>🚮 (unused)</td>
<td><code>MBRouteControllerNotificationRouteKey</code></td>
<td>🚮 (unused)</td>
</tr>
<tr>
<td><code>RouteControllerNotificationErrorKey</code></td>
<td><code>RouteControllerNotificationUserInfoKey.routingErrorKey</code></td>
<td><code>MBRouteControllerNotificationErrorKey</code></td>
<td><code>MBRouteControllerRoutingErrorKey</code></td>
</tr>
<tr>
<td><code>RouteControllerDidFindFasterRouteKey</code></td>
<td><code>RouteControllerNotificationUserInfoKey.isOpportunisticKey</code></td>
<td><code>MBRouteControllerDidFindFasterRouteKey</code></td>
<td><code>MBRouteControllerIsOpportunisticKey</code></td>
</tr>
<tr>
<td><code>RouteControllerDidPassSpokenInstructionPointRouteProgressKey</code></td>
<td><code>RouteControllerNotificationUserInfoKey.routeProgressKey</code></td>
<td><code>MBRouteControllerDidPassSpokenInstructionPointRouteProgressKey</code></td>
<td><code>MBRouteControllerRouteProgressKey</code></td>
</tr>
</tbody>
</table>
</details>

## Core Navigation

* Location updates sent via `.routeControllerProgressDidChange` are now always sent as long as the location is qualified. [#1126](https://github.com/mapbox/mapbox-navigation-ios/pull/1126/)
* Exposes `setOverheadCameraView(from:along:for:)` which is useful for fitting the camera to an overhead view for the remaining route coordinates.
* Changed the heuristics needed for a the users location to unsnap from the route line. [#1110](https://github.com/mapbox/mapbox-navigation-ios/pull/1122)
* Changes `routeController(:didDiscardLocation:)` to `routeController(:shouldDiscardLocation:)`. Now if implemented, developers can choose to keep a location when RouteController deems a location unqualified. [#1095](https://github.com/mapbox/mapbox-navigation-ios/pull/1095/)

## User interface

* Added a `NavigationMapView.localizeLabels()` method that should be called within `MGLMapViewDelegate.mapView(_:didFinishLoading:)` for standalone `NavigationMapView`s to ensure that map labels are in the correct language. [#1111](https://github.com/mapbox/mapbox-navigation-ios/pull/1122)
* The `/` delimiter is longer shown when a shield is shown on either side of the delimiter. This also removes the dependency SDWebImage. [#1046](https://github.com/mapbox/mapbox-navigation-ios/pull/1046)
* Exposes constants used for styling the route line. [#1124](https://github.com/mapbox/mapbox-navigation-ios/pull/1124/)
* Exposes `update(for:)` on `InstructionBannerView`. This is helpful for developers creating a custom user interface. [#1085](https://github.com/mapbox/mapbox-navigation-ios/pull/1085/)

## Voice guidance

* Exposes `RouteVoiceController.speak(_:)` which would allow custom subclass of MapboxVoiceController to override this method and pass a modified SpokenInstruction to our superclass implementation.


## v0.13.1 (February 7, 2018)

### Core Navigation

* Fixes a bug where the `spokenInstructionIndex` was incremented beyond the number of instructions for a step. (#1080)
* Fixed a bug that crashed when navigating beyond the final waypoint. (#1087)
* Added `NavigationSettings.distanceUnit` to let a user override the default unit of measurement for the device’s region setting. (#1055)

### User interface

* Added support for spoken instructions in Danish. (#1041)
* Updated translations for Russian, Swedish, Spanish, Vietnamese, Hebrew, Ukrainian, and German. (#1064)
* Fixed a bug that prevented the user puck from laying flat when rotating the map. (#1090)
* Updated translations for Russian, Swedish, Spanish, Vietnamese, Hebrew, Ukrainian, and German. (#1064) (#1089)

## v0.13.0 (January 22, 2018)

### Packaging

* Upgraded to MapboxDirections.swift [v0.16.0](https://github.com/mapbox/MapboxDirections.swift/releases/tag/v0.16.0), which makes `ManeuverType`, `ManeuverDirection`, and `TransportType` non-optional. (#1040)
* Added Danish and Hebrew localizations. (#1031, #1043)

### User location

* Removed `RouteControllerDelegate.routeController(_:shouldIncrementLegWhenArrivingAtWaypoint:)` and `NavigationViewControllerDelegate.navigationViewController(_:shouldIncrementLegWhenArrivingAtWaypoint:)`. `RouteControllerDelegate.routeController(_:didArriveAt:)` and `NavigationViewControllerDelegate.navigationViewController(_:didArriveAt:)` now return a Boolean that determines whether the route controller automatically advances to the next leg of the route. (#1038)
* Fixed an issue where `NavigationViewControllerDelegate.navigationViewController(_:didArriveAt:)` was called twice at the end of the route. (#1038)
* Improved the reliability of user location tracking when several location updates arrive simultaneously. (#1021)

### User interface

* Removed the `WayNameView` class in favor of `WayNameLabel` and renamed the `LanesContainerView` class to `LanesView`. (#981 )
* Added a `NavigationMapView.tracksUserCourse` property for enabling course tracking mode when using the map view independently of `NavigationViewController`. (#1015)

## v0.12.2 (January 12, 2018)

Beginning with this release, we’ve compiled [a set of examples](https://www.mapbox.com/mapbox-navigation-ios/navigation/0.12.2/Examples.html) showing how to accomplish common tasks with this SDK. You can also check out the [navigation-ios-examples](https://github.com/mapbox/navigation-ios-examples) project and run the included application on your device.

### User interface

* Fixed a crash loading `NavigationViewController`. (#977)
* Fixed issues causing the user puck to animate at the wrong framerate while the device is unplugged. (#970)
* Fixed unexpected behavior that occurred if only one `Style` was specified when initializing `NavigationViewController`. (#990)

### Core Navigation

* If `RouteController` initially follows an alternative route, it now attempts to follow the most similar route after rerouting. (#995)
* Fixed an issue preventing the `RouteControllerDelegate.routeController(_:didArriveAt:)` method from being called if `navigationViewController(_:shouldIncrementLegWhenArrivingAtWaypoint:)` was unimplemented. (#984)
* Added a `VoiceControllerDelegate.voiceController(_:willSpeak:routeProgress:)` method for changing spoken instructions on an individual basis. (#988)

## v0.12.1 (January 6, 2018)

### User interface

* Fixed an issue where the “then” banner appeared at the wrong times. (#957)
* Fixed an issue where the user location view spun around at the end of a leg. (#966)

### Core Navigation

* Fixed an issue that triggered unnecessary reroutes. (#959)
* The `RouteControllerDelegate.routeController(_:didArriveAt:)` method is now called when arriving at any waypoint, not just the last waypoint. (#972)
* Added a `RouteController.setEndOfRoute(_:comment:)` method for collecting feedback about the route before the user cancels it. (#965)

## v0.12.0 (December 21, 2017)

### Breaking changes 🚨

* If you install this SDK using Carthage, you must now include each of this SDK’s dependencies in your Run Script build phase: AWSCore.framework, AWSPolly.framework, Mapbox.framework, MapboxDirections.framework, MapboxMobileEvents.framework, Polyline.framework, SDWebImage.framework, Solar.framework, and Turf.framework. These dependencies are no longer embedded inside MapboxNavigation.framework. See [the Carthage documentation](https://github.com/Carthage/Carthage#if-youre-building-for-ios-tvos-or-watchos) for details. (#930)
* This library no longer depends on [OSRM Text Instructions for Swift](https://github.com/Project-OSRM/osrm-text-instructions.swift/). If you have previously installed this SDK using Carthage, you may need to remove OSRMTextInstructions.framework from a Run Script build step. (#925)
* Notification names are now members of `Notification.Name`. (#943)

### User interface

* When the user approaches the final waypoint, a panel appears with options for sending feedback about the route. (#848)
* Fixed an issue preventing the “Then” banner from appearing. (#940)
* Fixed an issue that sometimes prevented the night style from being applied. (#904)
* The turn banner’s labels and route shield images are now derived from the Directions API response. (#767)
* Roundabout icons in the turn banner now go clockwise in regions that drive on the left. (#911)
* Fixed an issue that turned the estimated arrival time to black when traffic congestion data was unavailable. (#912)
* Added a Bulgarian localization. [Help us speak your language!](https://www.transifex.com/mapbox/mapbox-navigation-ios/) (#954)
* Updated Dutch, Spanish, Swedish, and Vietnamese translations. (#944)

### Voice guidance

* Tapping the mute button immediately silences any current announcement. (#936)
* Improved announcements near roundabouts and rotaries when using `NavigationRouteOptions`. You can also set the `RouteOptions.includesExitRoundaboutManeuver` property manually to take advantage of this improvement. (#945)
* You can customize the AWS region used for Amazon Polly spoken instructions using the `PollyVoiceController(identityPoolId:regionType:)` initializer. (#914)
* Certain roads [tagged with pronunciations in OpenStreetMap](https://wiki.openstreetmap.org/wiki/Key:name:pronunciation) are pronounced correctly when Amazon Polly is unavailable. (#624)
* Refined the appearance of the spoken instruction map labels that are enabled via the `NavigationViewController.annotatesSpokenInstructions` property. (#907)

### User location

* When `SimulatedLocationManager` is active, the user can swipe on the “Simulating Navigation” banner to adjust the rate of travel. (#915)
* Fixed unnecessary rerouting that sometimes occurred if the user advanced to a subsequent step earlier than expected. (#910)
* If your application’s Info.plist file lacks a location usage description, `NavigationViewController` will immediately fail a `precondition`. (#947)

## v0.11.0 (November 29, 2017)

Beginning with this release, the navigation SDK and Core Navigation are written in Swift 4 (#663).

### Feedback

* Removed the audio feedback recording feature. You no longer need to add an `NSMicrophoneUsageDescription` to your Info.plist. (#870)
* The Report Feedback button no longer appears after rerouting if `NavigationViewController.showsReportFeedback` is disabled. (#890)

### User interface

* Added a `StepsViewController` class for displaying the route’s upcoming steps in a table view. (#869)
* The bottom bar is more compact in landscape orientation. (#863)
* Fixed an issue where the “then” banner appeared too soon. (#865)
* Maneuver arrows are no longer shown for arrival maneuvers. (#884)
* Fixed a crash that sometimes occurred after returning to the application from the background. (#888)

### Voice guidance

* A new `RouteVoiceController.voiceControllerDelegate` property lets an object conforming to the `VoiceControllerDelegate` protocol know when a spoken instruction fails or gets interrupted by another instruction. (#800, #864)

### User location

* Fixed an issue that sometimes prevented `NavigationViewControllerDelegate.navigationViewController(_:didArriveAt:)` from getting called. (#883)
* Fixed an issue where the user location indicator floated around when starting a new leg. (#886)

## v0.10.1 (November 16, 2017)

### Packaging

* Reverts a change that used AWS's repo for the Polly dependency. This will help with build times when using Carthage. #859
* Updates Polly dependency to v2.6.5 #859

### Views

* Aligns the instruction banner and the next banner better. #860
* Fixes a bug on `InstructionsBannerView` and `StepInstructionsView` that prevented them from being styleable. #852
* Fixes a few minor styleable elements on `DayStyle` and `NightStyle`. #858

### Map

* `MGLMapView init(frame:styleURL:)` is exposed again on `NavigationMapView`. #850

### User location tracking

* The refresh rate of the user puck remains throttled if the upcoming step is straight. #845

### Feedback

* The `Report Feedback` button after rerouting is only displayed for 5 seconds. #853

## v0.10.0 (November 13, 2017)

### Packaging

* Xcode 9 is required for building the navigation SDK or Core Navigation. (#786)
* Added German and Dutch localizations. [Help us speak your language!](https://www.transifex.com/mapbox/mapbox-navigation-ios/dashboard/) (#778)
* To build and run the provided sample applications, you now have the option to create a plain text file named .mapbox containing a Mapbox access token and place it in your home folder. The SDK will read this file and automatically populate the `MGLMapboxAccessToken` of the `Info.plist` at build-time. (#817)

### Instruction banner

* Improved `NavigationViewController`’s layout on iPhone X. (#786, #816)
* Refined the turn banner’s appearance. (#745, #788)
* Added a reusable `InstructionBannerView` class that represents the turn banner. (#745)
* Route shields are displayed inline with road or place names in `InstructionBannerView`. (#745)
* When another step follows soon after the upcoming step, that subsequent step appears in a smaller banner beneath the main turn banner. (#819)

### Map

* The map zooms in and out dynamically to show more of the road ahead. (#769, #781)
* Replaced `NavigationMapView.showRoute(_:)` with `NavigationMapView.showRoutes(_:legIndex:)`, which can show alternative routes on the map. (#789)
* Added a `NavigationMapViewDelegate.navigationMapView(_:didSelect:)` method to respond to route selection on the map. (#789, #806)
* Added a `NavigationMapViewDelegate.navigationMapView(_:didSelect:)` method to respond to waypoint selection on the map. (#806)
* Fixed a bug preventing legs beyond the third waypoint from appearing. (#807)
* Decreased the map’s animation frame rate for improved battery life. (#760)

### Voice guidance

* Spoken instructions are determined by Directions API responses. (#614)
* When Polly is enabled, audio for spoken instructions is fetched over the network ahead of time, reducing latency. (#724, #768)
* The `NavigationViewController.annotatesSpokenInstructions` property, disabled by default, makes it easier to see where instructions will be read aloud along the route for debugging purposes. (#727, #826)
* Fixed an issue preventing `PollyVoiceController` from ducking background audio while the device is muted using the physical switch. (#805)

### User location tracking

* Fixed an issue causing poor user location tracking on iPhone X. (#833)
* The user location indicator is more stable while snapped to the route line. (#754)
* Renamed `RouteController.checkForFasterRouteInBackground` to `RouteController.reroutesOpportunistically`. (#826)
* Added a `RouteControllerOpportunisticReroutingInterval` constant for configuring the interval between opportunistic rerouting attempts. (#826)

### Feedback

* The `NavigationViewController.recordsAudioFeedback` property, disabled by default, allows the user to dictate feedback by long-pressing on a feedback item. This option requires the `NSMicrophoneUsageDescription` Info.plist option. (#719, #826)
* Options in the feedback interface are easier to discern from each other. (#761)
* Fixed an issue where the feedback interface appeared automatically after rerouting. (#749)
* Rearranged the feedback options. (#770, #779)

## v0.9.0 (October 17, 2017)

* `NavigationMapView` uses a custom course tracking mode created from the ground up. The view representing the user’s location (the “user puck”) is larger and easier to see at a glance, and it continues to point in the user’s direction of travel even in Overview mode. To customize the user puck, use the `NavigationMapView.userCourseView` property. (#402)
* Fixed an issue causing the user puck to slide downward from the center of the screen when beginning a new route. (#402)
* You can customize the user puck’s location on screen by implementing the `NavigationViewControllerDelegate.navigationViewController(_:mapViewUserAnchorPoint:)` method. (#402)
* Improved user course snapping while not moving. (#718)
* Throttled the map’s frame rate while the device is unplugged. (#709)
* Fixed an issue causing the “Rerouting” banner to persist even after a new route is received. (#707)
* A local user notification is no longer posted when rerouting. (#708)

## v0.8.3 (October 9, 2017)

* Pins the dependency `Solar` to v2.0.0. This should fix some build issues. #693
* Increases the width of the upcoming maneuver arrow. #671
* Improved user location snapping. #679
* Improves simulation mode by using more accurate speeds. #683
* Adopted [Turf](https://github.com/mapbox/turf-swift). The `wrap(_:min:max:)` function has been removed; use Turf’s `CLLocationDirection.wrap(min:max:)` instead. #653
* Defaulted to `kCLLocationAccuracyBestForNavigation` for location accuracy. #670

## v0.8.2 (September 29, 2017)

* Fixed a bug which caused the upcoming maneuver label in night mode to have a white background (#667).
* Fixed a bug which caused audio announcements to be repeated over one another (#661,  #669).

## v0.8.1 (September 28, 2017)

* Fixed a build error that occurred if MapboxNavigation was installed via CocoaPods. (#632)
* The turn banner shows more of the upcoming road name before truncating. (#657)
* When entering a roundabout, the icon in the turn banner indicates the correct direction of travel. (#640)
* When beginning a new route, the SDK announces the initial road and direction of travel. (#654)
* Fixed an issue causing the user’s location to be snapped to the wrong part of the route near a U-turn. (#642)
* Core Navigation detects when the user performs a U-turn earlier than anticipated and promptly calculates a new route. (#646)
* If Amazon Polly is configured but unreachable, the SDK switches to AVSpeechSynthesizer sooner, before the instruction becomes outdated. (#652)
* When instructions are announced by Amazon Polly, [dynamic range compression](https://en.wikipedia.org/wiki/Dynamic_range_compression) is used to make the audio easier to hear over the din of a moving vehicle. (#635, #662)

## v0.8.0 (September 19, 2017)

### Location and guidance

* Fixed an issue causing steps to be linked together too frequently. (#573)
* On a freeway, an announcement is read aloud at ¼ mile ahead of a maneuver instead of ½ mile ahead. (#569)
* Separate instructions are given for entering and exiting a roundabout. (#561)
* Rerouting occurs more promptly when the user makes a wrong turn at an intersection. (#560)
* More unreliable location updates are filtered out. (#579)
* Improved how Polly pronounces some road names and numbers. (#618, #622)
* Instructions are read by the higher-quality [Alex](https://support.apple.com/en-us/HT203077) voice if it is installed and Polly is unconfigured or unavailable. (#612)

### User interface

* Adjusted the night style to take effect closer to sunset. (#584)
* Fixed an issue where the map bore a day style while the surrounding UI bore a night style. (#572)
* Fixed an issue causing some elements on the map to disappear when switching styles. (#570)
* Fixed an issue causing slight turns to look like regular turns in the turn banner. (#602)
* Large, named roundabouts are symbolized as roundabouts instead of simple intersections in the turn banner. (#574)
* Fixed an issue producing confusing lane arrows at a fork in the road. (#586)
* The notification for a completed maneuver is removed as the user completes that step. (#577)
* The distance in the turn banner changes at a more regular interval. (#626)
* Updated the appearance of various controls in turn-by-turn mode. (#578, #587, #588, #591)
* Arrows in the turn banner can have a different appearance than arrows in the step table. (#571)
* Fixed overly aggressive abbreviation of road names in the turn banner. (#616)
* Fixed an issue preventing road names in the turn banner from being abbreviated when certain punctuation was present. (#618)
* Fixed a crash that occurred when an attempt to calculate a new route failed. (#585)
* Fixed an issue preventing the estimated arrival time from being updated as the user is stuck in traffic. (#595)
* Fixed a crash that sometimes occurred when starting turn-by-turn navigation. (#607)
* Fixed a flash that occurred when rerouting. (#605)
* Fixed memory leaks. (#609, #628)

### Other changes

* Fixed strings in the Hungarian, Swedish, and Vietnamese localizations that had reverted to English. (#619)
* Updated translations in Catalan, Hungarian, Lithuanian, Russian, Spanish, Swedish, and Vietnamese. (#619)
* Added methods to `NavigationViewControllerDelegate` that indicate when the user is sending feedback. (#599)
* Fixed an issue where `DistanceFormatter.string(fromMeters:)` used the wrong units. (#613)

## v0.7.0 (August 30, 2017)

### Packaging

* Unpinned most dependencies to avoid various build issues introduced in v0.6.1. It is once again possible to use this SDK with the latest Mapbox iOS SDK. (#525)
* Added Russian, Slovenian, and Ukrainian localizations. (#505, #542)

### User interface

* `NavigationViewController` and its map automatically switch between daytime and nighttime styles. (#519)
* A banner appears when the device experiences weak GPS reception. (#490)
* A banner also appears when simulation mode is enabled. (#521)
* The time remaining in the bottom bar changes color based on the level of traffic congestion along the remaining route. (#403)
* Added `NavigationViewControllerDelegate.navigationMapView(_:viewFor:)` for providing a custom user location annotation and/or destination annotation. (#498)
* Moved various properties of `Style` to individual control classes. (#536)
* Added properties to `LaneArrowView` for customizing the appearance of lane indicators. (#490)
* Added a `Style.statusBarStyle` property for customizing the appearance of the status bar. (#512)
* A shield now appears in the turn banner on Puerto Rico routes. (#529)
* Fixed an issue preventing an arrow from appearing on the route line when the user swipes the turn banner to a future step. (#532)
* Fixed an issue causing the shield in the turn banner to go blank when the user swipes the turn banner backward. (#506)
* Fixed an issue that caused the camera to stutter when completing a maneuver. (#520)
* Fixed an issue causing the turn banner to remain on a future step after tapping Resume. (#508)
* Fixed an issue where the distance would sometimes be displayed as “0 mm”. (#517)
* Fixed a missing less-than sign in the bottom bar when little time remains on the step or route. (#527)

### Voice guidance

* Fixed an issue causing Polly to misread abbreviations such as “CR” in route numbers and letters such as “N” in street names. (#552)
* A tone is played when automatically switching to a faster route in the background. (#541)
* Polly now pronounces Italian instructions using an Italian voice. (#542)
* Fixed an issue preventing the SDK from falling back to AVFoundation when Polly is unavailable. (#544)
* Improved the wording of various instructions in Swedish. (Project-OSRM/osrm-text-instructions#138)
* The Spanish localization consistently uses _usted_ form. (Project-OSRM/osrm-text-instructions#137)

### Core Navigation

* A new `NavigationRouteOptions` class makes it easier to request a route optimized for turn-by-turn navigation. (#531)
* A trip can now consist of multiple legs. (#270)
* Added `SpokenInstructionFormatter` and `VisualInstructionFormatter` classes for turning `RouteStep`s into strings appropriate for speech synthesis and display, respectively. (#456)
* When the user is moving slowly, `RouteController` snaps the location and course to the route line more aggressively. (#540)
* `RouteController` more aggressively snaps the user’s location to the route line at greater distances than before. (#551)
* Added `NavigationLocationManager.automaticallyUpdatesDesiredAccuracy` to control whether the location manager’s desired accuracy changes based on the battery state. (#504)

## v0.6.1 (August 14, 2017)

* Pinned all dependencies to prevent downstream breaking changes from effecting this library. https://github.com/mapbox/mapbox-navigation-ios/commit/d5c7204b0c9f03564b634da5be135ae35930804c
* Improved the initial camera view when entering navigation. https://github.com/mapbox/mapbox-navigation-ios/pull/482
* Adds support for iPads in the example app. https://github.com/mapbox/mapbox-navigation-ios/pull/477
* Does a better job at unpacking Polly requests to prevent the UI from locking up. https://github.com/mapbox/mapbox-navigation-ios/pull/462
* Inaccurate locations are now filtered out. https://github.com/mapbox/mapbox-navigation-ios/pull/441
* Lanes are now only showed for `.high` and `.medium` alerts. https://github.com/mapbox/mapbox-navigation-ios/pull/444
* The reroute sound is not played when muted. https://github.com/mapbox/mapbox-navigation-ios/pull/450
* Adds a new `StatusView` for displaying reroute and location accuracy information. https://github.com/mapbox/mapbox-navigation-ios/commit/b942844c52c026342b6237186715468091c53c9a
* AlertLevel distances no longer incorporate user speed for knowing when to give an announcement. https://github.com/mapbox/mapbox-navigation-ios/pull/448

## v0.6.0 (July 28, 2017)

### Packaging

* By default, NavigationMapView displays the Navigation Guidance Day v2 style. A Navigation Preview Day v2 style (`mapbox://styles/mapbox/navigation-preview-day-v2`) is also available for applications that implement a preview map. (#387)
* By default, NavigationMapView now indicates the level of traffic congestion along each segment of the route line. (#359)
* Added Italian and Traditional Chinese localizations. [Help translate the SDK into your language!](https://www.transifex.com/mapbox/mapbox-navigation-ios/) (#413, #438)

### User interface

* A 🐞 button on the map allows the user to submit feedback about the current route. (#400)
* The turn banner and bottom bar display fractional mileages as decimal numbers instead of vulgar fractions. 🙊🙉 (#383)
* If a step leads to a freeway or freeway ramp, the turn banner generally displays a [control city](https://en.wikipedia.org/wiki/Control_city) or a textual representation of the route number (alongside the existing shield) instead of the freeway name. (#410, #417)
* As the user arrives at a waypoint, the turn banner displays the waypoint’s name instead of whitespace. (#419)
* The route line is now wider by default, to accommodate traffic congestion coloring. (#390)
* Moved the `snapsUserLocationAnnotationToRoute` property from RouteController to NavigationViewController. (#408)
* The road name label at the bottom of the map continues to display the current road name after the user ventures away from the route. (#408)
* If the upcoming maneuver travels along a [bannered route](https://en.wikipedia.org/wiki/Special_route), the parent route shield is no longer displayed in the turn banner. (#431)
* Fixed an issue causing the Mapbox logo to peek out from under the Recenter button. (#424)

### Voice guidance

* Suppressed the voice announcement upon rerouting if the first step of the new route is sufficiently long. (#395)
* The rerouting audio cue now unducks other applications’ audio afterwards. (#394)
* If a step leads to a freeway or freeway ramp, voice announcements for the step generally omit the name in favor of the route number. (#404, #412)
* Fixed an issue causing Amazon Polly to read parentheses aloud. (#418)

### Navigation

* Various methods of `NavigationMapViewDelegate` have more descriptive names in Objective-C. (#408)
* Fixed an issue causing `NavigationViewControllerDelegate.navigationViewController(_:didArriveAt:)` to be called twice in a row. (#414)
* Fixed a memory leak. (#399)

### Core Navigation

* Added a `RouteController.location` property that represents the user’s location snapped to the route line. (#408)
* Added a `RouteController.recordFeedback(type:description:)` method for sending user feedback to Mapbox servers. (#304)
* Fixed excessive rerouting while the user is located away from the route, such as in a parking lot. (#386)
* Fixed an issue where RouteController sometimes got stuck on slight turn maneuvers. (#378)
* When rerouting, Core Navigation connects to the same API endpoint with the same access token that was used to obtain the original route. (#405)
* The `ReplayLocationManager.location` and `SimulatedLocationManager.location` properties now return simulated locations instead of the device’s true location as reported by Core Location. (#411)
* You can enable the `RouteController.checkForFasterRouteInBackground` property to have Core Navigation periodically check for a faster route in the background. (#346)
* Fixed an issue preventing the `RouteControllerAlertLevelDidChange` notification from posting when transitioning from a high alert level on one step to a high alert level on another step. (#425)
* Improved the accuracy of location updates while the device is plugged in. (#432)
* Added anonymized metrics collection around significant events such as rerouting. This data will be used to improve the quality of Mapbox’s products, including the underlying OpenStreetMap road data, the Mapbox Directions API, and Core Navigation. (#304)

## v0.5.0 (July 13, 2017)

### Packaging

* The map now uses a style specifically designed for turn-by-turn navigation. (#263)
* Added French, Hungarian, Lithuanian, Persian, and Spanish localizations. [Help translate the SDK into your language!](https://www.transifex.com/mapbox/mapbox-navigation-ios/) (#351)
* Upgraded to [OSRM Text Instructions v0.2.0](https://github.com/Project-OSRM/osrm-text-instructions.swift/releases/tag/v0.2.0) with localization improvements and support for upcoming exit numbers provided by the Directions API. (#348)
* Corrected the frameworks’ bundle identifiers. (#281)

### User interface

* The turn banner now indicates when the SDK is busy fetching a new route. (#269)
* More interface elements are now styleable. The `Style.fontFamily` property makes it easy to set the entire interface’s font face. (#330)
* The interface now supports Dynamic Type. (#330)
* Fixed an issue preventing the turn banner from displaying the distance to some freeway exits. (#262)
* Fixed an issue in which swiping the turn banner to the right caused NavigationViewController to navigate to the wrong step. (#266)
* Fixed a crash presenting NavigationViewController via a storyboard segue. (#314)
* Fixed an issue causing black lines to appear over all roads during turn-by-turn navigation. (#339)
* When `NavigationViewController.route` is set to a new value, the UI updates to reflect the new route. (#302)
* Widened the route line for improved visibility. (#358)
* Fixed an issue causing maneuver arrows along the route line to appear malformed. (#284)
* Maneuver arrows no longer appear along the route line when the map is zoomed out. (#295)
* The turn banner more reliably displays a route shield for applicable freeway on- and off-ramps. (#353)
* Fixed an issue causing the turn banner to show a shield for the wrong step after swiping between steps. (#290)
* Fixed an issue causing NavigationViewController and voice alerts to stop updating after a modal view controller is pushed atop NavigationViewController. (#306)
* The map displays attribution during turn-by-turn navigation. (#288)
* Added a `NavigationMapViewControllerDelegate.navigationMapView(_:imageFor:)` method for customizing the destination annotation. (#268)
* Fixed an issue where the wrong source was passed into `MGLMapViewDelegate.navigationMapView(_:routeCasingStyleLayerWithIdentifier:source:)`. (#265, #267)
* The turn banner abbreviates road names when using the Catalan, Lithuanian, Spanish, Swedish, or Vietnamese localization. (#254, #376)

### Voice guidance

* To use Amazon Polly for voice guidance, set the `NavigationViewController.voiceController` property. (#313)
* Fixed an issue that disabled Polly-powered voice guidance when the application went to the background. A message is printed to the console if the `audio` background mode is missing from the application’s Info.plist file. (#356)
* Fixed a crash that could occur when the device is muted and an instruction would normally be read aloud. (#275)
* By default, a short audio cue now plays when the user diverges from the route, requiring a new route to be fetched. (#269)
* Renamed `RouteStepFormatter.string(for:markUpWithSSML:)` to `RouteStepFormatter.string(for:legIndex:numberOfLegs:markUpWithSSML:)`. (#348)

### Navigation

* Fixed a crash after a simulated route causes the SDK to fetch a new route. (#344)
* Fixed an issue that stopped location updates after the application returned to the foreground from the background. (#343)
* Fixed excessive calls to `NavigationViewControllerDelegate.navigationViewController(_:didArriveAt:)`. (#347)
* Fixed crashes that occurred during turn-by-turn navigation. (#271, #336)
* Fixed a memory leak that occurs when `NavigationViewController.navigationDelegate` is set. (#316)

### Core Navigation

* RouteController now requests Always Location Services permissions if `NSLocationAlwaysAndWhenInUseUsageDescription` is set in Info.plist. (#342)
* RouteController now continues to track the user’s location after arriving at the destination. (#333)
* Fixed an issue causing RouteController to alternate rapidly between steps. (#258)
* The SimulatedLocationManager class now bridges to Objective-C. (#314)
* The DistanceFormatter class has been moved to Core Navigation. (#309)

## v0.4.0 (June 1, 2017)

### Packaging

* Documentation is now available in Quick Help and code completion for most classes and methods. (#250)
* Added Catalan, Swedish, and Vietnamese localizations. (#203)

### User interface

* A new class, `Style`, makes it easy to customize the SDK’s appearance and vary it by size class. (#162)
* Fixed an issue causing the road name in the turn banner to be truncated. The road name may be abbreviated to fit the allotted space. (#215)
* Enlarged the distance in the turn banner. (#217)
* A button at the top-left corner of the map view displays a live overview of the route. (#106)
* A small label at the bottom of the map view displays the name of the street along which the user is currently traveling. (#155)
* `NavigationViewController` automatically adopts the tint color of the view controller that presents it. (#176)
* The user can no longer swipe the turn banner left of the current step to “preview” already completed steps. (#223)
* The U-turn icon in the turn banner is no longer flipped horizontally in countries that drive on the right. (#243)
* Distances are now measured in imperial units when the user’s language is set to British English. (#246)

### Voice guidance

* Fixed an issue causing voice instructions to be delivered by an Australian English voice regardless of the user’s region. (#187, #245)
* Fixed an issue causing a “continue” instruction to be repeated multiple times along the step. (#238)
* A final voice instruction is no longer delivered when merging onto a highway. (#239)

### Core Navigation

* `RouteController` is now responsible for the basic aspects of rerouting, including fetching the new route. A new `RouteControllerDelegate` protocol (mirrored by `NavigationViewControllerDelegate`) has methods for preventing or reacting to a rerouting attempt. (#251)
* A notification is posted as soon as Core Navigation successfully receives a new route or fails to receive a new route. (#251)
* When rerouting, any remaining intermediate waypoints are preserved in the new route. (#251)
* Improved the timing and accuracy of rerouting attempts. (#202, #228)
* Fixed an issue preventing the route progress (and thus the progress bar) from completing as the user arrives at the destination. (#157)
* Fixed an issue that affected Core Navigation’s accuracy near maneuvers. (#185)
* A simulated route performs maneuvers more realistically than before. (#226)
* Fixed an issue preventing a simulated route from reaching the end of the route. (#244)
* Resolved some compiler warnings related to the location manager. (#190)

## v0.3.0 (April 25, 2017)

* Renamed `RouteViewController` to `NavigationViewController`. (#133)
* Replaced the `NavigationUI.routeViewController(for:)` method with the `NavigationViewController(for:)` initializer. (#133)
* Fixed compatibility with MapboxDirections.swift v0.9.0. This library now depends on MapboxDirections.swift v0.9.x. (#139)
* Fixed an issue causing the SDK to ignore certain routing options when rerouting the user. (#139)
* Added a `NavigationViewController.simulatesLocationUpdates` property that causes the SDK to simulate location updates along a route. (#111)
* Added a `NavigationViewControllerDelegate.navigationViewController(_:didArriveAt:)` method that gets called when user arrives at the destination. (#158)
* Added methods to NavigationViewControllerDelegate to customize the appearance and shape of the route line. (#135)
* Fixed an issue preventing the volume setting from working when using the built-in system speech synthesizer. (#160)
* Added support for Russian and Spanish voices when using Amazon Polly for voice alerts. (#153)

## v0.2.1 (April 15, 2017)

* This library now requires MapboxDirections.swift v0.8.x as opposed to v0.9.0, which is incompatible. ([#150](https://github.com/mapbox/mapbox-navigation-ios/pull/150))

## v0.2.0 (April 14, 2017)

* Renamed MapboxNavigation and MapboxNavigationUI to MapboxCoreNavigation and MapboxNavigation, respectively. MapboxNavigation provides the complete turn-by-turn navigation experience, including UI and voice announcements, while MapboxCoreNavigation provides the raw utilities for building your own UI. ([#129](https://github.com/mapbox/mapbox-navigation-ios/pull/129))
* Exposed methods on NavigationMapView that you can override to customize the route line’s appearance on the map. ([#116](https://github.com/mapbox/mapbox-navigation-ios/pull/116))
* Removed an unused dependency on MapboxGeocoder.swift. ([#112](https://github.com/mapbox/mapbox-navigation-ios/pull/112))
* Fixed memory leaks. ([#120](https://github.com/mapbox/mapbox-navigation-ios/pull/120))

## v0.1.0 (March 30, 2017)

* Adds MapboxNavigationUI for a drop in navigation experience
* Allows for Integration with [AWS Polly](https://aws.amazon.com/polly/) for improved voice announcements
* Adds optional user snapping to route line. This option also snaps the users course
* Fixes an issue where announcements with`Continue`would not announce the way names correctly
* Updates to Swift v3.1
* Fixed an issue where the route line was not inserted below labels after re-routing.

## v0.0.4 (January 24, 2017)

- Fixed an issue where a `finalHeading` just below `360` and a user heading just above `0`, would not be less than `RouteControllerMaximumAllowedDegreeOffsetForTurnCompletion` ([#25](https://github.com/mapbox/MapboxNavigation.swift/pull/25))
- Better specified the swift version ([#26](https://github.com/mapbox/MapboxNavigation.swift/pull/26))

## v0.0.3 (January 19, 2017)

- Fixes CocoaPod installation error

## v0.0.2 (January 19, 2017)

Initial public release<|MERGE_RESOLUTION|>--- conflicted
+++ resolved
@@ -7,11 +7,8 @@
 * Modified the label at the bottom of the map to display the route shield in addition to the road name. ([#1576](https://github.com/mapbox/mapbox-navigation-ios/pull/1576)) 
 * Fixed an issue where the steps list drag handlebar disappears whenever the user taps the resume button. ([#1588](https://github.com/mapbox/mapbox-navigation-ios/pull/1588))
 * Resolved the partially styled user interface issue that occurs when the style theme is switched between the `NightStyle` and `DayStyle`, after the resume  button was tapped. ([#1589](https://github.com/mapbox/mapbox-navigation-ios/pull/1589))
-<<<<<<< HEAD
+* Fixed a rare crash associated with the keyboard when showing the end of route view controller. [#1599](https://github.com/mapbox/mapbox-navigation-ios/pull/1599/)
 * Made the AVAudioPlayer on MapboxVoiceController public. [#1596](https://github.com/mapbox/mapbox-navigation-ios/pull/1596)
-=======
-* Fixed a rare crash associated with the keyboard when showing the end of route view controller. [#1599](https://github.com/mapbox/mapbox-navigation-ios/pull/1599/)
->>>>>>> 7de2c531
 
 ## v0.19.0 (July, 24, 2018)
 
