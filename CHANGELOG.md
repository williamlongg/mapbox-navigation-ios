--- conflicted
+++ resolved
@@ -1,14 +1,9 @@
 # Changes to the Mapbox Navigation SDK for iOS
 
 ## master
-<<<<<<< HEAD
-* Fixed an issue where swiping the banner down after the StepsTableViewController has already displayed could put the UI in an unstable state. ([#2197](https://github.com/mapbox/mapbox-navigation-ios/pull/2197))
-* Fixed an issue where the bottom banner can disappear when presenting in `.fullScreen` in iOS 13.  ([#2182](https://github.com/mapbox/mapbox-navigation-ios/pull/2182))
-=======
-
 * Fixed an issue where a second swipe down on the top banner causes an open `StepsTableViewController` to animate incorrectly. ([#2197](https://github.com/mapbox/mapbox-navigation-ios/pull/2197))
 * Added the `NavigationViewControllerDelegate.navigationViewController(_:didUpdate:location:rawLocation:)` method for capturing progress updates without having to inject a class between the `NavigationViewController` and the `NavigationService`. ([#2224](https://github.com/mapbox/mapbox-navigation-ios/pull/2224))
->>>>>>> 65f18df3
+* Fixed an issue where the bottom banner can disappear when presenting in `.fullScreen` in iOS 13.  ([#2182](https://github.com/mapbox/mapbox-navigation-ios/pull/2182))
 
 ## v0.36.0
 
