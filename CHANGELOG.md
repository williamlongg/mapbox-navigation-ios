# Changes to the Mapbox Navigation SDK for iOS

<<<<<<< HEAD
## v0.19.1 (August 15, 2018)

* Fixed build errors when installing this SDK with Mapbox Maps SDK for iOS v4.3.0 or above. ([#1609](https://github.com/mapbox/mapbox-navigation-ios/pull/1609))

## v0.19.0 (July, 24, 2018)
=======
## master

* Fixed build errors when installing this SDK with Mapbox Maps SDK for iOS v4.3.0 or above. ([#1608](https://github.com/mapbox/mapbox-navigation-ios/pull/1608))
* Added the `shouldManageApplicationIdleTimer` flag to `NavigationViewController` to allow applications to opt out of automatic `UIApplication.isIdleTimerDisabled` management. ([#1591](https://github.com/mapbox/mapbox-navigation-ios/pull/1591))
* Fixed an issue where the banner was stuck on rerouting past the reroute threshold, when navigation was set to simulation mode. ([#1583](https://github.com/mapbox/mapbox-navigation-ios/pull/1583))
* Modified the label at the bottom of the map to display the route shield in addition to the road name. ([#1576](https://github.com/mapbox/mapbox-navigation-ios/pull/1576)) 
* Fixed an issue where the steps list drag handlebar disappears whenever the user taps the resume button. ([#1588](https://github.com/mapbox/mapbox-navigation-ios/pull/1588))
* Resolved the partially styled user interface issue that occurs when the style theme is switched between the `NightStyle` and `DayStyle`, after the resume  button was tapped. ([#1589](https://github.com/mapbox/mapbox-navigation-ios/pull/1589))
* Fixed a rare crash associated with the keyboard when showing the end of route view controller. [#1599](https://github.com/mapbox/mapbox-navigation-ios/pull/1599/)

## v0.19.0 (July 24, 2018)
>>>>>>> d99e0106

### Packaging

* Moved guides and examples to [a new Mapbox Navigation SDK for iOS website](https://www.mapbox.com/ios-sdk/navigation/). ([#1552](https://github.com/mapbox/mapbox-navigation-ios/pull/1552))
* Applications intended for use in mainland China can set the `MGLMapboxAPIBaseURL` key in Info.plist to `https://api.mapbox.cn/` to use China-optimized APIs. This setting causes `NavigationMapView` to default to China-optimized day and night styles with places and roads labeled in Simplified Chinese. ([#1558](https://github.com/mapbox/mapbox-navigation-ios/pull/1558))

### User interface

* Fixed an issue where selecting a step from the steps list would take the user to the wrong step. ([#1524](https://github.com/mapbox/mapbox-navigation-ios/pull/1524/))
* The `StyleManagerDelegate.locationFor(styleManager:)` method’s return value is now optional. ([#1523](https://github.com/mapbox/mapbox-navigation-ios/pull/1523))
* `NavigationViewController` smoothly fades between light and dark status bars. ([#1535](https://github.com/mapbox/mapbox-navigation-ios/pull/1535))
* Renamed the `InstructionsBannerView.updateInstruction(_:)` method to `InstructionsBannerView.update(for:)`. Added the `NextBannerView.update(for:)` and `LanesView.update(for:)` methods. These methods are intended to be called in response to `Notification.Name.routeControllerDidPassVisualInstructionPoint` if the views are used outside a `NavigationViewController`. By contrast, `InstructionsBannerView.updateDistance(for:)` should be called on every location update. ([#1514](https://github.com/mapbox/mapbox-navigation-ios/pull/1514))
* Added the `ManeuverView.visualInstruction` and `ManeuverView.drivingSide` properties. ([#1514](https://github.com/mapbox/mapbox-navigation-ios/pull/1514))

## v0.18.1 (June 19, 2018)

### Packaging

* Increased the minimum deployment target of Core Navigation to iOS 9. ([#1494](https://github.com/mapbox/mapbox-navigation-ios/pull/1494))

### User interface

* Added `NavigationMapView.recenterMap()` for recentering the map if a user gesture causes it to stop following the user. ([#1471](https://github.com/mapbox/mapbox-navigation-ios/pull/1471))
* Deprecated `NavigationViewController.usesNightStyleInsideTunnels`. Style switching is enabled as a side effect of `TunnelIntersectionManager.tunnelSimulationEnabled`, which is set to `true` by default. ([#1489]
* Fixed an issue where the user location view slid around after the user pressed the Overview button. [#1506](https://github.com/mapbox/mapbox-navigation-ios/pull/1506)

### Core Navigation

* Moved `RouteController.tunnelSimulationEnabled` to `TunnelIntersectionManager.tunnelSimulationEnabled`. ([#1489](https://github.com/mapbox/mapbox-navigation-ios/pull/1489))
(https://github.com/mapbox/mapbox-navigation-ios/pull/1489))
* Added `RouteControllerDelegate.routeControllerWillDisableBatteryMonitoring(_:)` which allows developers control whether battery monitoring is disabled when `RouteController.deinit()` is called. [#1476](https://github.com/mapbox/mapbox-navigation-ios/pull/1476)
* Fixed an issue where setting `NavigationLocationManager.desiredAccuracy` had no effect. [#1481](https://github.com/mapbox/mapbox-navigation-ios/pull/1481)

## v0.18.0 (June 5, 2018)

### User interface

* Added support for generic route shields. Image-backed route shields also now display as generic (instead of plain text) while the SDK loads the image. [#1190](https://github.com/mapbox/mapbox-navigation-ios/issues/1190), [#1417](https://github.com/mapbox/mapbox-navigation-ios/pull/1417)
* Fixed an issue when going into overhead mode with a short route. [#1456](https://github.com/mapbox/mapbox-navigation-ios/pull/1456/)
* Adds support for Xcode 10 Beta 1. [#1499](https://github.com/mapbox/mapbox-navigation-ios/pull/1499), [#1478](https://github.com/mapbox/mapbox-navigation-ios/pull/1478)

### Core Navigation

* `TunnelIntersectionManagerDelegate` methods no longer take a completion handler argument. ([#1414](https://github.com/mapbox/mapbox-navigation-ios/pull/1414))
* Added the ability to render more than 1 alternate route. [#1372](https://github.com/mapbox/mapbox-navigation-ios/pull/1372/)
* `NavigationMapViewDelegate.navigationMapView(_:shapeFor:)` Now expects an array of `Route`. The first route will be rendered as the main route, all subsequent routes will be rendered as alternate routes.
* Animating the user through tunnels and automatically switching the map style when entering a tunnel is now on by default. [#1449](https://github.com/mapbox/mapbox-navigation-ios/pull/1449)
* Adds `RouteControllerDelegate.routeController(_:shouldPreventReroutesWhenArrivingAt:waypoint:)` which is called each time a driver arrives at a waypoint. By default, this method returns true and prevents rerouting upon arriving. Progress updates still occur. [#1454](https://github.com/mapbox/mapbox-navigation-ios/pull/1454/)

## v0.17.0 (May 14, 2018)

### Packaging

* Upgraded to the [Mapbox Maps SDK for iOS v4.0.0](https://github.com/mapbox/mapbox-gl-native/releases/tag/ios-v4.0.0). If you have customized the route map’s appearance, you may need to migrate your code to use expressions instead of style functions. ([#1076](https://github.com/mapbox/mapbox-navigation-ios/pull/1076))
* Added a Korean localization. ([#1346](https://github.com/mapbox/mapbox-navigation-ios/pull/1346))

### User interface

* Exit indications are now drawn accurately with a correct exit heading. ([#1288](https://github.com/mapbox/mapbox-navigation-ios/pull/1288))
* Added the `NavigationViewControllerDelegate.navigationViewController(_:roadNameAt:)` method for customizing the contents of the road name label that appears towards the bottom of the map view. ([#1309](https://github.com/mapbox/mapbox-navigation-ios/pull/1309))
* If the SDK tries but fails to reroute the user, the “Rerouting…” status view no longer stays visible permanently. ([#1357](https://github.com/mapbox/mapbox-navigation-ios/pull/1357))
* Completed waypoints now remain on the map but are slightly translucent. ([#1364](https://github.com/mapbox/mapbox-navigation-ios/pull/1364))
* Fixed an issue preventing `NavigationViewController.navigationMapView(_:simplifiedShapeDescribing:)` (now `NavigationViewController.navigationMapView(_:simplifiedShapeFor:)`) from being called. ([#1413](https://github.com/mapbox/mapbox-navigation-ios/pull/1413))

### Spoken instructions

* Fixed an issue causing the wrong instructions to be spoken. ([#1396](https://github.com/mapbox/mapbox-navigation-ios/pull/1396))

### User location

* The `RouteController.routeProgress` property is now available in Objective-C. ([#1323](https://github.com/mapbox/mapbox-navigation-ios/pull/1323))
* Added a `RouteController.tunnelSimulationEnabled` option that keeps the user location indicator moving steadily while the user travels through a tunnel and GPS reception is unreliable. ([#1218](https://github.com/mapbox/mapbox-navigation-ios/pull/1218))

### Other changes

* `DistanceFormatter`, `ReplayLocationManager`, `SimulatedLocationManager`, `LanesView`, and `ManueverView` are now subclassable. ([#1345](https://github.com/mapbox/mapbox-navigation-ios/pull/1345]))
* Renamed many `NavigationViewController` and `NavigationMapViewDelegate` methods ([#1364](https://github.com/mapbox/mapbox-navigation-ios/pull/1364), [#1338](https://github.com/mapbox/mapbox-navigation-ios/pull/1338), [#1318](https://github.com/mapbox/mapbox-navigation-ios/pull/1318), [#1378](https://github.com/mapbox/mapbox-navigation-ios/pull/1378), [#1413](https://github.com/mapbox/mapbox-navigation-ios/pull/1413)):
    * `NavigationViewControllerDelegate.navigationViewControllerDidCancelNavigation(_:)` to `NavigationViewControllerDelegate.navigationViewControllerDidDismiss(_:byCanceling:)`
    * `-[MBNavigationViewControllerDelegate navigationViewController:didArriveAt:]` to `-[MBNavigationViewControllerDelegate navigationViewController:didArriveAtWaypoint:]` in Objective-C
    * `NavigationViewControllerDelegate.navigationMapView(_:routeStyleLayerWithIdentifier:source:)` to `NavigationViewControllerDelegate.navigationViewController(_:routeStyleLayerWithIdentifier:source:)`
    * `NavigationViewControllerDelegate.navigationMapView(_:routeCasingStyleLayerWithIdentifier:source:)` to `NavigationViewControllerDelegate.navigationViewController(_:routeCasingStyleLayerWithIdentifier:source:)`
    * `NavigationViewControllerDelegate.navigationMapView(_:shapeFor:)` to `NavigationViewControllerDelegate.navigationViewController(_:shapeFor:)`
    * `NavigationViewControllerDelegate.navigationMapView(_:simplifiedShapeFor:)` to `NavigationViewControllerDelegate.navigationViewController(_:simplifiedShapeFor:)`
    * `NavigationViewControllerDelegate.navigationMapView(_:waypointStyleLayerWithIdentifier:source:)` to `NavigationViewControllerDelegate.navigationViewController(_:waypointStyleLayerWithIdentifier:source:)`
    * `NavigationViewControllerDelegate.navigationMapView(_:waypointSymbolStyleLayerWithIdentifier:source:)` to `NavigationViewControllerDelegate.navigationViewController(_:waypointSymbolStyleLayerWithIdentifier:source:)`
    * `NavigationViewControllerDelegate.navigationMapView(_:shapeFor:legIndex:)` to `NavigationViewControllerDelegate.navigationViewController(_:shapeFor:legIndex:)`
    * `NavigationViewControllerDelegate.navigationMapView(_:didTap:)` to `NavigationViewControllerDelegate.navigationViewController(_:didSelect:)`
    * `NavigationViewControllerDelegate.navigationMapView(_:imageFor:)` to `NavigationViewControllerDelegate.navigationViewController(_:imageFor:)`
    * `NavigationViewControllerDelegate.navigationMapView(_:viewFor:)` to `NavigationViewControllerDelegate.navigationViewController(_:viewFor:)`
    * `NavigationViewControllerDelegate.navigationViewController(_:didSend:feedbackType:)` to `NavigationViewControllerDelegate.navigationViewController(_:didSendFeedbackAssigned:feedbackType:)`
    * `-[MBNavigationViewControllerDelegate navigationViewController:shouldDiscard:]` to `-[MBNavigationViewControllerDelegate navigationViewController:shouldDiscardLocation:]` in Objective-C
    * `-[MBNavigationViewControllerDelegate navigationViewController:roadNameAt:]` to `-[MBNavigationViewControllerDelegate navigationViewController:roadNameAtLocation:]`
    * `NavigationMapViewDelegate.navigationMapView(_:shapeDescribing:)` to `NavigationMapViewDelegate.navigationMapView(_:shapeFor:)`.
    * `NavigationMapViewDelegate.navigationMapView(_:simplifiedShapeDescribing:)` to `NavigationMapViewDelegate.navigationMapView(_:simplifiedShapeFor:)`.
    * `-[MBNavigationMapViewDelegate navigationMapView:shapeDescribingWaypoints:legIndex:]` to `-[MBNavigationMapViewDelegate navigationMapView:shapeForWaypoints:legIndex:]` in Objective-C
* `RouteController.recordFeedback(type:description:)` now returns a `UUID` instead of a string. Some `RouteController` methods have been renamed to accept `UUID`s as arguments instead of strings. ([#1413](https://github.com/mapbox/mapbox-navigation-ios/pull/1413))
* Renamed `TunnelIntersectionManagerDelegate.tunnelIntersectionManager(_:willEnableAnimationAt:callback:)` to `TunnelIntersectionManagerDelegate.tunnelIntersectionManager(_:willEnableAnimationAt:completionHandler:)` and `TunnelIntersectionManagerDelegate.tunnelIntersectionManager(_:willDisableAnimationAt:callback:)` to `TunnelIntersectionManagerDelegate.tunnelIntersectionManager(_:willDisableAnimationAt:completionHandler:)`. ([#1413](https://github.com/mapbox/mapbox-navigation-ios/pull/1413))

## v0.16.2 (April 13, 2018)

* Fixed a compiler error after installing the SDK using CocoaPods. ([#1296](https://github.com/mapbox/mapbox-navigation-ios/pull/1296))

## v0.16.1 (April 9, 2018)

### User interface

* Draws slight right and left turn icons for slight turns in the turn lane view. [#1270](https://github.com/mapbox/mapbox-navigation-ios/pull/1270)

### Core Navigation

* Fixed a crash that was caused by check the edit distance of an empty string. [#1281](https://github.com/mapbox/mapbox-navigation-ios/pull/1281/)
* Removes warnings when using Swift 4.1. [#1271](https://github.com/mapbox/mapbox-navigation-ios/pull/1271)

### Spoken instructions

* Fixed an issue that would preemptively fallback to the default speech synthesizer. [#1284](https://github.com/mapbox/mapbox-navigation-ios/pull/1284)

## v0.16.0 (March 26, 2018)

### User interface
* While the user travels through a tunnel, `NavigationMapView` temporarily applies a night style (a style whose `styleType` property is set to `StyleType.night`). ([#1127](https://github.com/mapbox/mapbox-navigation-ios/pull/1127))
* The user can reveal the list of upcoming steps by swiping downward from the top banner. ([#1150](https://github.com/mapbox/mapbox-navigation-ios/pull/1150))
* Renamed `StyleType.dayStyle` and `StyleType.nightStyle` to `StyleType.day` and `StyleType.night`, respectively. ([#1250](https://github.com/mapbox/mapbox-navigation-ios/pull/1250))
* Fixed an issue causing the overview map to insist on centering the route upon each location update. ([#1223](https://github.com/mapbox/mapbox-navigation-ios/pull/1223))
* Improved the contrast of `TimeRemainingLabel.trafficSevereColor` against `BottomBannerView.backgroundColor` in `NightStyle`. ([#1228](https://github.com/mapbox/mapbox-navigation-ios/pull/1228))
* Fixed an issue where a slash appeared between two shields in the top banner. ([#1169](https://github.com/mapbox/mapbox-navigation-ios/pull/1169))
* Fixed an issue where using `NavigationMapViewControllerDelegate.navigationMapView(_:imageFor:)` would not override the destination annotation. ([#1256](https://github.com/mapbox/mapbox-navigation-ios/pull/1256))
* Adds a handle at the bottom of the banner to reveals additional instructions. ([#1253](https://github.com/mapbox/mapbox-navigation-ios/pull/1253))

### Spoken instructions
* Audio data for spoken instructions is cached in device storage to minimize data usage. ([#12296](https://github.com/mapbox/mapbox-navigation-ios/pull/1226))

### Core Navigation
* Renamed the `RouteController.reroutesOpportunistically` property to `RouteController.reroutesProactively`, `RouteControllerOpportunisticReroutingInterval` global variable to `RouteControllerProactiveReroutingInterval`, and the `RouteControllerNotificationUserInfoKey.isOpportunisticKey` value to `RouteControllerNotificationUserInfoKey.isProactiveKey`. ([#1230](https://github.com/mapbox/mapbox-navigation-ios/pull/1230))
* Added a `RouteStepProgress.currentIntersection` property that is set to the intersection the user has most recently passed along the route. ([#1127](https://github.com/mapbox/mapbox-navigation-ios/pull/1127))
* Fixed an issue where the `RouteStepProgress.upcomingIntersection` property was always set to the current step’s first intersection. ([#1127](https://github.com/mapbox/mapbox-navigation-ios/pull/1127))
* Added support for using the Mapbox Map Matching API. [#1177](https://github.com/mapbox/mapbox-navigation-ios/pull/1177)

### Other changes
* Added Arabic and European Portuguese localizations. ([#1252](https://github.com/mapbox/mapbox-navigation-ios/pull/1251))

## v0.15.0 (March 13, 2018)

#### Breaking changes
* `NavigationMapViewDelegate` and `RouteMapViewControllerDelegate`: `navigationMapView(_:didTap:)` is now `navigationMapView(_:didSelect:)` [#1063](https://github.com/mapbox/mapbox-navigation-ios/pull/1063)
* The Constants that concern Route-Snapping logic have been re-named. The new names are: `RouteSnappingMinimumSpeed`, `RouteSnappingMaxManipulatedCourseAngle`, and `RouteSnappingMinimumHorizontalAccuracy`.

#### User interface
* `StepsViewController` 's convenience initializer (`StepsViewController.init(routeProgress:)`) is now public. ([#1167](https://github.com/mapbox/mapbox-navigation-ios/pull/1167))
* Fixed an issue preventing the distance from appearing in the turn banner when the system language was set to Hebrew and the system region was set to Israel or any other region that uses the metric system. ([#1176](https://github.com/mapbox/mapbox-navigation-ios/pull/1176))
* Various views and view controllers correctly mirror right-to-left in Hebrew. ([#1182](https://github.com/mapbox/mapbox-navigation-ios/pull/1182))

#### Core Navigation
* `RoteController` now has a new property, `snappedLocation`. This property represents the raw location, snapped to the current route, if applicable. If not applicable, the value is `nil`.
* `RouteController`'s `MBRouteControllerProgressDidChange` notification now exposes the raw location in it's update, accessible by `MBRouteControllerRawLocationKey`

#### Voice guidance

* Fixed an issue that caused `RouteVoiceController` and `MabpboxVoiceController` to speak over one another. [#1213](https://github.com/mapbox/mapbox-navigation-ios/pull/1213)

#### Other changes
* Fixed a crash while navigating that affected applications that do not use Mapbox-hosted styles or vector tiles. [#1183](https://github.com/mapbox/mapbox-navigation-ios/pull/1183)
* The `DistanceFormatter.attributedString(for:)` method is now implemented. It returns an attributed string representation of the distance in which the `NSAttributedStringKey.quantity` attribute is applied to the numeric quantity. ([#1176](https://github.com/mapbox/mapbox-navigation-ios/pull/1176))
* Fixed an issue in which turn lanes were displayed in the wrong order when the system language was set to Hebrew. ([#1175](https://github.com/mapbox/mapbox-navigation-ios/pull/1175))

## v0.14.0 (February 22, 2018)

#### Breaking changes

* Removed the dependency on AWSPolly. Voice announcements are now coming directly from Mapbox and for free for all developers. Because of this, PollyVoiceController has been removed.  [#617](https://github.com/mapbox/mapbox-navigation-ios/pull/617)
* MapboxDirections.swift version 0.17.x is now required. [#1085](https://github.com/mapbox/mapbox-navigation-ios/pull/1085)
* Removed the key `RouteControllerNotificationUserInfoKey.estimatedTimeUntilManeuverKey` from `.routeControllerProgressDidChange`. Please use `durationRemaining` instead which can be found on the `RouteProgress`. [#1126](https://github.com/mapbox/mapbox-navigation-ios/pull/1126/)
* Renamed notification names associated with `RouteController` in Objective-C code. [#1122](https://github.com/mapbox/mapbox-navigation-ios/pull/1122)
* The user info keys of `RouteController`-related notifications have been renamed and are now members of the `RouteControllerNotificationUserInfoKey` struct in Swift and the `MBRouteControllerNotificationUserInfoKey` extensible enumeration in Objective-C. [#1122](https://github.com/mapbox/mapbox-navigation-ios/pull/1122)

<details>
<summary>Here is reference for the new notification names:</summary>
<br>
<table>
<thead>
<tr>
<th colspan="2">Swift</th>
<th colspan="2">Objective-C</th>
</tr>
<tr>
<th>Old</th>
<th>New</th>
<th>Old</th>
<th>New</th>
</tr>
</thead>
<tbody>
<tr>
<td><code>Notification.Name.navigationSettingsDidChange</code></td>
<td><code>Notification.Name.navigationSettingsDidChange</code></td>
<td><code>MBNavigationSettingsDidChange</code></td>
<td><code>MBNavigationSettingsDidChangeNotification</code></td>
</tr>
<tr>
<td><code>Notification.Name.routeControllerProgressDidChange</code></td>
<td><code>Notification.Name.routeControllerProgressDidChange</code></td>
<td><code>MBRouteControllerNotificationProgressDidChange</code></td>
<td><code>MBRouteControllerProgressDidChangeNotification</code></td>
</tr>
<tr>
<td><code>Notification.Name.routeControllerDidPassSpokenInstructionPoint</code></td>
<td><code>Notification.Name.routeControllerDidPassSpokenInstructionPoint</code></td>
<td><code>MBRouteControllerDidPassSpokenInstructionPoint</code></td>
<td><code>MBRouteControllerDidPassSpokenInstructionPointNotification</code></td>
</tr>
<tr>
<td><code>Notification.Name.routeControllerWillReroute</code></td>
<td><code>Notification.Name.routeControllerWillReroute</code></td>
<td><code>MBRouteControllerWillReroute</code></td>
<td><code>MBRouteControllerWillRerouteNotification</code></td>
</tr>
<tr>
<td><code>Notification.Name.routeControllerDidReroute</code></td>
<td><code>Notification.Name.routeControllerDidReroute</code></td>
<td><code>MBRouteControllerDidReroute</code></td>
<td><code>MBRouteControllerDidRerouteNotification</code></td>
</tr>
<tr>
<td><code>Notification.Name.routeControllerDidFailToReroute</code></td>
<td><code>Notification.Name.routeControllerDidFailToReroute</code></td>
<td><code>MBRouteControllerDidFailToReroute</code></td>
<td><code>MBRouteControllerDidFailToRerouteNotification</code></td>
</tr>
<tr>
<td><code>RouteControllerProgressDidChangeNotificationProgressKey</code></td>
<td><code>RouteControllerNotificationUserInfoKey.routeProgressKey</code></td>
<td><code>MBRouteControllerProgressDidChangeNotificationProgressKey</code></td>
<td><code>MBRouteControllerRouteProgressKey</code></td>
</tr>
<tr>
<td><code>RouteControllerProgressDidChangeNotificationLocationKey</code></td>
<td><code>RouteControllerNotificationUserInfoKey.locationKey</code></td>
<td><code>MBRouteControllerProgressDidChangeNotificationLocationKey</code></td>
<td><code>MBRouteControllerLocationKey</code></td>
</tr>
<tr>
<td><code>RouteControllerProgressDidChangeNotificationSecondsRemainingOnStepKey</code></td>
<td>🚮 (removed)</td>
<td><code>MBRouteControllerProgressDidChangeNotificationSecondsRemainingOnStepKey</code></td>
<td>🚮 (removed)</td>
</tr>
<tr>
<td><code>RouteControllerNotificationLocationKey</code></td>
<td><code>RouteControllerNotificationUserInfoKey.locationKey</code></td>
<td><code>MBRouteControllerNotificationLocationKey</code></td>
<td><code>MBRouteControllerLocationKey</code></td>
</tr>
<tr>
<td><code>RouteControllerNotificationRouteKey</code></td>
<td>🚮 (unused)</td>
<td><code>MBRouteControllerNotificationRouteKey</code></td>
<td>🚮 (unused)</td>
</tr>
<tr>
<td><code>RouteControllerNotificationErrorKey</code></td>
<td><code>RouteControllerNotificationUserInfoKey.routingErrorKey</code></td>
<td><code>MBRouteControllerNotificationErrorKey</code></td>
<td><code>MBRouteControllerRoutingErrorKey</code></td>
</tr>
<tr>
<td><code>RouteControllerDidFindFasterRouteKey</code></td>
<td><code>RouteControllerNotificationUserInfoKey.isOpportunisticKey</code></td>
<td><code>MBRouteControllerDidFindFasterRouteKey</code></td>
<td><code>MBRouteControllerIsOpportunisticKey</code></td>
</tr>
<tr>
<td><code>RouteControllerDidPassSpokenInstructionPointRouteProgressKey</code></td>
<td><code>RouteControllerNotificationUserInfoKey.routeProgressKey</code></td>
<td><code>MBRouteControllerDidPassSpokenInstructionPointRouteProgressKey</code></td>
<td><code>MBRouteControllerRouteProgressKey</code></td>
</tr>
</tbody>
</table>
</details>

## Core Navigation

* Location updates sent via `.routeControllerProgressDidChange` are now always sent as long as the location is qualified. [#1126](https://github.com/mapbox/mapbox-navigation-ios/pull/1126/)
* Exposes `setOverheadCameraView(from:along:for:)` which is useful for fitting the camera to an overhead view for the remaining route coordinates.
* Changed the heuristics needed for a the users location to unsnap from the route line. [#1110](https://github.com/mapbox/mapbox-navigation-ios/pull/1122)
* Changes `routeController(:didDiscardLocation:)` to `routeController(:shouldDiscardLocation:)`. Now if implemented, developers can choose to keep a location when RouteController deems a location unqualified. [#1095](https://github.com/mapbox/mapbox-navigation-ios/pull/1095/)

## User interface

* Added a `NavigationMapView.localizeLabels()` method that should be called within `MGLMapViewDelegate.mapView(_:didFinishLoading:)` for standalone `NavigationMapView`s to ensure that map labels are in the correct language. [#1111](https://github.com/mapbox/mapbox-navigation-ios/pull/1122)
* The `/` delimiter is longer shown when a shield is shown on either side of the delimiter. This also removes the dependency SDWebImage. [#1046](https://github.com/mapbox/mapbox-navigation-ios/pull/1046)
* Exposes constants used for styling the route line. [#1124](https://github.com/mapbox/mapbox-navigation-ios/pull/1124/)
* Exposes `update(for:)` on `InstructionBannerView`. This is helpful for developers creating a custom user interface. [#1085](https://github.com/mapbox/mapbox-navigation-ios/pull/1085/)

## Voice guidance

* Exposes `RouteVoiceController.speak(_:)` which would allow custom subclass of MapboxVoiceController to override this method and pass a modified SpokenInstruction to our superclass implementation.


## v0.13.1 (February 7, 2018)

### Core Navigation

* Fixes a bug where the `spokenInstructionIndex` was incremented beyond the number of instructions for a step. (#1080)
* Fixed a bug that crashed when navigating beyond the final waypoint. (#1087)
* Added `NavigationSettings.distanceUnit` to let a user override the default unit of measurement for the device’s region setting. (#1055)

### User interface

* Added support for spoken instructions in Danish. (#1041)
* Updated translations for Russian, Swedish, Spanish, Vietnamese, Hebrew, Ukrainian, and German. (#1064)
* Fixed a bug that prevented the user puck from laying flat when rotating the map. (#1090)
* Updated translations for Russian, Swedish, Spanish, Vietnamese, Hebrew, Ukrainian, and German. (#1064) (#1089)

## v0.13.0 (January 22, 2018)

### Packaging

* Upgraded to MapboxDirections.swift [v0.16.0](https://github.com/mapbox/MapboxDirections.swift/releases/tag/v0.16.0), which makes `ManeuverType`, `ManeuverDirection`, and `TransportType` non-optional. (#1040)
* Added Danish and Hebrew localizations. (#1031, #1043)

### User location

* Removed `RouteControllerDelegate.routeController(_:shouldIncrementLegWhenArrivingAtWaypoint:)` and `NavigationViewControllerDelegate.navigationViewController(_:shouldIncrementLegWhenArrivingAtWaypoint:)`. `RouteControllerDelegate.routeController(_:didArriveAt:)` and `NavigationViewControllerDelegate.navigationViewController(_:didArriveAt:)` now return a Boolean that determines whether the route controller automatically advances to the next leg of the route. (#1038)
* Fixed an issue where `NavigationViewControllerDelegate.navigationViewController(_:didArriveAt:)` was called twice at the end of the route. (#1038)
* Improved the reliability of user location tracking when several location updates arrive simultaneously. (#1021)

### User interface

* Removed the `WayNameView` class in favor of `WayNameLabel` and renamed the `LanesContainerView` class to `LanesView`. (#981 )
* Added a `NavigationMapView.tracksUserCourse` property for enabling course tracking mode when using the map view independently of `NavigationViewController`. (#1015)

## v0.12.2 (January 12, 2018)

Beginning with this release, we’ve compiled [a set of examples](https://www.mapbox.com/mapbox-navigation-ios/navigation/0.12.2/Examples.html) showing how to accomplish common tasks with this SDK. You can also check out the [navigation-ios-examples](https://github.com/mapbox/navigation-ios-examples) project and run the included application on your device.

### User interface

* Fixed a crash loading `NavigationViewController`. (#977)
* Fixed issues causing the user puck to animate at the wrong framerate while the device is unplugged. (#970)
* Fixed unexpected behavior that occurred if only one `Style` was specified when initializing `NavigationViewController`. (#990)

### Core Navigation

* If `RouteController` initially follows an alternative route, it now attempts to follow the most similar route after rerouting. (#995)
* Fixed an issue preventing the `RouteControllerDelegate.routeController(_:didArriveAt:)` method from being called if `navigationViewController(_:shouldIncrementLegWhenArrivingAtWaypoint:)` was unimplemented. (#984)
* Added a `VoiceControllerDelegate.voiceController(_:willSpeak:routeProgress:)` method for changing spoken instructions on an individual basis. (#988)

## v0.12.1 (January 6, 2018)

### User interface

* Fixed an issue where the “then” banner appeared at the wrong times. (#957)
* Fixed an issue where the user location view spun around at the end of a leg. (#966)

### Core Navigation

* Fixed an issue that triggered unnecessary reroutes. (#959)
* The `RouteControllerDelegate.routeController(_:didArriveAt:)` method is now called when arriving at any waypoint, not just the last waypoint. (#972)
* Added a `RouteController.setEndOfRoute(_:comment:)` method for collecting feedback about the route before the user cancels it. (#965)

## v0.12.0 (December 21, 2017)

### Breaking changes 🚨

* If you install this SDK using Carthage, you must now include each of this SDK’s dependencies in your Run Script build phase: AWSCore.framework, AWSPolly.framework, Mapbox.framework, MapboxDirections.framework, MapboxMobileEvents.framework, Polyline.framework, SDWebImage.framework, Solar.framework, and Turf.framework. These dependencies are no longer embedded inside MapboxNavigation.framework. See [the Carthage documentation](https://github.com/Carthage/Carthage#if-youre-building-for-ios-tvos-or-watchos) for details. (#930)
* This library no longer depends on [OSRM Text Instructions for Swift](https://github.com/Project-OSRM/osrm-text-instructions.swift/). If you have previously installed this SDK using Carthage, you may need to remove OSRMTextInstructions.framework from a Run Script build step. (#925)
* Notification names are now members of `Notification.Name`. (#943)

### User interface

* When the user approaches the final waypoint, a panel appears with options for sending feedback about the route. (#848)
* Fixed an issue preventing the “Then” banner from appearing. (#940)
* Fixed an issue that sometimes prevented the night style from being applied. (#904)
* The turn banner’s labels and route shield images are now derived from the Directions API response. (#767)
* Roundabout icons in the turn banner now go clockwise in regions that drive on the left. (#911)
* Fixed an issue that turned the estimated arrival time to black when traffic congestion data was unavailable. (#912)
* Added a Bulgarian localization. [Help us speak your language!](https://www.transifex.com/mapbox/mapbox-navigation-ios/) (#954)
* Updated Dutch, Spanish, Swedish, and Vietnamese translations. (#944)

### Voice guidance

* Tapping the mute button immediately silences any current announcement. (#936)
* Improved announcements near roundabouts and rotaries when using `NavigationRouteOptions`. You can also set the `RouteOptions.includesExitRoundaboutManeuver` property manually to take advantage of this improvement. (#945)
* You can customize the AWS region used for Amazon Polly spoken instructions using the `PollyVoiceController(identityPoolId:regionType:)` initializer. (#914)
* Certain roads [tagged with pronunciations in OpenStreetMap](https://wiki.openstreetmap.org/wiki/Key:name:pronunciation) are pronounced correctly when Amazon Polly is unavailable. (#624)
* Refined the appearance of the spoken instruction map labels that are enabled via the `NavigationViewController.annotatesSpokenInstructions` property. (#907)

### User location

* When `SimulatedLocationManager` is active, the user can swipe on the “Simulating Navigation” banner to adjust the rate of travel. (#915)
* Fixed unnecessary rerouting that sometimes occurred if the user advanced to a subsequent step earlier than expected. (#910)
* If your application’s Info.plist file lacks a location usage description, `NavigationViewController` will immediately fail a `precondition`. (#947)

## v0.11.0 (November 29, 2017)

Beginning with this release, the navigation SDK and Core Navigation are written in Swift 4 (#663).

### Feedback

* Removed the audio feedback recording feature. You no longer need to add an `NSMicrophoneUsageDescription` to your Info.plist. (#870)
* The Report Feedback button no longer appears after rerouting if `NavigationViewController.showsReportFeedback` is disabled. (#890)

### User interface

* Added a `StepsViewController` class for displaying the route’s upcoming steps in a table view. (#869)
* The bottom bar is more compact in landscape orientation. (#863)
* Fixed an issue where the “then” banner appeared too soon. (#865)
* Maneuver arrows are no longer shown for arrival maneuvers. (#884)
* Fixed a crash that sometimes occurred after returning to the application from the background. (#888)

### Voice guidance

* A new `RouteVoiceController.voiceControllerDelegate` property lets an object conforming to the `VoiceControllerDelegate` protocol know when a spoken instruction fails or gets interrupted by another instruction. (#800, #864)

### User location

* Fixed an issue that sometimes prevented `NavigationViewControllerDelegate.navigationViewController(_:didArriveAt:)` from getting called. (#883)
* Fixed an issue where the user location indicator floated around when starting a new leg. (#886)

## v0.10.1 (November 16, 2017)

### Packaging

* Reverts a change that used AWS's repo for the Polly dependency. This will help with build times when using Carthage. #859
* Updates Polly dependency to v2.6.5 #859

### Views

* Aligns the instruction banner and the next banner better. #860
* Fixes a bug on `InstructionsBannerView` and `StepInstructionsView` that prevented them from being styleable. #852
* Fixes a few minor styleable elements on `DayStyle` and `NightStyle`. #858

### Map

* `MGLMapView init(frame:styleURL:)` is exposed again on `NavigationMapView`. #850

### User location tracking

* The refresh rate of the user puck remains throttled if the upcoming step is straight. #845

### Feedback

* The `Report Feedback` button after rerouting is only displayed for 5 seconds. #853

## v0.10.0 (November 13, 2017)

### Packaging

* Xcode 9 is required for building the navigation SDK or Core Navigation. (#786)
* Added German and Dutch localizations. [Help us speak your language!](https://www.transifex.com/mapbox/mapbox-navigation-ios/dashboard/) (#778)
* To build and run the provided sample applications, you now have the option to create a plain text file named .mapbox containing a Mapbox access token and place it in your home folder. The SDK will read this file and automatically populate the `MGLMapboxAccessToken` of the `Info.plist` at build-time. (#817)

### Instruction banner

* Improved `NavigationViewController`’s layout on iPhone X. (#786, #816)
* Refined the turn banner’s appearance. (#745, #788)
* Added a reusable `InstructionBannerView` class that represents the turn banner. (#745)
* Route shields are displayed inline with road or place names in `InstructionBannerView`. (#745)
* When another step follows soon after the upcoming step, that subsequent step appears in a smaller banner beneath the main turn banner. (#819)

### Map

* The map zooms in and out dynamically to show more of the road ahead. (#769, #781)
* Replaced `NavigationMapView.showRoute(_:)` with `NavigationMapView.showRoutes(_:legIndex:)`, which can show alternative routes on the map. (#789)
* Added a `NavigationMapViewDelegate.navigationMapView(_:didSelect:)` method to respond to route selection on the map. (#789, #806)
* Added a `NavigationMapViewDelegate.navigationMapView(_:didSelect:)` method to respond to waypoint selection on the map. (#806)
* Fixed a bug preventing legs beyond the third waypoint from appearing. (#807)
* Decreased the map’s animation frame rate for improved battery life. (#760)

### Voice guidance

* Spoken instructions are determined by Directions API responses. (#614)
* When Polly is enabled, audio for spoken instructions is fetched over the network ahead of time, reducing latency. (#724, #768)
* The `NavigationViewController.annotatesSpokenInstructions` property, disabled by default, makes it easier to see where instructions will be read aloud along the route for debugging purposes. (#727, #826)
* Fixed an issue preventing `PollyVoiceController` from ducking background audio while the device is muted using the physical switch. (#805)

### User location tracking

* Fixed an issue causing poor user location tracking on iPhone X. (#833)
* The user location indicator is more stable while snapped to the route line. (#754)
* Renamed `RouteController.checkForFasterRouteInBackground` to `RouteController.reroutesOpportunistically`. (#826)
* Added a `RouteControllerOpportunisticReroutingInterval` constant for configuring the interval between opportunistic rerouting attempts. (#826)

### Feedback

* The `NavigationViewController.recordsAudioFeedback` property, disabled by default, allows the user to dictate feedback by long-pressing on a feedback item. This option requires the `NSMicrophoneUsageDescription` Info.plist option. (#719, #826)
* Options in the feedback interface are easier to discern from each other. (#761)
* Fixed an issue where the feedback interface appeared automatically after rerouting. (#749)
* Rearranged the feedback options. (#770, #779)

## v0.9.0 (October 17, 2017)

* `NavigationMapView` uses a custom course tracking mode created from the ground up. The view representing the user’s location (the “user puck”) is larger and easier to see at a glance, and it continues to point in the user’s direction of travel even in Overview mode. To customize the user puck, use the `NavigationMapView.userCourseView` property. (#402)
* Fixed an issue causing the user puck to slide downward from the center of the screen when beginning a new route. (#402)
* You can customize the user puck’s location on screen by implementing the `NavigationViewControllerDelegate.navigationViewController(_:mapViewUserAnchorPoint:)` method. (#402)
* Improved user course snapping while not moving. (#718)
* Throttled the map’s frame rate while the device is unplugged. (#709)
* Fixed an issue causing the “Rerouting” banner to persist even after a new route is received. (#707)
* A local user notification is no longer posted when rerouting. (#708)

## v0.8.3 (October 9, 2017)

* Pins the dependency `Solar` to v2.0.0. This should fix some build issues. #693
* Increases the width of the upcoming maneuver arrow. #671
* Improved user location snapping. #679
* Improves simulation mode by using more accurate speeds. #683
* Adopted [Turf](https://github.com/mapbox/turf-swift). The `wrap(_:min:max:)` function has been removed; use Turf’s `CLLocationDirection.wrap(min:max:)` instead. #653
* Defaulted to `kCLLocationAccuracyBestForNavigation` for location accuracy. #670

## v0.8.2 (September 29, 2017)

* Fixed a bug which caused the upcoming maneuver label in night mode to have a white background (#667).
* Fixed a bug which caused audio announcements to be repeated over one another (#661,  #669).

## v0.8.1 (September 28, 2017)

* Fixed a build error that occurred if MapboxNavigation was installed via CocoaPods. (#632)
* The turn banner shows more of the upcoming road name before truncating. (#657)
* When entering a roundabout, the icon in the turn banner indicates the correct direction of travel. (#640)
* When beginning a new route, the SDK announces the initial road and direction of travel. (#654)
* Fixed an issue causing the user’s location to be snapped to the wrong part of the route near a U-turn. (#642)
* Core Navigation detects when the user performs a U-turn earlier than anticipated and promptly calculates a new route. (#646)
* If Amazon Polly is configured but unreachable, the SDK switches to AVSpeechSynthesizer sooner, before the instruction becomes outdated. (#652)
* When instructions are announced by Amazon Polly, [dynamic range compression](https://en.wikipedia.org/wiki/Dynamic_range_compression) is used to make the audio easier to hear over the din of a moving vehicle. (#635, #662)

## v0.8.0 (September 19, 2017)

### Location and guidance

* Fixed an issue causing steps to be linked together too frequently. (#573)
* On a freeway, an announcement is read aloud at ¼ mile ahead of a maneuver instead of ½ mile ahead. (#569)
* Separate instructions are given for entering and exiting a roundabout. (#561)
* Rerouting occurs more promptly when the user makes a wrong turn at an intersection. (#560)
* More unreliable location updates are filtered out. (#579)
* Improved how Polly pronounces some road names and numbers. (#618, #622)
* Instructions are read by the higher-quality [Alex](https://support.apple.com/en-us/HT203077) voice if it is installed and Polly is unconfigured or unavailable. (#612)

### User interface

* Adjusted the night style to take effect closer to sunset. (#584)
* Fixed an issue where the map bore a day style while the surrounding UI bore a night style. (#572)
* Fixed an issue causing some elements on the map to disappear when switching styles. (#570)
* Fixed an issue causing slight turns to look like regular turns in the turn banner. (#602)
* Large, named roundabouts are symbolized as roundabouts instead of simple intersections in the turn banner. (#574)
* Fixed an issue producing confusing lane arrows at a fork in the road. (#586)
* The notification for a completed maneuver is removed as the user completes that step. (#577)
* The distance in the turn banner changes at a more regular interval. (#626)
* Updated the appearance of various controls in turn-by-turn mode. (#578, #587, #588, #591)
* Arrows in the turn banner can have a different appearance than arrows in the step table. (#571)
* Fixed overly aggressive abbreviation of road names in the turn banner. (#616)
* Fixed an issue preventing road names in the turn banner from being abbreviated when certain punctuation was present. (#618)
* Fixed a crash that occurred when an attempt to calculate a new route failed. (#585)
* Fixed an issue preventing the estimated arrival time from being updated as the user is stuck in traffic. (#595)
* Fixed a crash that sometimes occurred when starting turn-by-turn navigation. (#607)
* Fixed a flash that occurred when rerouting. (#605)
* Fixed memory leaks. (#609, #628)

### Other changes

* Fixed strings in the Hungarian, Swedish, and Vietnamese localizations that had reverted to English. (#619)
* Updated translations in Catalan, Hungarian, Lithuanian, Russian, Spanish, Swedish, and Vietnamese. (#619)
* Added methods to `NavigationViewControllerDelegate` that indicate when the user is sending feedback. (#599)
* Fixed an issue where `DistanceFormatter.string(fromMeters:)` used the wrong units. (#613)

## v0.7.0 (August 30, 2017)

### Packaging

* Unpinned most dependencies to avoid various build issues introduced in v0.6.1. It is once again possible to use this SDK with the latest Mapbox iOS SDK. (#525)
* Added Russian, Slovenian, and Ukrainian localizations. (#505, #542)

### User interface

* `NavigationViewController` and its map automatically switch between daytime and nighttime styles. (#519)
* A banner appears when the device experiences weak GPS reception. (#490)
* A banner also appears when simulation mode is enabled. (#521)
* The time remaining in the bottom bar changes color based on the level of traffic congestion along the remaining route. (#403)
* Added `NavigationViewControllerDelegate.navigationMapView(_:viewFor:)` for providing a custom user location annotation and/or destination annotation. (#498)
* Moved various properties of `Style` to individual control classes. (#536)
* Added properties to `LaneArrowView` for customizing the appearance of lane indicators. (#490)
* Added a `Style.statusBarStyle` property for customizing the appearance of the status bar. (#512)
* A shield now appears in the turn banner on Puerto Rico routes. (#529)
* Fixed an issue preventing an arrow from appearing on the route line when the user swipes the turn banner to a future step. (#532)
* Fixed an issue causing the shield in the turn banner to go blank when the user swipes the turn banner backward. (#506)
* Fixed an issue that caused the camera to stutter when completing a maneuver. (#520)
* Fixed an issue causing the turn banner to remain on a future step after tapping Resume. (#508)
* Fixed an issue where the distance would sometimes be displayed as “0 mm”. (#517)
* Fixed a missing less-than sign in the bottom bar when little time remains on the step or route. (#527)

### Voice guidance

* Fixed an issue causing Polly to misread abbreviations such as “CR” in route numbers and letters such as “N” in street names. (#552)
* A tone is played when automatically switching to a faster route in the background. (#541)
* Polly now pronounces Italian instructions using an Italian voice. (#542)
* Fixed an issue preventing the SDK from falling back to AVFoundation when Polly is unavailable. (#544)
* Improved the wording of various instructions in Swedish. (Project-OSRM/osrm-text-instructions#138)
* The Spanish localization consistently uses _usted_ form. (Project-OSRM/osrm-text-instructions#137)

### Core Navigation

* A new `NavigationRouteOptions` class makes it easier to request a route optimized for turn-by-turn navigation. (#531)
* A trip can now consist of multiple legs. (#270)
* Added `SpokenInstructionFormatter` and `VisualInstructionFormatter` classes for turning `RouteStep`s into strings appropriate for speech synthesis and display, respectively. (#456)
* When the user is moving slowly, `RouteController` snaps the location and course to the route line more aggressively. (#540)
* `RouteController` more aggressively snaps the user’s location to the route line at greater distances than before. (#551)
* Added `NavigationLocationManager.automaticallyUpdatesDesiredAccuracy` to control whether the location manager’s desired accuracy changes based on the battery state. (#504)

## v0.6.1 (August 14, 2017)

* Pinned all dependencies to prevent downstream breaking changes from effecting this library. https://github.com/mapbox/mapbox-navigation-ios/commit/d5c7204b0c9f03564b634da5be135ae35930804c
* Improved the initial camera view when entering navigation. https://github.com/mapbox/mapbox-navigation-ios/pull/482
* Adds support for iPads in the example app. https://github.com/mapbox/mapbox-navigation-ios/pull/477
* Does a better job at unpacking Polly requests to prevent the UI from locking up. https://github.com/mapbox/mapbox-navigation-ios/pull/462
* Inaccurate locations are now filtered out. https://github.com/mapbox/mapbox-navigation-ios/pull/441
* Lanes are now only showed for `.high` and `.medium` alerts. https://github.com/mapbox/mapbox-navigation-ios/pull/444
* The reroute sound is not played when muted. https://github.com/mapbox/mapbox-navigation-ios/pull/450
* Adds a new `StatusView` for displaying reroute and location accuracy information. https://github.com/mapbox/mapbox-navigation-ios/commit/b942844c52c026342b6237186715468091c53c9a
* AlertLevel distances no longer incorporate user speed for knowing when to give an announcement. https://github.com/mapbox/mapbox-navigation-ios/pull/448

## v0.6.0 (July 28, 2017)

### Packaging

* By default, NavigationMapView displays the Navigation Guidance Day v2 style. A Navigation Preview Day v2 style (`mapbox://styles/mapbox/navigation-preview-day-v2`) is also available for applications that implement a preview map. (#387)
* By default, NavigationMapView now indicates the level of traffic congestion along each segment of the route line. (#359)
* Added Italian and Traditional Chinese localizations. [Help translate the SDK into your language!](https://www.transifex.com/mapbox/mapbox-navigation-ios/) (#413, #438)

### User interface

* A 🐞 button on the map allows the user to submit feedback about the current route. (#400)
* The turn banner and bottom bar display fractional mileages as decimal numbers instead of vulgar fractions. 🙊🙉 (#383)
* If a step leads to a freeway or freeway ramp, the turn banner generally displays a [control city](https://en.wikipedia.org/wiki/Control_city) or a textual representation of the route number (alongside the existing shield) instead of the freeway name. (#410, #417)
* As the user arrives at a waypoint, the turn banner displays the waypoint’s name instead of whitespace. (#419)
* The route line is now wider by default, to accommodate traffic congestion coloring. (#390)
* Moved the `snapsUserLocationAnnotationToRoute` property from RouteController to NavigationViewController. (#408)
* The road name label at the bottom of the map continues to display the current road name after the user ventures away from the route. (#408)
* If the upcoming maneuver travels along a [bannered route](https://en.wikipedia.org/wiki/Special_route), the parent route shield is no longer displayed in the turn banner. (#431)
* Fixed an issue causing the Mapbox logo to peek out from under the Recenter button. (#424)

### Voice guidance

* Suppressed the voice announcement upon rerouting if the first step of the new route is sufficiently long. (#395)
* The rerouting audio cue now unducks other applications’ audio afterwards. (#394)
* If a step leads to a freeway or freeway ramp, voice announcements for the step generally omit the name in favor of the route number. (#404, #412)
* Fixed an issue causing Amazon Polly to read parentheses aloud. (#418)

### Navigation

* Various methods of `NavigationMapViewDelegate` have more descriptive names in Objective-C. (#408)
* Fixed an issue causing `NavigationViewControllerDelegate.navigationViewController(_:didArriveAt:)` to be called twice in a row. (#414)
* Fixed a memory leak. (#399)

### Core Navigation

* Added a `RouteController.location` property that represents the user’s location snapped to the route line. (#408)
* Added a `RouteController.recordFeedback(type:description:)` method for sending user feedback to Mapbox servers. (#304)
* Fixed excessive rerouting while the user is located away from the route, such as in a parking lot. (#386)
* Fixed an issue where RouteController sometimes got stuck on slight turn maneuvers. (#378)
* When rerouting, Core Navigation connects to the same API endpoint with the same access token that was used to obtain the original route. (#405)
* The `ReplayLocationManager.location` and `SimulatedLocationManager.location` properties now return simulated locations instead of the device’s true location as reported by Core Location. (#411)
* You can enable the `RouteController.checkForFasterRouteInBackground` property to have Core Navigation periodically check for a faster route in the background. (#346)
* Fixed an issue preventing the `RouteControllerAlertLevelDidChange` notification from posting when transitioning from a high alert level on one step to a high alert level on another step. (#425)
* Improved the accuracy of location updates while the device is plugged in. (#432)
* Added anonymized metrics collection around significant events such as rerouting. This data will be used to improve the quality of Mapbox’s products, including the underlying OpenStreetMap road data, the Mapbox Directions API, and Core Navigation. (#304)

## v0.5.0 (July 13, 2017)

### Packaging

* The map now uses a style specifically designed for turn-by-turn navigation. (#263)
* Added French, Hungarian, Lithuanian, Persian, and Spanish localizations. [Help translate the SDK into your language!](https://www.transifex.com/mapbox/mapbox-navigation-ios/) (#351)
* Upgraded to [OSRM Text Instructions v0.2.0](https://github.com/Project-OSRM/osrm-text-instructions.swift/releases/tag/v0.2.0) with localization improvements and support for upcoming exit numbers provided by the Directions API. (#348)
* Corrected the frameworks’ bundle identifiers. (#281)

### User interface

* The turn banner now indicates when the SDK is busy fetching a new route. (#269)
* More interface elements are now styleable. The `Style.fontFamily` property makes it easy to set the entire interface’s font face. (#330)
* The interface now supports Dynamic Type. (#330)
* Fixed an issue preventing the turn banner from displaying the distance to some freeway exits. (#262)
* Fixed an issue in which swiping the turn banner to the right caused NavigationViewController to navigate to the wrong step. (#266)
* Fixed a crash presenting NavigationViewController via a storyboard segue. (#314)
* Fixed an issue causing black lines to appear over all roads during turn-by-turn navigation. (#339)
* When `NavigationViewController.route` is set to a new value, the UI updates to reflect the new route. (#302)
* Widened the route line for improved visibility. (#358)
* Fixed an issue causing maneuver arrows along the route line to appear malformed. (#284)
* Maneuver arrows no longer appear along the route line when the map is zoomed out. (#295)
* The turn banner more reliably displays a route shield for applicable freeway on- and off-ramps. (#353)
* Fixed an issue causing the turn banner to show a shield for the wrong step after swiping between steps. (#290)
* Fixed an issue causing NavigationViewController and voice alerts to stop updating after a modal view controller is pushed atop NavigationViewController. (#306)
* The map displays attribution during turn-by-turn navigation. (#288)
* Added a `NavigationMapViewControllerDelegate.navigationMapView(_:imageFor:)` method for customizing the destination annotation. (#268)
* Fixed an issue where the wrong source was passed into `MGLMapViewDelegate.navigationMapView(_:routeCasingStyleLayerWithIdentifier:source:)`. (#265, #267)
* The turn banner abbreviates road names when using the Catalan, Lithuanian, Spanish, Swedish, or Vietnamese localization. (#254, #376)

### Voice guidance

* To use Amazon Polly for voice guidance, set the `NavigationViewController.voiceController` property. (#313)
* Fixed an issue that disabled Polly-powered voice guidance when the application went to the background. A message is printed to the console if the `audio` background mode is missing from the application’s Info.plist file. (#356)
* Fixed a crash that could occur when the device is muted and an instruction would normally be read aloud. (#275)
* By default, a short audio cue now plays when the user diverges from the route, requiring a new route to be fetched. (#269)
* Renamed `RouteStepFormatter.string(for:markUpWithSSML:)` to `RouteStepFormatter.string(for:legIndex:numberOfLegs:markUpWithSSML:)`. (#348)

### Navigation

* Fixed a crash after a simulated route causes the SDK to fetch a new route. (#344)
* Fixed an issue that stopped location updates after the application returned to the foreground from the background. (#343)
* Fixed excessive calls to `NavigationViewControllerDelegate.navigationViewController(_:didArriveAt:)`. (#347)
* Fixed crashes that occurred during turn-by-turn navigation. (#271, #336)
* Fixed a memory leak that occurs when `NavigationViewController.navigationDelegate` is set. (#316)

### Core Navigation

* RouteController now requests Always Location Services permissions if `NSLocationAlwaysAndWhenInUseUsageDescription` is set in Info.plist. (#342)
* RouteController now continues to track the user’s location after arriving at the destination. (#333)
* Fixed an issue causing RouteController to alternate rapidly between steps. (#258)
* The SimulatedLocationManager class now bridges to Objective-C. (#314)
* The DistanceFormatter class has been moved to Core Navigation. (#309)

## v0.4.0 (June 1, 2017)

### Packaging

* Documentation is now available in Quick Help and code completion for most classes and methods. (#250)
* Added Catalan, Swedish, and Vietnamese localizations. (#203)

### User interface

* A new class, `Style`, makes it easy to customize the SDK’s appearance and vary it by size class. (#162)
* Fixed an issue causing the road name in the turn banner to be truncated. The road name may be abbreviated to fit the allotted space. (#215)
* Enlarged the distance in the turn banner. (#217)
* A button at the top-left corner of the map view displays a live overview of the route. (#106)
* A small label at the bottom of the map view displays the name of the street along which the user is currently traveling. (#155)
* `NavigationViewController` automatically adopts the tint color of the view controller that presents it. (#176)
* The user can no longer swipe the turn banner left of the current step to “preview” already completed steps. (#223)
* The U-turn icon in the turn banner is no longer flipped horizontally in countries that drive on the right. (#243)
* Distances are now measured in imperial units when the user’s language is set to British English. (#246)

### Voice guidance

* Fixed an issue causing voice instructions to be delivered by an Australian English voice regardless of the user’s region. (#187, #245)
* Fixed an issue causing a “continue” instruction to be repeated multiple times along the step. (#238)
* A final voice instruction is no longer delivered when merging onto a highway. (#239)

### Core Navigation

* `RouteController` is now responsible for the basic aspects of rerouting, including fetching the new route. A new `RouteControllerDelegate` protocol (mirrored by `NavigationViewControllerDelegate`) has methods for preventing or reacting to a rerouting attempt. (#251)
* A notification is posted as soon as Core Navigation successfully receives a new route or fails to receive a new route. (#251)
* When rerouting, any remaining intermediate waypoints are preserved in the new route. (#251)
* Improved the timing and accuracy of rerouting attempts. (#202, #228)
* Fixed an issue preventing the route progress (and thus the progress bar) from completing as the user arrives at the destination. (#157)
* Fixed an issue that affected Core Navigation’s accuracy near maneuvers. (#185)
* A simulated route performs maneuvers more realistically than before. (#226)
* Fixed an issue preventing a simulated route from reaching the end of the route. (#244)
* Resolved some compiler warnings related to the location manager. (#190)

## v0.3.0 (April 25, 2017)

* Renamed `RouteViewController` to `NavigationViewController`. (#133)
* Replaced the `NavigationUI.routeViewController(for:)` method with the `NavigationViewController(for:)` initializer. (#133)
* Fixed compatibility with MapboxDirections.swift v0.9.0. This library now depends on MapboxDirections.swift v0.9.x. (#139)
* Fixed an issue causing the SDK to ignore certain routing options when rerouting the user. (#139)
* Added a `NavigationViewController.simulatesLocationUpdates` property that causes the SDK to simulate location updates along a route. (#111)
* Added a `NavigationViewControllerDelegate.navigationViewController(_:didArriveAt:)` method that gets called when user arrives at the destination. (#158)
* Added methods to NavigationViewControllerDelegate to customize the appearance and shape of the route line. (#135)
* Fixed an issue preventing the volume setting from working when using the built-in system speech synthesizer. (#160)
* Added support for Russian and Spanish voices when using Amazon Polly for voice alerts. (#153)

## v0.2.1 (April 15, 2017)

* This library now requires MapboxDirections.swift v0.8.x as opposed to v0.9.0, which is incompatible. ([#150](https://github.com/mapbox/mapbox-navigation-ios/pull/150))

## v0.2.0 (April 14, 2017)

* Renamed MapboxNavigation and MapboxNavigationUI to MapboxCoreNavigation and MapboxNavigation, respectively. MapboxNavigation provides the complete turn-by-turn navigation experience, including UI and voice announcements, while MapboxCoreNavigation provides the raw utilities for building your own UI. ([#129](https://github.com/mapbox/mapbox-navigation-ios/pull/129))
* Exposed methods on NavigationMapView that you can override to customize the route line’s appearance on the map. ([#116](https://github.com/mapbox/mapbox-navigation-ios/pull/116))
* Removed an unused dependency on MapboxGeocoder.swift. ([#112](https://github.com/mapbox/mapbox-navigation-ios/pull/112))
* Fixed memory leaks. ([#120](https://github.com/mapbox/mapbox-navigation-ios/pull/120))

## v0.1.0 (March 30, 2017)

* Adds MapboxNavigationUI for a drop in navigation experience
* Allows for Integration with [AWS Polly](https://aws.amazon.com/polly/) for improved voice announcements
* Adds optional user snapping to route line. This option also snaps the users course
* Fixes an issue where announcements with`Continue`would not announce the way names correctly
* Updates to Swift v3.1
* Fixed an issue where the route line was not inserted below labels after re-routing.

## v0.0.4 (January 24, 2017)

- Fixed an issue where a `finalHeading` just below `360` and a user heading just above `0`, would not be less than `RouteControllerMaximumAllowedDegreeOffsetForTurnCompletion` ([#25](https://github.com/mapbox/MapboxNavigation.swift/pull/25))
- Better specified the swift version ([#26](https://github.com/mapbox/MapboxNavigation.swift/pull/26))

## v0.0.3 (January 19, 2017)

- Fixes CocoaPod installation error

## v0.0.2 (January 19, 2017)

Initial public release<|MERGE_RESOLUTION|>--- conflicted
+++ resolved
@@ -1,15 +1,7 @@
 # Changes to the Mapbox Navigation SDK for iOS
 
-<<<<<<< HEAD
-## v0.19.1 (August 15, 2018)
-
-* Fixed build errors when installing this SDK with Mapbox Maps SDK for iOS v4.3.0 or above. ([#1609](https://github.com/mapbox/mapbox-navigation-ios/pull/1609))
-
-## v0.19.0 (July, 24, 2018)
-=======
 ## master
 
-* Fixed build errors when installing this SDK with Mapbox Maps SDK for iOS v4.3.0 or above. ([#1608](https://github.com/mapbox/mapbox-navigation-ios/pull/1608))
 * Added the `shouldManageApplicationIdleTimer` flag to `NavigationViewController` to allow applications to opt out of automatic `UIApplication.isIdleTimerDisabled` management. ([#1591](https://github.com/mapbox/mapbox-navigation-ios/pull/1591))
 * Fixed an issue where the banner was stuck on rerouting past the reroute threshold, when navigation was set to simulation mode. ([#1583](https://github.com/mapbox/mapbox-navigation-ios/pull/1583))
 * Modified the label at the bottom of the map to display the route shield in addition to the road name. ([#1576](https://github.com/mapbox/mapbox-navigation-ios/pull/1576)) 
@@ -17,8 +9,11 @@
 * Resolved the partially styled user interface issue that occurs when the style theme is switched between the `NightStyle` and `DayStyle`, after the resume  button was tapped. ([#1589](https://github.com/mapbox/mapbox-navigation-ios/pull/1589))
 * Fixed a rare crash associated with the keyboard when showing the end of route view controller. [#1599](https://github.com/mapbox/mapbox-navigation-ios/pull/1599/)
 
+## v0.19.1 (August 15, 2018)
+
+* Fixed build errors when installing this SDK with Mapbox Maps SDK for iOS v4.3.0 or above. ([#1608](https://github.com/mapbox/mapbox-navigation-ios/pull/1608), [#1609](https://github.com/mapbox/mapbox-navigation-ios/pull/1609))
+
 ## v0.19.0 (July 24, 2018)
->>>>>>> d99e0106
 
 ### Packaging
 
