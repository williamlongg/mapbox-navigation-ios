--- conflicted
+++ resolved
@@ -2,14 +2,11 @@
 
 ## master
 
-<<<<<<< HEAD
 * `TunnelIntersectionManagerDelegate` methods no longer take a completion handler argument. ([#1414](https://github.com/mapbox/mapbox-navigation-ios/pull/1414))
-=======
 * Added the ability to render more than 1 alternate route. [#1372](https://github.com/mapbox/mapbox-navigation-ios/pull/1372/)
 * `NavigationMapViewDelegate.navigationMapView(_:shapeFor:)` Now expects an array of `Route`. The first route will be rendered as the main route, all subsequent routes will be rendered as alternate routes.
 
 ## v0.17.0 (May 14, 2018)
->>>>>>> 026fddd1
 
 ### Packaging
 
