import XCTest
import MapboxDirections
import TestHelper
import Turf
import MapboxMaps
@testable import MapboxNavigation
@testable import MapboxCoreNavigation

class NavigationMapViewTests: XCTestCase {
    
    let response = Fixture.routeResponse(from: "route-with-instructions", options: NavigationRouteOptions(coordinates: [
        CLLocationCoordinate2D(latitude: 40.311012, longitude: -112.47926),
        CLLocationCoordinate2D(latitude: 29.99908, longitude: -102.828197),
    ]))
    var styleLoadingExpectation: XCTestExpectation!
    var navigationMapView: NavigationMapView!
    
    lazy var route: Route = {
        let route = response.routes!.first!
        return route
    }()
    
    override func setUp() {
        super.setUp()
        CredentialsManager.default.accessToken = .mockedAccessToken
        navigationMapView = NavigationMapView(frame: CGRect(origin: .zero, size: .iPhone6Plus))
        styleLoadingExpectation = expectation(description: "Style Loaded Expectation")
<<<<<<< HEAD
        navigationMapView.mapView.on(.styleDataLoaded) { _ in
=======
        navigationMapView.mapView.mapboxMap.onNext(.styleLoaded) { _ in
>>>>>>> f96b3d68
            XCTAssertNotNil(self.navigationMapView.mapView.style)
            self.styleLoadingExpectation.fulfill()
        }
        waitForExpectations(timeout: 2, handler: nil)
    }
    
    override func tearDown() {
        navigationMapView = nil
        super.tearDown()
    }
    
    let coordinates: [CLLocationCoordinate2D] = [
        CLLocationCoordinate2D(latitude: 0, longitude: 0),
        CLLocationCoordinate2D(latitude: 1, longitude: 1),
        CLLocationCoordinate2D(latitude: 2, longitude: 2),
        CLLocationCoordinate2D(latitude: 3, longitude: 3),
        CLLocationCoordinate2D(latitude: 4, longitude: 4),
        CLLocationCoordinate2D(latitude: 5, longitude: 5),
    ]
    
    func testNavigationMapViewCombineWithSimilarCongestions() {
        let congestionSegments = coordinates.combined([
            .low,
            .low,
            .low,
            .low,
            .low
        ])
        
        XCTAssertEqual(congestionSegments.count, 1)
        XCTAssertEqual(congestionSegments[0].0.count, 10)
        XCTAssertEqual(congestionSegments[0].1, .low)
    }
    
    func testNavigationMapViewCombineWithDissimilarCongestions() {
        let congestionSegmentsSevere = coordinates.combined([
            .low,
            .low,
            .severe,
            .low,
            .low
        ])
        
        // The severe breaks the trend of .low.
        // Any time the current congestion level is different than the previous segment, we have to create a new congestion segment.
        XCTAssertEqual(congestionSegmentsSevere.count, 3)
        
        XCTAssertEqual(congestionSegmentsSevere[0].0.count, 4)
        XCTAssertEqual(congestionSegmentsSevere[1].0.count, 2)
        XCTAssertEqual(congestionSegmentsSevere[2].0.count, 4)
        
        XCTAssertEqual(congestionSegmentsSevere[0].1, .low)
        XCTAssertEqual(congestionSegmentsSevere[1].1, .severe)
        XCTAssertEqual(congestionSegmentsSevere[2].1, .low)
    }
    
    func testRemoveWaypointsDoesNotRemoveUserAnnotations() {
        let annotationManager = navigationMapView.mapView.annotations
        XCTAssertEqual(0, annotationManager?.annotations.count)
        annotationManager?.addAnnotation(PointAnnotation(coordinate: CLLocationCoordinate2D()))
        annotationManager?.addAnnotation(PointAnnotation(coordinate: CLLocationCoordinate2D()))
        XCTAssertEqual(annotationManager?.annotations.count, 2)
        
        navigationMapView.showWaypoints(on: route)
        XCTAssertEqual(annotationManager?.annotations.count, 3)
        
        navigationMapView.removeWaypoints()
        XCTAssertEqual(annotationManager?.annotations.count, 2)
        
        // Clean up
        annotationManager?.removeAnnotations(annotationManager?.annotations.compactMap({ $0.value }) ?? [])
        XCTAssertEqual(0, annotationManager?.annotations.count)
    }

    func setUpVanishingRouteLine() -> Route {
        let routeData = Fixture.JSONFromFileNamed(name: "route-for-vanishing-route-line")
        let routeOptions = NavigationRouteOptions(coordinates: [
            CLLocationCoordinate2DMake(-122.5237734,37.9753973),
            CLLocationCoordinate2DMake(-122.5264995,37.9709171)
        ])
        let decoder = JSONDecoder()
        decoder.userInfo[.options] = routeOptions
        var testRoute: Route?
        XCTAssertNoThrow(testRoute = try decoder.decode(Route.self, from: routeData))
        guard let route = testRoute else {
            preconditionFailure("Route is invalid.")
        }
        return route
    }
    
    func testUpdateVanishingPoint() {
        let route = setUpVanishingRouteLine()
        let navigationMapView = NavigationMapView(frame: CGRect(origin: .zero, size: .iPhone6Plus))
        let shape = route.shape!
        let targetPoint = Turf.mid(shape.coordinates[6], shape.coordinates[7])
        //which is between route.legs[0].steps[1].shape!.coordinates[3] and  route.legs[0].steps[1].shape!.coordinates[4]
        let traveledCoordinates = Array(route.legs[0].steps[1].shape!.coordinates[0...3])
        let stepTraveledDistancePrep = navigationMapView.calculateGranularDistances(traveledCoordinates)?.distance
        guard let stepTraveledDistanceSep = stepTraveledDistancePrep else {
            preconditionFailure("Granular distances are invalid")
        }

        let testRouteProgress: RouteProgress = RouteProgress(route: route, routeIndex: 0, options: routeOptions, legIndex: 0, spokenInstructionIndex: 0)
        testRouteProgress.currentLegProgress = RouteLegProgress(leg: route.legs[0], stepIndex: 1, spokenInstructionIndex: 0)
        testRouteProgress.currentLegProgress.currentStepProgress = RouteStepProgress(step: route.legs[0].steps[1], spokenInstructionIndex: 0)
        testRouteProgress.currentLegProgress.currentStepProgress.distanceTraveled = stepTraveledDistanceSep

        navigationMapView.initPrimaryRoutePoints(route: route)
        navigationMapView.updateUpcomingRoutePointIndex(routeProgress: testRouteProgress)
        navigationMapView.updateTraveledRouteLine(targetPoint)

        let expectedTraveledFraction = 0.06383308537010246
        XCTAssertEqual(navigationMapView.fractionTraveled, expectedTraveledFraction)
    }
    
    func testParseRoutePoints() {
        let route = setUpVanishingRouteLine()
        let navigationMapView = NavigationMapView(frame: CGRect(origin: .zero, size: .iPhone6Plus))
        
        navigationMapView.initPrimaryRoutePoints(route: route)
        let nestedList = navigationMapView.routePoints?.nestedList
        let flatList = navigationMapView.routePoints?.flatList
        let distanceArray = navigationMapView.routeLineGranularDistances?.distanceArray
        XCTAssertEqual(nestedList?.first?.count, 8)
        XCTAssertEqual(flatList?.count, 33)
        XCTAssertEqual(distanceArray?.count, 33)
        XCTAssertEqual(distanceArray?[32].distanceRemaining, 0)
    }

    // MARK: - Route congestion consistency tests
    
    func loadRoute(from jsonFile: String) -> Route {
        let defaultRouteOptions = NavigationRouteOptions(coordinates: [
            CLLocationCoordinate2DMake(16.983119, 51.045222),
            CLLocationCoordinate2DMake(16.99842, 51.034759)
        ])
        
        let routeData = Fixture.JSONFromFileNamed(name: jsonFile)
        let decoder = JSONDecoder()
        decoder.userInfo[.options] = defaultRouteOptions
        
        var route: Route? = nil
        XCTAssertNoThrow(route = try decoder.decode(Route.self, from: routeData))
        
        guard let validRoute = route else {
            preconditionFailure("Route is invalid.")
        }
        
        return validRoute
    }
    
    func congestionLevel(_ feature: Feature) -> CongestionLevel? {
        guard let congestionLevel = feature.properties?["congestion"] as? String else { return nil }
        
        return CongestionLevel(rawValue: congestionLevel)
    }
    
    func testOverriddenStreetsRouteClassTunnelSingleCongestionLevel() {
        let route = loadRoute(from: "route-with-road-classes-single-congestion")
        var congestions = route.congestionFeatures()
        XCTAssertEqual(congestions.count, 1)
        
        // Since `Route.congestionFeatures(legIndex:isAlternativeRoute:roadClassesWithOverriddenCongestionLevels:)`
        // merges congestion levels which are similar it is expected that only one congestion
        // level is shown for this route.
        var expectedCongestionLevel: CongestionLevel = .unknown
        congestions.enumerated().forEach {
            XCTAssertEqual(congestionLevel($0.element), expectedCongestionLevel)
        }
        
        expectedCongestionLevel = .low
        congestions = route.congestionFeatures(roadClassesWithOverriddenCongestionLevels: [.golf])
        
        congestions.enumerated().forEach {
            XCTAssertEqual(congestionLevel($0.element), expectedCongestionLevel)
        }
    }
    
    func testOverriddenStreetsRouteClassMotorwayMixedCongestionLevels() {
        let route = loadRoute(from: "route-with-mixed-road-classes")
        var congestions = route.congestionFeatures()
        XCTAssertEqual(congestions.count, 5)
        
        var expectedCongestionLevels: [CongestionLevel] = [
            .unknown,
            .severe,
            .unknown,
            .severe,
            .unknown
        ]
        
        // Since `Route.congestionFeatures(legIndex:isAlternativeRoute:roadClassesWithOverriddenCongestionLevels:)`
        // merges congestion levels which are similar in such case it is expected that mixed congestion
        // levels remain unmodified.
        congestions.enumerated().forEach {
            XCTAssertEqual(congestionLevel($0.element), expectedCongestionLevels[$0.offset])
        }
        
        expectedCongestionLevels = [
            .low,
            .severe,
            .low,
            .severe,
            .low
        ]
        congestions = route.congestionFeatures(roadClassesWithOverriddenCongestionLevels: [.motorway])
        
        congestions.enumerated().forEach {
            XCTAssertEqual(congestionLevel($0.element), expectedCongestionLevels[$0.offset])
        }
    }
    
    func testOverriddenStreetsRouteClassMissing() {
        let route = loadRoute(from: "route-with-missing-road-classes")
        
        var congestions = route.congestionFeatures(roadClassesWithOverriddenCongestionLevels: [.motorway])
        XCTAssertEqual(congestions.count, 3)
        
        var expectedCongestionLevels: [CongestionLevel] = [
            .severe,
            .low,
            .severe
        ]
        
        // In case if `roadClassesWithOverriddenCongestionLevels` was provided with `.motorway` `MapboxStreetsRoadClass` it is expected
        // that any `.unknown` congestion level for such `MapboxStreetsRoadClass` will be overwritten to `.low` congestion level.
        congestions.enumerated().forEach {
            XCTAssertEqual(congestionLevel($0.element), expectedCongestionLevels[$0.offset])
        }
        
        expectedCongestionLevels[1] = .unknown
        congestions = route.congestionFeatures(roadClassesWithOverriddenCongestionLevels: [])
        
        // In case if `roadClassesWithOverriddenCongestionLevels` is empty `.unknown` congestion level will not be
        // overwritten.
        congestions.enumerated().forEach {
            XCTAssertEqual(congestionLevel($0.element), expectedCongestionLevels[$0.offset])
        }
        
        // Make sure that at certain indexes `MapboxStreetsRoadClass` is not present and assigned to `nil`.
        route.legs.forEach {
            let streetsRoadClasses = $0.streetsRoadClasses
            
            for index in 24...27 {
                XCTAssertEqual(streetsRoadClasses[index], nil)
            }
        }
    }
    
    func testRouteStreetsRoadClassesCountEqualToCongestionLevelsCount() {
        let route = loadRoute(from: "route-with-missing-road-classes")
        
        // Make sure that number of `MapboxStreetsRoadClass` is equal to number of congestion levels.
        route.legs.forEach {
            let streetsRoadClasses = $0.streetsRoadClasses
            let segmentCongestionLevels = $0.segmentCongestionLevels
            
            XCTAssertEqual(streetsRoadClasses.count, segmentCongestionLevels?.count)
        }
    }
    
    func testRouteStreetsRoadClassesNotPresent() {
        let route = loadRoute(from: "route-with-not-present-road-classes")
        var congestions = route.congestionFeatures()
        let expectedCongestionLevels: [CongestionLevel] = [
            .unknown,
            .low,
            .moderate,
            .unknown,
            .low
        ]
        
        congestions.enumerated().forEach {
            XCTAssertEqual(congestionLevel($0.element), expectedCongestionLevels[$0.offset])
        }
        
        congestions = route.congestionFeatures(roadClassesWithOverriddenCongestionLevels: [.motorway, .secondary, .ferry])
        
        // Since `SreetsRoadClass`es are not present in this route congestion levels should remain unchanged after
        // modifying `roadClassesWithOverriddenCongestionLevels`, `streetsRoadClasses` should be empty as well.
        congestions.enumerated().forEach {
            XCTAssertEqual(congestionLevel($0.element), expectedCongestionLevels[$0.offset])
        }
        
        route.legs.forEach {
            let streetsRoadClasses = $0.streetsRoadClasses

            XCTAssertEqual(streetsRoadClasses.count, 0)
        }
    }
    
    func testRouteStreetsRoadClassesDifferentAndSameCongestion() {
        let route = loadRoute(from: "route-with-same-congestion-different-road-classes")
        var congestions = route.congestionFeatures()
        var expectedCongestionLevels: [CongestionLevel] = [
            .unknown
        ]
        
        congestions.enumerated().forEach {
            XCTAssertEqual(congestionLevel($0.element), expectedCongestionLevels[$0.offset])
        }
        
        // It is expected that congestion will be overridden only for `RoadClasses` added in `roadClassesWithOverriddenCongestionLevels`.
        // Other congestions should remain unchanged.
        expectedCongestionLevels = [
            .low,
            .unknown
        ]
        congestions = route.congestionFeatures(roadClassesWithOverriddenCongestionLevels: [.street])
        
        congestions.enumerated().forEach {
            XCTAssertEqual(congestionLevel($0.element), expectedCongestionLevels[$0.offset])
        }
        
        congestions = route.congestionFeatures(roadClassesWithOverriddenCongestionLevels: [.street, .ferry])
        
        congestions.enumerated().forEach {
            XCTAssertEqual(congestionLevel($0.element), expectedCongestionLevels[$0.offset])
        }
        
        // Since there is only one type of congestion and three `RoadClasses` after overriding all of them
        // all congestion levels should we changed from `.unknown` to `.low`.
        expectedCongestionLevels = [
            .low
        ]
        congestions = route.congestionFeatures(roadClassesWithOverriddenCongestionLevels: [.street, .ferry, .motorway])
        
        congestions.enumerated().forEach {
            XCTAssertEqual(congestionLevel($0.element), expectedCongestionLevels[$0.offset])
        }
    }
    
    func testRoadClassesWithOverriddenCongestionLevelsRemovesDuplicates() {
        let navigationMapView = NavigationMapView(frame: CGRect(origin: .zero, size: .iPhone6Plus))
        navigationMapView.roadClassesWithOverriddenCongestionLevels = [.aerialway, .construction, .construction, .golf]
        
        XCTAssertEqual(navigationMapView.roadClassesWithOverriddenCongestionLevels?.count, 3)
    }
    
    func testHighlightBuildings() {
        let featureQueryExpectation = XCTestExpectation(description: "Wait for building to be highlighted.")

        let navigationMapView = NavigationMapView(frame: CGRect(origin: .zero, size: .iPhone6Plus))
        let cameraOptions = CameraOptions(center: CLLocationCoordinate2D(latitude: 37.79060960181454, longitude: -122.39564506250244),
                                          zoom: 17.0,
                                          bearing: 0.0,
                                          pitch: 0.0)
        navigationMapView.mapView.camera.setCamera(to: cameraOptions)
        let buildingHighlightCoordinates: [CLLocationCoordinate2D] = [
            CLLocationCoordinate2D(latitude: 37.79066471218174, longitude: -122.39581404166825),
            CLLocationCoordinate2D(latitude: 37.78999490647732, longitude: -122.39485917526815)
        ]
        navigationMapView.highlightBuildings(at: buildingHighlightCoordinates, in3D: true, completion: { (result) -> Void in
            if result == true  {
                featureQueryExpectation.fulfill()
            } else {
                XCTFail("Building highlighted failed.")
            }
        })
        
        wait(for: [featureQueryExpectation], timeout: 5.0)
    }
}<|MERGE_RESOLUTION|>--- conflicted
+++ resolved
@@ -25,11 +25,7 @@
         CredentialsManager.default.accessToken = .mockedAccessToken
         navigationMapView = NavigationMapView(frame: CGRect(origin: .zero, size: .iPhone6Plus))
         styleLoadingExpectation = expectation(description: "Style Loaded Expectation")
-<<<<<<< HEAD
-        navigationMapView.mapView.on(.styleDataLoaded) { _ in
-=======
         navigationMapView.mapView.mapboxMap.onNext(.styleLoaded) { _ in
->>>>>>> f96b3d68
             XCTAssertNotNil(self.navigationMapView.mapView.style)
             self.styleLoadingExpectation.fulfill()
         }
