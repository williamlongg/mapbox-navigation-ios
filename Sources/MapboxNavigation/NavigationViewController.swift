--- conflicted
+++ resolved
@@ -23,12 +23,7 @@
  
  `CarPlayNavigationViewController` manages the corresponding user interface on a CarPlay screen.
  */
-<<<<<<< HEAD
 open class NavigationViewController: UIViewController, NavigationStatusPresenter, NavigationViewData {
-=======
-open class NavigationViewController: UIViewController, NavigationStatusPresenter {
-    
->>>>>>> cf946f82
     /**
      A `Route` object constructed by [MapboxDirections](https://docs.mapbox.com/ios/api/directions/) along with its index in a `RouteResponse`.
      
@@ -47,8 +42,6 @@
         }
     }
     
-    var didChangeAuthorizationIsFirstCalled = true
-    
     /**
      A `Route` object constructed by [MapboxDirections](https://docs.mapbox.com/ios/api/directions/).
      */
@@ -348,7 +341,6 @@
         
         let credentials = navigationService.directions.credentials
         
-<<<<<<< HEAD
         voiceController = navigationOptions?.voiceController ?? RouteVoiceController(navigationService: navigationService,
                                                                                      accessToken: credentials.accessToken,
                                                                                      host: credentials.host.absoluteString)
@@ -363,15 +355,6 @@
                 self?.navigationMapView?.enablePredictiveCaching(options: predictiveCacheOptions,
                                                                  tileStoreConfiguration: navigationOptions?.tileStoreConfiguration)
             }
-=======
-        //Manually update the map style since the RMVC missed the "map style change" notification when the style manager was set up.
-        if let currentStyle = styleManager.currentStyle {
-            updateMapStyle(currentStyle, animated: false)
-        }
-        
-        if !(routeOptions is NavigationRouteOptions) {
-            print("`Route` was created using `RouteOptions` and not `NavigationRouteOptions`. Although not required, this may lead to a suboptimal navigation experience. Without `NavigationRouteOptions`, it is not guaranteed you will get congestion along the route line, better ETAs and ETA label color dependent on congestion.")
->>>>>>> cf946f82
         }
     }
     
@@ -480,7 +463,6 @@
     override open func viewDidLoad() {
         super.viewDidLoad()
         
-<<<<<<< HEAD
         subviewInits.forEach {
             $0()
         }
@@ -488,14 +470,6 @@
         
         viewObservers.forEach {
             $0.navigationViewDidLoad(view)
-=======
-        if let mapViewController = mapViewController {
-            embed(mapViewController, in: view) { (parent, map) -> [NSLayoutConstraint] in
-                return map.view.constraintsForPinning(to: parent.view)
-            }
-            mapViewController.view.pinInSuperview()
-            mapViewController.reportButton.isHidden = !showsReportFeedback
->>>>>>> cf946f82
         }
         
         // Initialize voice controller if it hasn't been overridden.
@@ -669,13 +643,6 @@
             $0.hide(status)
         }
     }
-    
-    @available(*, deprecated, message: "Add a status using show(_:) instead")
-    public func showStatus(title: String, spinner spin: Bool, duration: TimeInterval, animated: Bool, interactive: Bool) {
-        navigationComponents.compactMap({ $0 as? NavigationStatusPresenter }).forEach {
-            $0.showStatus(title: title, spinner: spin, duration: duration, animated: animated, interactive: interactive)
-        }
-    }
 }
 
 extension NavigationViewController: NavigationViewDelegate {
@@ -845,36 +812,23 @@
     public func navigationServiceShouldDisableBatteryMonitoring(_ service: NavigationService) -> Bool {
         return navigationComponents.allSatisfy { $0.navigationServiceShouldDisableBatteryMonitoring(service) }
     }
-        
+    
     public func navigationServiceDidChangeAuthorization(_ service: NavigationService, didChangeAuthorizationFor locationManager: CLLocationManager) {
-<<<<<<< HEAD
         if #available(iOS 14.0, *), locationManager.accuracyAuthorization == .reducedAccuracy {
             let title = NSLocalizedString("ENABLE_PRECISE_LOCATION", bundle: .mapboxNavigation, value: "Enable precise location to navigate", comment: "Label indicating precise location is off and needs to be turned on to navigate")
-            showStatus(title: title, spinner: false, duration: 20, animated: true, interactive: false)
+            show(StatusView.Status(identifier: "ENABLE_PRECISE_LOCATION",
+                                   title: title,
+                                   spinner: false,
+                                   duration: 20,
+                                   animated: true,
+                                   interactive: false,
+                                   priority: 1))
             navigationMapView?.reducedAccuracyActivatedMode = true
-=======
-        // CLLocationManager.accuracyAuthorization was introduced in the iOS 14 SDK in Xcode 12, so Xcode 11 doesn’t recognize it.
-        guard let accuracyAuthorizationValue = locationManager.value(forKey: "accuracyAuthorization") as? Int else { return }
-        let accuracyAuthorization = MBNavigationAccuracyAuthorization(rawValue: accuracyAuthorizationValue)
-        let previousAuthorizationValue = 1 - accuracyAuthorizationValue
-                        
-        // create authorization status
-        let title = NSLocalizedString("ENABLE_PRECISE_LOCATION", bundle: .mapboxNavigation, value: "Enable precise location to navigate", comment: "Label indicating precise location is off and needs to be turned on to navigate")
-        let authorizationStatus = StatusView.Status(identifier: "ENABLE_PRECISE_LOCATION", title: title, duration: .infinity, priority: 1)
-        
-        if #available(iOS 14.0, *), accuracyAuthorization == .reducedAccuracy {
-            show(authorizationStatus)
-            mapView?.reducedAccuracyActivatedMode = true
-        } else if #available(iOS 14.0, *), previousAuthorizationValue == 1, didChangeAuthorizationIsFirstCalled == false {
-            hide(authorizationStatus)
-            mapView?.reducedAccuracyActivatedMode = false
->>>>>>> cf946f82
         } else {
             // Fallback on earlier versions
             navigationMapView?.reducedAccuracyActivatedMode = false
             return
         }
-        didChangeAuthorizationIsFirstCalled = false
     }
     
     // MARK: - Building Extrusion Highlighting methods
