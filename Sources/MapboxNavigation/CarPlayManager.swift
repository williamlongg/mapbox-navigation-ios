--- conflicted
+++ resolved
@@ -487,30 +487,16 @@
         navigationViewController.startNavigationSession(for: trip)
         navigationViewController.carPlayNavigationDelegate = self
         currentNavigator = navigationViewController
-<<<<<<< HEAD
         
         carPlayMapViewController.present(navigationViewController, animated: true) { [weak self] in
             guard let self = self else { return }
             self.delegate?.carPlayManager(self, didBeginNavigationWith: service)
+            self.delegate?.carPlayManager(self, didPresent: navigationViewController)
         }
         
         let navigationMapView = carPlayMapViewController.navigationMapView
         navigationMapView.removeRoutes()
         navigationMapView.removeWaypoints()
-=======
-
-        carPlayMapViewController.isOverviewingRoutes = false
-        navigationViewController.modalPresentationStyle = .fullScreen
-        carPlayMapViewController.present(navigationViewController, animated: true) {
-            self.delegate?.carPlayManager(self, didPresent: navigationViewController)
-        }
-
-        let mapView = carPlayMapViewController.mapView
-        mapView.removeRoutes()
-        mapView.removeWaypoints()
-
-        delegate?.carPlayManager(self, didBeginNavigationWith: service)
->>>>>>> cf946f82
     }
 
     func mapTemplate(forNavigating trip: CPTrip) -> CPMapTemplate {
@@ -775,19 +761,4 @@
     open func createMapTemplate() -> CPMapTemplate {
         return CPMapTemplate()
     }
-<<<<<<< HEAD
-}
-#else
-/**
- CarPlay support requires iOS 12.0 or above and the CarPlay framework.
- */
-public class CarPlayManager: NSObject {
-    /**
-     A Boolean value indicating whether the phone is connected to CarPlay.
-     */
-    public static var isConnected = false
-}
-#endif
-=======
-}
->>>>>>> cf946f82
+}