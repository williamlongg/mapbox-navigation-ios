--- conflicted
+++ resolved
@@ -43,32 +43,19 @@
         
         guard !stringFits else { return attributedPairs.attributedStrings }
         
-<<<<<<< HEAD
-        let filteredComponents = attributedPairs.components.compactMap { $0 as? VisualInstructionComponent}
-        let visuals = filteredComponents.enumerated().map { IndexedVisualInstructionComponent(component: $1, index: $0) }
+        let filteredComponents: [VisualInstructionComponent] = attributedPairs.components.compactMap { $0 as? VisualInstructionComponent}
+        let visuals: [IndexedVisualInstructionComponent] = filteredComponents.enumerated().map { IndexedVisualInstructionComponent(component: $1, index: $0) }
         let filtered = visuals.filter { $0.component.abbreviation != nil}
         let sorted = filtered.sorted { $0.component.abbreviationPriority < $1.component.abbreviationPriority}
         
         for (index, component) in sorted.enumerated() {
             let isFirst = index == 0
-=======
-        let indexedComponents: [IndexedVisualInstructionComponent] = attributedPairs.components.enumerated().map { IndexedVisualInstructionComponent(component: $1, index: $0) }
-        let filtered = indexedComponents.filter { $0.component.abbreviation != nil }
-        let sorted = filtered.sorted { $0.component.abbreviationPriority < $1.component.abbreviationPriority }
-        for component in sorted {
-            let isFirst = component.index == 0
->>>>>>> 64cb9771
             let joinChar = isFirst ? "" : " "
             guard component.component.type == .text else { continue }
             guard let abbreviation = component.component.abbreviation else { continue }
             
-<<<<<<< HEAD
             attributedPairs.attributedStrings[index] = NSAttributedString(string: joinChar + abbreviation, attributes: attributes(for: source))
-            let newWidth = attributedPairs.attributedStrings.map { $0.size() }.reduce(.zero, +).width
-=======
-            attributedPairs.attributedStrings[component.index] = NSAttributedString(string: joinChar + abbreviation, attributes: attributes(for: source))
             let newWidth: CGFloat = attributedPairs.attributedStrings.map { $0.size() }.reduce(.zero, +).width
->>>>>>> 64cb9771
             
             if newWidth <= availableBounds.width {
                 break
@@ -78,12 +65,12 @@
         return attributedPairs.attributedStrings
     }
     
-    typealias AttributedInstructionComponents = (components: [MBComponentRepresentable], attributedStrings: [NSAttributedString])
+    typealias AttributedInstructionComponents = (components: [ComponentRepresentable], attributedStrings: [NSAttributedString])
     
     func attributedPairs(for instruction: VisualInstruction, dataSource: DataSource, imageRepository: ImageRepository, onImageDownload: @escaping ImageDownloadCompletion) -> AttributedInstructionComponents {
         let components = instruction.components.compactMap { $0 as? VisualInstructionComponent }
         var strings: [NSAttributedString] = []
-        var processedComponents: [MBComponentRepresentable] = []
+        var processedComponents: [ComponentRepresentable] = []
         
         
         for (index, component) in components.enumerated() {
@@ -93,11 +80,11 @@
             let initial = NSAttributedString()
             
             //This is the closure that builds the string.
-            let build: (_: MBComponentRepresentable, _: [NSAttributedString]) -> Void = { (component, attributedStrings) in
+            let build: (_: ComponentRepresentable, _: [NSAttributedString]) -> Void = { (component, attributedStrings) in
                 processedComponents.append(component)
                 strings.append(attributedStrings.reduce(initial, +))
             }
-            let isShield: (_: MBComponentRepresentable?) -> Bool = { (component: MBComponentRepresentable?) in
+            let isShield: (_: ComponentRepresentable?) -> Bool = { (component: ComponentRepresentable?) in
                 guard let component = component as? VisualInstructionComponent else { return false }
                 return component.type == .image
             }
@@ -140,19 +127,19 @@
         return (components: processedComponents, attributedStrings: strings)
     }
 
-    func attributedString(forExitComponent component: MBComponentRepresentable, maneuverDirection: ManeuverDirection, dataSource: DataSource) -> NSAttributedString? {
+    func attributedString(forExitComponent component: ComponentRepresentable, maneuverDirection: ManeuverDirection, dataSource: DataSource) -> NSAttributedString? {
         guard let component = component as? VisualInstructionComponent, component.type == .exitCode, let exitCode = component.text else { return nil }
         let side: ExitSide = maneuverDirection == .left ? .left : .right
         guard let exitString = exitShield(side: side, text: exitCode, component: component, dataSource: dataSource) else { return nil }
         return exitString
     }
     
-    func attributedString(forGenericShield component: MBComponentRepresentable, dataSource: DataSource) -> NSAttributedString? {
+    func attributedString(forGenericShield component: ComponentRepresentable, dataSource: DataSource) -> NSAttributedString? {
         guard let component = component as? VisualInstructionComponent, component.type == .image, let text = component.text else { return nil }
         return genericShield(text: text, cacheKey: component.genericCacheKey, dataSource: dataSource)
     }
     
-    func attributedString(forShieldComponent shield: MBComponentRepresentable, repository:ImageRepository, dataSource: DataSource, onImageDownload: @escaping ImageDownloadCompletion) -> NSAttributedString? {
+    func attributedString(forShieldComponent shield: ComponentRepresentable, repository:ImageRepository, dataSource: DataSource, onImageDownload: @escaping ImageDownloadCompletion) -> NSAttributedString? {
         guard let shield = shield as? VisualInstructionComponent, shield.imageURL != nil, let shieldKey = shield.cacheKey else { return nil }
         
         //If we have the shield already cached, use that.
@@ -167,12 +154,12 @@
         return nil
     }
     
-    func attributedString(forTextComponent component: MBComponentRepresentable, dataSource: DataSource) -> NSAttributedString? {
+    func attributedString(forTextComponent component: ComponentRepresentable, dataSource: DataSource) -> NSAttributedString? {
         guard let component = component as? VisualInstructionComponent, let text = component.text else { return nil }
         return NSAttributedString(string: text, attributes: attributes(for: dataSource))
     }
     
-    private func shieldImageForComponent(_ component: MBComponentRepresentable, in repository: ImageRepository, height: CGFloat, completion: @escaping ImageDownloadCompletion) {
+    private func shieldImageForComponent(_ component: ComponentRepresentable, in repository: ImageRepository, height: CGFloat, completion: @escaping ImageDownloadCompletion) {
         guard let component = component as? VisualInstructionComponent, let imageURL = component.imageURL, let shieldKey = component.cacheKey else {
             return
         }
@@ -239,7 +226,7 @@
         return NSAttributedString(attachment: attachment)
     }
     
-    private func exitShield(side: ExitSide = .right, text: String, component: MBComponentRepresentable, dataSource: DataSource) -> NSAttributedString? {
+    private func exitShield(side: ExitSide = .right, text: String, component: ComponentRepresentable, dataSource: DataSource) -> NSAttributedString? {
         
         let proxy = ExitView.appearance()
         let criticalProperties: [AnyHashable?] = [side, dataSource.font.pointSize, proxy.backgroundColor, proxy.foregroundColor, proxy.borderWidth, proxy.cornerRadius]
@@ -277,8 +264,8 @@
         view.removeFromSuperview()
         return image
     }
-
-}
+}
+    
 
 protocol ImagePresenter {
     var image: UIImage? { get }
