--- conflicted
+++ resolved
@@ -1,19 +1,11 @@
 <?xml version="1.0" encoding="UTF-8"?>
-<<<<<<< HEAD
-<document type="com.apple.InterfaceBuilder3.CocoaTouch.Storyboard.XIB" version="3.0" toolsVersion="12121" systemVersion="17A405" targetRuntime="iOS.CocoaTouch" propertyAccessControl="none" useAutolayout="YES" useTraitCollections="YES" colorMatched="YES" initialViewController="2bw-kK-8r6">
-=======
-<document type="com.apple.InterfaceBuilder3.CocoaTouch.Storyboard.XIB" version="3.0" toolsVersion="13528" targetRuntime="iOS.CocoaTouch" propertyAccessControl="none" useAutolayout="YES" useTraitCollections="YES" colorMatched="YES" initialViewController="2bw-kK-8r6">
->>>>>>> 598e711a
+<document type="com.apple.InterfaceBuilder3.CocoaTouch.Storyboard.XIB" version="3.0" toolsVersion="13196" targetRuntime="iOS.CocoaTouch" propertyAccessControl="none" useAutolayout="YES" useTraitCollections="YES" colorMatched="YES" initialViewController="2bw-kK-8r6">
     <device id="retina4_7" orientation="portrait">
         <adaptation id="fullscreen"/>
     </device>
     <dependencies>
-<<<<<<< HEAD
-        <plugIn identifier="com.apple.InterfaceBuilder.IBCocoaTouchPlugin" version="12089"/>
-=======
         <deployment identifier="iOS"/>
-        <plugIn identifier="com.apple.InterfaceBuilder.IBCocoaTouchPlugin" version="13526"/>
->>>>>>> 598e711a
+        <plugIn identifier="com.apple.InterfaceBuilder.IBCocoaTouchPlugin" version="13173"/>
         <capability name="Constraints to layout margins" minToolsVersion="6.0"/>
         <capability name="documents saved in the Xcode 8 format" minToolsVersion="8.0"/>
     </dependencies>
@@ -197,7 +189,7 @@
                                 </connections>
                             </view>
                             <stackView opaque="NO" contentMode="scaleToFill" axis="vertical" distribution="equalSpacing" alignment="center" spacing="8" translatesAutoresizingMaskIntoConstraints="NO" id="8P3-NB-IRq" userLabel="Floating Button Stack">
-                                <rect key="frame" x="10" y="195" width="50" height="224"/>
+                                <rect key="frame" x="10" y="195" width="50" height="108"/>
                                 <subviews>
                                     <button opaque="NO" contentMode="scaleToFill" contentHorizontalAlignment="center" contentVerticalAlignment="center" lineBreakMode="middleTruncation" translatesAutoresizingMaskIntoConstraints="NO" id="Dry-gO-T7u" customClass="MBFloatingButton">
                                         <rect key="frame" x="0.0" y="0.0" width="50" height="50"/>
@@ -225,7 +217,7 @@
                                         </connections>
                                     </button>
                                     <button hidden="YES" opaque="NO" contentMode="scaleToFill" contentHorizontalAlignment="center" contentVerticalAlignment="center" lineBreakMode="middleTruncation" translatesAutoresizingMaskIntoConstraints="NO" id="EeE-dV-610" customClass="MBFloatingButton">
-                                        <rect key="frame" x="0.0" y="116" width="50" height="50"/>
+                                        <rect key="frame" x="0.0" y="108" width="50" height="0.0"/>
                                         <color key="backgroundColor" red="1" green="1" blue="1" alpha="1" colorSpace="custom" customColorSpace="sRGB"/>
                                         <constraints>
                                             <constraint firstAttribute="height" priority="999" constant="50" id="o37-gV-IxI"/>
@@ -238,7 +230,7 @@
                                         </connections>
                                     </button>
                                     <button opaque="NO" contentMode="scaleToFill" contentHorizontalAlignment="center" contentVerticalAlignment="center" lineBreakMode="middleTruncation" translatesAutoresizingMaskIntoConstraints="NO" id="7av-mF-znt" userLabel="Star Button" customClass="MBFloatingButton">
-                                        <rect key="frame" x="0.0" y="174" width="50" height="50"/>
+                                        <rect key="frame" x="0.0" y="116" width="50" height="50"/>
                                         <constraints>
                                             <constraint firstAttribute="height" priority="999" constant="50" id="77r-Yl-a2T"/>
                                             <constraint firstAttribute="width" constant="50" id="EEA-l3-Lu7"/>
@@ -523,13 +515,13 @@
                         <autoresizingMask key="autoresizingMask" widthSizable="YES" heightSizable="YES"/>
                         <subviews>
                             <label opaque="NO" userInteractionEnabled="NO" alpha="0.5" contentMode="left" horizontalHuggingPriority="251" verticalHuggingPriority="251" text="You have arrived" textAlignment="center" lineBreakMode="tailTruncation" baselineAdjustment="alignBaselines" adjustsFontSizeToFit="NO" translatesAutoresizingMaskIntoConstraints="NO" id="vw8-af-pfq">
-                                <rect key="frame" x="136" y="36" width="104" height="16.5"/>
+                                <rect key="frame" x="136" y="16" width="104" height="16.5"/>
                                 <fontDescription key="fontDescription" name="HelveticaNeue" family="Helvetica Neue" pointSize="14"/>
                                 <color key="textColor" red="0.25098039215686274" green="0.36078431372549019" blue="0.47843137254901957" alpha="1" colorSpace="custom" customColorSpace="displayP3"/>
                                 <nil key="highlightedColor"/>
                             </label>
                             <label opaque="NO" userInteractionEnabled="NO" contentMode="left" horizontalHuggingPriority="251" verticalHuggingPriority="251" text="1773 Scott St" textAlignment="natural" lineBreakMode="tailTruncation" baselineAdjustment="alignBaselines" adjustsFontSizeToFit="NO" translatesAutoresizingMaskIntoConstraints="NO" id="vZ1-Ta-Eya">
-                                <rect key="frame" x="81.5" y="60.5" width="213.5" height="43"/>
+                                <rect key="frame" x="84" y="40.5" width="209" height="43"/>
                                 <fontDescription key="fontDescription" type="system" pointSize="36"/>
                                 <nil key="textColor"/>
                                 <nil key="highlightedColor"/>
@@ -543,7 +535,7 @@
                                 </attributedString>
                             </label>
                             <label opaque="NO" userInteractionEnabled="NO" contentMode="left" horizontalHuggingPriority="251" verticalHuggingPriority="251" text="San Francisco, CA" textAlignment="natural" lineBreakMode="tailTruncation" baselineAdjustment="alignBaselines" adjustsFontSizeToFit="NO" translatesAutoresizingMaskIntoConstraints="NO" id="GXk-Kq-HYJ">
-                                <rect key="frame" x="94.5" y="103.5" width="186.5" height="27.5"/>
+                                <rect key="frame" x="97.5" y="83.5" width="180.5" height="27.5"/>
                                 <fontDescription key="fontDescription" type="system" pointSize="23"/>
                                 <nil key="textColor"/>
                                 <nil key="highlightedColor"/>
@@ -557,13 +549,13 @@
                                 </attributedString>
                             </label>
                             <label opaque="NO" userInteractionEnabled="NO" alpha="0.5" contentMode="left" horizontalHuggingPriority="251" verticalHuggingPriority="251" text="Rate your drive" textAlignment="natural" lineBreakMode="tailTruncation" baselineAdjustment="alignBaselines" adjustsFontSizeToFit="NO" translatesAutoresizingMaskIntoConstraints="NO" id="7M0-dY-b9J">
-                                <rect key="frame" x="139.5" y="151" width="97.5" height="17"/>
+                                <rect key="frame" x="139.5" y="131" width="97.5" height="17"/>
                                 <fontDescription key="fontDescription" type="system" pointSize="14"/>
                                 <color key="textColor" red="0.25098039220000001" green="0.36078431370000003" blue="0.47843137250000001" alpha="1" colorSpace="custom" customColorSpace="displayP3"/>
                                 <nil key="highlightedColor"/>
                             </label>
                             <stackView opaque="NO" contentMode="scaleToFill" translatesAutoresizingMaskIntoConstraints="NO" id="pNV-Fb-i9Q" customClass="RatingControl" customModule="MapboxNavigation" customModuleProvider="target">
-                                <rect key="frame" x="107.5" y="173.5" width="160" height="32"/>
+                                <rect key="frame" x="107.5" y="153.5" width="160" height="32"/>
                                 <constraints>
                                     <constraint firstAttribute="height" constant="32" placeholder="YES" id="Ymp-Lu-co2"/>
                                     <constraint firstAttribute="width" constant="160" placeholder="YES" id="mBJ-Jw-rwT"/>
@@ -612,30 +604,6 @@
                         <rect key="frame" x="0.0" y="0.0" width="375" height="347"/>
                         <autoresizingMask key="autoresizingMask" widthSizable="YES" heightSizable="YES"/>
                         <subviews>
-<<<<<<< HEAD
-                            <collectionView clipsSubviews="YES" multipleTouchEnabled="YES" contentMode="scaleToFill" dataMode="prototypes" translatesAutoresizingMaskIntoConstraints="NO" id="Sne-Dn-jdt">
-                                <rect key="frame" x="0.0" y="0.0" width="375" height="400"/>
-                                <color key="backgroundColor" white="1" alpha="1" colorSpace="custom" customColorSpace="genericGamma22GrayColorSpace"/>
-                                <constraints>
-                                    <constraint firstAttribute="height" constant="400" id="x1Z-w7-QSi"/>
-                                </constraints>
-                                <collectionViewFlowLayout key="collectionViewLayout" minimumLineSpacing="16" minimumInteritemSpacing="0.0" id="unA-43-4hX">
-                                    <size key="itemSize" width="155" height="134"/>
-                                    <size key="headerReferenceSize" width="0.0" height="0.0"/>
-                                    <size key="footerReferenceSize" width="0.0" height="0.0"/>
-                                    <inset key="sectionInset" minX="0.0" minY="8" maxX="0.0" maxY="0.0"/>
-                                </collectionViewFlowLayout>
-                                <cells>
-                                    <collectionViewCell opaque="NO" clipsSubviews="YES" multipleTouchEnabled="YES" contentMode="center" reuseIdentifier="collectionViewCellId" id="JPa-I2-DlD" customClass="FeedbackCollectionViewCell" customModule="MapboxNavigation" customModuleProvider="target">
-                                        <rect key="frame" x="0.0" y="8" width="155" height="134"/>
-                                        <autoresizingMask key="autoresizingMask" flexibleMaxX="YES" flexibleMaxY="YES"/>
-                                        <view key="contentView" opaque="NO" clipsSubviews="YES" multipleTouchEnabled="YES" contentMode="center">
-                                            <rect key="frame" x="0.0" y="0.0" width="155" height="134"/>
-                                            <autoresizingMask key="autoresizingMask"/>
-                                            <subviews>
-                                                <view contentMode="scaleToFill" translatesAutoresizingMaskIntoConstraints="NO" id="R0k-uF-hfD" userLabel="CircleView">
-                                                    <rect key="frame" x="42.5" y="16" width="70" height="70"/>
-=======
                             <label hidden="YES" opaque="NO" userInteractionEnabled="NO" contentMode="left" text="Recording Audio" textAlignment="center" lineBreakMode="tailTruncation" baselineAdjustment="alignBaselines" adjustsFontSizeToFit="NO" translatesAutoresizingMaskIntoConstraints="NO" id="xTH-eK-F5H">
                                 <rect key="frame" x="0.0" y="0.0" width="375" height="20.5"/>
                                 <color key="backgroundColor" red="1" green="0.0" blue="0.0" alpha="1" colorSpace="calibratedRGB"/>
@@ -667,8 +635,7 @@
                                             <autoresizingMask key="autoresizingMask"/>
                                             <subviews>
                                                 <view contentMode="scaleToFill" translatesAutoresizingMaskIntoConstraints="NO" id="R0k-uF-hfD" userLabel="CircleView">
-                                                    <rect key="frame" x="27" y="8" width="70" height="70"/>
->>>>>>> 598e711a
+                                                    <rect key="frame" x="27" y="0.0" width="70" height="70"/>
                                                     <subviews>
                                                         <imageView userInteractionEnabled="NO" contentMode="center" image="feedback_car_crash" translatesAutoresizingMaskIntoConstraints="NO" id="S05-Rj-CoM">
                                                             <rect key="frame" x="16" y="18.5" width="38" height="33"/>
@@ -682,17 +649,11 @@
                                                         <constraint firstItem="S05-Rj-CoM" firstAttribute="centerY" secondItem="R0k-uF-hfD" secondAttribute="centerY" id="wIZ-ft-EBg"/>
                                                     </constraints>
                                                 </view>
-<<<<<<< HEAD
-                                                <label opaque="NO" userInteractionEnabled="NO" contentMode="left" horizontalHuggingPriority="251" verticalHuggingPriority="251" text="Label" textAlignment="natural" lineBreakMode="tailTruncation" baselineAdjustment="alignBaselines" minimumScaleFactor="0.5" translatesAutoresizingMaskIntoConstraints="NO" id="qH5-Og-q0a">
-                                                    <rect key="frame" x="54.5" y="96" width="47.5" height="23"/>
-                                                    <fontDescription key="fontDescription" type="system" weight="medium" pointSize="19"/>
-=======
                                                 <label opaque="NO" userInteractionEnabled="NO" contentMode="left" horizontalHuggingPriority="251" verticalHuggingPriority="251" textAlignment="center" lineBreakMode="wordWrap" numberOfLines="0" baselineAdjustment="alignBaselines" adjustsFontSizeToFit="NO" translatesAutoresizingMaskIntoConstraints="NO" id="qH5-Og-q0a">
-                                                    <rect key="frame" x="38" y="86" width="50" height="43"/>
+                                                    <rect key="frame" x="37" y="78" width="50" height="43"/>
                                                     <string key="text">Label 
 Label  </string>
                                                     <fontDescription key="fontDescription" type="system" weight="medium" pointSize="18"/>
->>>>>>> 598e711a
                                                     <color key="textColor" red="0.066666666666666666" green="0.066666666666666666" blue="0.066666666666666666" alpha="1" colorSpace="custom" customColorSpace="sRGB"/>
                                                     <nil key="highlightedColor"/>
                                                     <attributedString key="userComments">
@@ -706,49 +667,6 @@
                                                 </label>
                                             </subviews>
                                         </view>
-<<<<<<< HEAD
-                                        <constraints>
-                                            <constraint firstItem="R0k-uF-hfD" firstAttribute="centerX" secondItem="JPa-I2-DlD" secondAttribute="centerX" id="6kW-3D-0zh"/>
-                                            <constraint firstItem="qH5-Og-q0a" firstAttribute="centerX" secondItem="JPa-I2-DlD" secondAttribute="centerX" id="Dh3-nc-uR6"/>
-                                            <constraint firstAttribute="bottomMargin" relation="greaterThanOrEqual" secondItem="qH5-Og-q0a" secondAttribute="bottom" constant="8" id="Eg1-We-Sw9"/>
-                                            <constraint firstItem="R0k-uF-hfD" firstAttribute="top" secondItem="JPa-I2-DlD" secondAttribute="top" constant="16" id="PgW-ID-8cs"/>
-                                            <constraint firstItem="qH5-Og-q0a" firstAttribute="top" secondItem="R0k-uF-hfD" secondAttribute="bottom" constant="10" id="aX8-Ys-txz"/>
-                                            <constraint firstAttribute="trailing" relation="greaterThanOrEqual" secondItem="qH5-Og-q0a" secondAttribute="trailing" constant="8" id="d8H-By-dO8"/>
-                                            <constraint firstItem="qH5-Og-q0a" firstAttribute="leading" relation="greaterThanOrEqual" secondItem="JPa-I2-DlD" secondAttribute="leading" constant="8" id="eF4-Fc-sW6"/>
-                                        </constraints>
-                                        <connections>
-                                            <outlet property="circleView" destination="R0k-uF-hfD" id="A27-ch-kOT"/>
-                                            <outlet property="imageView" destination="S05-Rj-CoM" id="jXa-XE-2Xf"/>
-                                            <outlet property="titleLabel" destination="qH5-Og-q0a" id="ZiH-z6-hys"/>
-                                        </connections>
-                                    </collectionViewCell>
-                                    <collectionViewCell opaque="NO" clipsSubviews="YES" multipleTouchEnabled="YES" contentMode="center" reuseIdentifier="dummy1" id="fmA-np-oH5">
-                                        <rect key="frame" x="220" y="8" width="155" height="134"/>
-                                        <autoresizingMask key="autoresizingMask" flexibleMaxX="YES" flexibleMaxY="YES"/>
-                                        <view key="contentView" opaque="NO" clipsSubviews="YES" multipleTouchEnabled="YES" contentMode="center">
-                                            <rect key="frame" x="0.0" y="0.0" width="155" height="134"/>
-                                            <autoresizingMask key="autoresizingMask"/>
-                                        </view>
-                                    </collectionViewCell>
-                                    <collectionViewCell opaque="NO" clipsSubviews="YES" multipleTouchEnabled="YES" contentMode="center" reuseIdentifier="dummy2" id="VMc-md-STI">
-                                        <rect key="frame" x="0.0" y="158" width="155" height="134"/>
-                                        <autoresizingMask key="autoresizingMask" flexibleMaxX="YES" flexibleMaxY="YES"/>
-                                        <view key="contentView" opaque="NO" clipsSubviews="YES" multipleTouchEnabled="YES" contentMode="center">
-                                            <rect key="frame" x="0.0" y="0.0" width="155" height="134"/>
-                                            <autoresizingMask key="autoresizingMask"/>
-                                        </view>
-                                    </collectionViewCell>
-                                </cells>
-                                <connections>
-                                    <outlet property="dataSource" destination="TYi-N0-ngE" id="akb-ZW-5MB"/>
-                                    <outlet property="delegate" destination="TYi-N0-ngE" id="7HP-vH-w7V"/>
-                                </connections>
-                            </collectionView>
-                            <button opaque="NO" contentMode="scaleToFill" contentHorizontalAlignment="center" contentVerticalAlignment="center" buttonType="roundedRect" lineBreakMode="middleTruncation" translatesAutoresizingMaskIntoConstraints="NO" id="JMs-xU-Gfd">
-                                <rect key="frame" x="36" y="444" width="303" height="60"/>
-                                <constraints>
-                                    <constraint firstAttribute="height" constant="60" id="apY-WJ-qqF"/>
-=======
                                         <constraints>
                                             <constraint firstItem="R0k-uF-hfD" firstAttribute="centerX" secondItem="JPa-I2-DlD" secondAttribute="centerX" id="Bsn-Gq-fbl"/>
                                             <constraint firstItem="qH5-Og-q0a" firstAttribute="centerX" secondItem="JPa-I2-DlD" secondAttribute="centerX" id="YHd-Ct-z65"/>
@@ -771,7 +689,7 @@
                                             <autoresizingMask key="autoresizingMask"/>
                                             <subviews>
                                                 <view contentMode="scaleToFill" translatesAutoresizingMaskIntoConstraints="NO" id="Kl2-Li-fiY" userLabel="CircleView">
-                                                    <rect key="frame" x="27" y="8" width="70" height="70"/>
+                                                    <rect key="frame" x="27" y="0.0" width="70" height="70"/>
                                                     <subviews>
                                                         <imageView userInteractionEnabled="NO" contentMode="center" image="feedback_car_crash" translatesAutoresizingMaskIntoConstraints="NO" id="aYq-EU-aaU">
                                                             <rect key="frame" x="16" y="18.5" width="38" height="33"/>
@@ -786,7 +704,7 @@
                                                     </constraints>
                                                 </view>
                                                 <label opaque="NO" userInteractionEnabled="NO" contentMode="left" horizontalHuggingPriority="251" verticalHuggingPriority="251" textAlignment="center" lineBreakMode="wordWrap" numberOfLines="0" baselineAdjustment="alignBaselines" adjustsFontSizeToFit="NO" translatesAutoresizingMaskIntoConstraints="NO" id="E8e-VY-Wnj">
-                                                    <rect key="frame" x="38" y="86" width="50" height="43"/>
+                                                    <rect key="frame" x="38" y="78" width="50" height="43"/>
                                                     <string key="text">Label 
 Label  </string>
                                                     <fontDescription key="fontDescription" type="system" weight="medium" pointSize="18"/>
@@ -825,7 +743,7 @@
                                             <autoresizingMask key="autoresizingMask"/>
                                             <subviews>
                                                 <view contentMode="scaleToFill" translatesAutoresizingMaskIntoConstraints="NO" id="p5Z-m3-iZN" userLabel="CircleView">
-                                                    <rect key="frame" x="27" y="8" width="70" height="70"/>
+                                                    <rect key="frame" x="27" y="0.0" width="70" height="70"/>
                                                     <subviews>
                                                         <imageView userInteractionEnabled="NO" contentMode="center" image="feedback_car_crash" translatesAutoresizingMaskIntoConstraints="NO" id="LgS-Rb-umW">
                                                             <rect key="frame" x="16" y="18.5" width="38" height="33"/>
@@ -840,7 +758,7 @@
                                                     </constraints>
                                                 </view>
                                                 <label opaque="NO" userInteractionEnabled="NO" contentMode="left" horizontalHuggingPriority="251" verticalHuggingPriority="251" textAlignment="center" lineBreakMode="wordWrap" numberOfLines="0" baselineAdjustment="alignBaselines" adjustsFontSizeToFit="NO" translatesAutoresizingMaskIntoConstraints="NO" id="Tgj-dm-1KN">
-                                                    <rect key="frame" x="38" y="86" width="50" height="43"/>
+                                                    <rect key="frame" x="37" y="78" width="50" height="43"/>
                                                     <string key="text">Label 
 Label  </string>
                                                     <fontDescription key="fontDescription" type="system" weight="medium" pointSize="18"/>
@@ -879,7 +797,7 @@
                                             <autoresizingMask key="autoresizingMask"/>
                                             <subviews>
                                                 <view contentMode="scaleToFill" translatesAutoresizingMaskIntoConstraints="NO" id="WIu-12-CyS" userLabel="CircleView">
-                                                    <rect key="frame" x="27" y="8" width="70" height="70"/>
+                                                    <rect key="frame" x="27" y="0.0" width="70" height="70"/>
                                                     <subviews>
                                                         <imageView userInteractionEnabled="NO" contentMode="center" image="feedback_car_crash" translatesAutoresizingMaskIntoConstraints="NO" id="AX5-zr-ejf">
                                                             <rect key="frame" x="16" y="18.5" width="38" height="33"/>
@@ -894,7 +812,7 @@
                                                     </constraints>
                                                 </view>
                                                 <label opaque="NO" userInteractionEnabled="NO" contentMode="left" horizontalHuggingPriority="251" verticalHuggingPriority="251" textAlignment="center" lineBreakMode="wordWrap" numberOfLines="0" baselineAdjustment="alignBaselines" adjustsFontSizeToFit="NO" translatesAutoresizingMaskIntoConstraints="NO" id="lll-SJ-8q4">
-                                                    <rect key="frame" x="38" y="86" width="50" height="43"/>
+                                                    <rect key="frame" x="38" y="78" width="50" height="43"/>
                                                     <string key="text">Label 
 Label  </string>
                                                     <fontDescription key="fontDescription" type="system" weight="medium" pointSize="18"/>
@@ -933,7 +851,7 @@
                                             <autoresizingMask key="autoresizingMask"/>
                                             <subviews>
                                                 <view contentMode="scaleToFill" translatesAutoresizingMaskIntoConstraints="NO" id="Ffm-3w-GSP" userLabel="CircleView">
-                                                    <rect key="frame" x="27" y="8" width="70" height="70"/>
+                                                    <rect key="frame" x="27" y="0.0" width="70" height="70"/>
                                                     <subviews>
                                                         <imageView userInteractionEnabled="NO" contentMode="center" image="feedback_car_crash" translatesAutoresizingMaskIntoConstraints="NO" id="492-ss-sXp">
                                                             <rect key="frame" x="16" y="18.5" width="38" height="33"/>
@@ -948,7 +866,7 @@
                                                     </constraints>
                                                 </view>
                                                 <label opaque="NO" userInteractionEnabled="NO" contentMode="left" horizontalHuggingPriority="251" verticalHuggingPriority="251" textAlignment="center" lineBreakMode="wordWrap" numberOfLines="0" baselineAdjustment="alignBaselines" adjustsFontSizeToFit="NO" translatesAutoresizingMaskIntoConstraints="NO" id="pt1-9i-cSt">
-                                                    <rect key="frame" x="38" y="86" width="50" height="43"/>
+                                                    <rect key="frame" x="37" y="78" width="50" height="43"/>
                                                     <string key="text">Label 
 Label  </string>
                                                     <fontDescription key="fontDescription" type="system" weight="medium" pointSize="18"/>
@@ -987,7 +905,7 @@
                                             <autoresizingMask key="autoresizingMask"/>
                                             <subviews>
                                                 <view contentMode="scaleToFill" translatesAutoresizingMaskIntoConstraints="NO" id="jxP-xH-ANo" userLabel="CircleView">
-                                                    <rect key="frame" x="27" y="8" width="70" height="70"/>
+                                                    <rect key="frame" x="27" y="0.0" width="70" height="70"/>
                                                     <subviews>
                                                         <imageView userInteractionEnabled="NO" contentMode="center" image="feedback_car_crash" translatesAutoresizingMaskIntoConstraints="NO" id="Zzn-VD-2lf">
                                                             <rect key="frame" x="16" y="18.5" width="38" height="33"/>
@@ -1002,7 +920,7 @@
                                                     </constraints>
                                                 </view>
                                                 <label opaque="NO" userInteractionEnabled="NO" contentMode="left" horizontalHuggingPriority="251" verticalHuggingPriority="251" textAlignment="center" lineBreakMode="wordWrap" numberOfLines="0" baselineAdjustment="alignBaselines" adjustsFontSizeToFit="NO" translatesAutoresizingMaskIntoConstraints="NO" id="yPS-fp-q2X">
-                                                    <rect key="frame" x="38" y="86" width="50" height="43"/>
+                                                    <rect key="frame" x="38" y="78" width="50" height="43"/>
                                                     <string key="text">Label 
 Label  </string>
                                                     <fontDescription key="fontDescription" type="system" weight="medium" pointSize="18"/>
@@ -1044,12 +962,7 @@
                                 <color key="backgroundColor" white="1" alpha="1" colorSpace="custom" customColorSpace="genericGamma22GrayColorSpace"/>
                                 <constraints>
                                     <constraint firstAttribute="height" constant="6" id="MFA-O5-Ufd"/>
->>>>>>> 598e711a
                                 </constraints>
-                                <fontDescription key="fontDescription" type="system" weight="medium" pointSize="15"/>
-                                <state key="normal" title="Cancel">
-                                    <color key="titleColor" red="0.6508716344833374" green="0.65137720108032227" blue="0.65094989538192749" alpha="1" colorSpace="custom" customColorSpace="sRGB"/>
-                                </state>
                                 <userDefinedRuntimeAttributes>
                                     <userDefinedRuntimeAttribute type="number" keyPath="self.layer.cornerRadius">
                                         <integer key="value" value="22"/>
@@ -1058,16 +971,8 @@
                                 <connections>
                                     <action selector="cancel:" destination="TYi-N0-ngE" eventType="touchUpInside" id="soP-NS-hCK"/>
                                 </connections>
-                            </button>
+                            </view>
                         </subviews>
-<<<<<<< HEAD
-                        <constraints>
-                            <constraint firstItem="Sne-Dn-jdt" firstAttribute="top" secondItem="I7t-WT-lto" secondAttribute="top" id="0mP-nC-Qtm"/>
-                            <constraint firstItem="Sne-Dn-jdt" firstAttribute="leading" secondItem="I7t-WT-lto" secondAttribute="leading" id="JoG-Gw-cRC"/>
-                            <constraint firstAttribute="trailingMargin" secondItem="JMs-xU-Gfd" secondAttribute="trailing" constant="20" id="UHP-Up-7Xj"/>
-                            <constraint firstItem="JMs-xU-Gfd" firstAttribute="leading" secondItem="I7t-WT-lto" secondAttribute="leadingMargin" constant="20" id="Utr-4h-4V1"/>
-                            <constraint firstItem="JMs-xU-Gfd" firstAttribute="top" secondItem="Sne-Dn-jdt" secondAttribute="bottom" constant="44" id="qDP-cX-EM1"/>
-=======
                         <color key="backgroundColor" white="1" alpha="1" colorSpace="custom" customColorSpace="genericGamma22GrayColorSpace"/>
                         <constraints>
                             <constraint firstItem="kGL-xc-d1v" firstAttribute="leading" secondItem="I7t-WT-lto" secondAttribute="leading" id="2eq-xm-qre"/>
@@ -1079,22 +984,17 @@
                             <constraint firstAttribute="trailing" secondItem="kGL-xc-d1v" secondAttribute="trailing" id="f83-Zx-0oE"/>
                             <constraint firstItem="kGL-xc-d1v" firstAttribute="top" secondItem="Sne-Dn-jdt" secondAttribute="bottom" id="k3i-gd-LpK"/>
                             <constraint firstItem="Sne-Dn-jdt" firstAttribute="top" secondItem="xTH-eK-F5H" secondAttribute="bottom" id="swY-Bf-naz"/>
->>>>>>> 598e711a
                             <constraint firstAttribute="trailing" secondItem="Sne-Dn-jdt" secondAttribute="trailing" id="txs-Qu-kBn"/>
                         </constraints>
                     </view>
                     <freeformSimulatedSizeMetrics key="simulatedDestinationMetrics"/>
                     <size key="freeformSize" width="375" height="347"/>
                     <connections>
-<<<<<<< HEAD
-                        <outlet property="collectionView" destination="Sne-Dn-jdt" id="7pC-Id-XnH"/>
-=======
                         <outlet property="collectionView" destination="Sne-Dn-jdt" id="WOk-me-goX"/>
                         <outlet property="collectionViewHeightConstraint" destination="c4r-nT-SlB" id="Umz-lJ-Qum"/>
                         <outlet property="flowLayout" destination="unA-43-4hX" id="Mcf-1x-Dzk"/>
                         <outlet property="progressBar" destination="kGL-xc-d1v" id="CBv-LG-JPx"/>
                         <outlet property="recordingAudioLabel" destination="xTH-eK-F5H" id="Lej-Fv-FC4"/>
->>>>>>> 598e711a
                     </connections>
                 </viewController>
                 <placeholder placeholderIdentifier="IBFirstResponder" id="w0B-4a-jYs" userLabel="First Responder" sceneMemberID="firstResponder"/>
@@ -1133,7 +1033,7 @@
                                                     </constraints>
                                                 </view>
                                                 <label opaque="NO" userInteractionEnabled="NO" contentMode="left" text="subtitleLabel" textAlignment="natural" lineBreakMode="tailTruncation" numberOfLines="0" baselineAdjustment="alignBaselines" adjustsFontSizeToFit="NO" translatesAutoresizingMaskIntoConstraints="NO" id="w7x-Wj-c7z" customClass="MBCellSubtitleLabel">
-                                                    <rect key="frame" x="58" y="51" width="99" height="54"/>
+                                                    <rect key="frame" x="58" y="48" width="99" height="60"/>
                                                     <fontDescription key="fontDescription" type="system" pointSize="17"/>
                                                     <color key="textColor" red="0.58039215690000001" green="0.58039215690000001" blue="0.58039215690000001" alpha="1" colorSpace="calibratedRGB"/>
                                                     <nil key="highlightedColor"/>
@@ -1147,7 +1047,7 @@
                                                     </attributedString>
                                                 </label>
                                                 <view contentMode="scaleToFill" translatesAutoresizingMaskIntoConstraints="NO" id="Uu2-ej-daK" customClass="MBDashedLineView">
-                                                    <rect key="frame" x="23" y="11" width="329" height="1"/>
+                                                    <rect key="frame" x="16" y="8" width="343" height="1"/>
                                                     <color key="backgroundColor" white="1" alpha="1" colorSpace="calibratedWhite"/>
                                                     <constraints>
                                                         <constraint firstAttribute="height" constant="1" id="bEv-mt-Xie"/>
@@ -1162,7 +1062,7 @@
                                                     </userDefinedRuntimeAttributes>
                                                 </view>
                                                 <label opaque="NO" userInteractionEnabled="NO" contentMode="left" verticalHuggingPriority="251" text="titleLabel" textAlignment="natural" lineBreakMode="tailTruncation" numberOfLines="0" baselineAdjustment="alignBaselines" adjustsFontSizeToFit="NO" translatesAutoresizingMaskIntoConstraints="NO" id="fcw-K2-mfp" customClass="MBCellTitleLabel">
-                                                    <rect key="frame" x="58" y="28" width="67" height="20"/>
+                                                    <rect key="frame" x="58" y="25" width="67" height="20"/>
                                                     <fontDescription key="fontDescription" type="system" pointSize="16"/>
                                                     <color key="textColor" red="0.1764705882" green="0.1764705882" blue="0.1764705882" alpha="1" colorSpace="calibratedRGB"/>
                                                     <nil key="highlightedColor"/>
@@ -1223,7 +1123,7 @@
                     <autoresizingMask key="autoresizingMask" flexibleMaxX="YES" flexibleMaxY="YES"/>
                     <subviews>
                         <label opaque="NO" userInteractionEnabled="NO" contentMode="left" text="22 min" lineBreakMode="tailTruncation" baselineAdjustment="alignBaselines" minimumScaleFactor="0.69999998807907104" translatesAutoresizingMaskIntoConstraints="NO" id="82H-sg-SOL" userLabel="timeRemaining" customClass="MBTimeRemainingLabel">
-                            <rect key="frame" x="10" y="11" width="87" height="34"/>
+                            <rect key="frame" x="10" y="11" width="85" height="34"/>
                             <fontDescription key="fontDescription" type="system" weight="medium" pointSize="28"/>
                             <nil key="textColor"/>
                             <nil key="highlightedColor"/>
