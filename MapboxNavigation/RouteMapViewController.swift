import UIKit
import Mapbox
import MapboxDirections
import MapboxCoreNavigation
import MapboxMobileEvents
import Turf
import AVFoundation

class ArrowFillPolyline: MGLPolylineFeature {}
class ArrowStrokePolyline: ArrowFillPolyline {}

extension RouteMapViewController: NavigationComponent {
        
    func navigationService(_ service: NavigationService, didUpdate progress: RouteProgress, with location: CLLocation, rawLocation: CLLocation) {
        
    
        let route = progress.route
        let legIndex = progress.legIndex
        let stepIndex = progress.currentLegProgress.stepIndex
        
        mapView.updatePreferredFrameRate(for: progress)
        if currentLegIndexMapped != legIndex {
            mapView.showWaypoints(route, legIndex: legIndex)
            mapView.showRoutes([route], legIndex: legIndex)
            
            currentLegIndexMapped = legIndex
        }
        
        if currentStepIndexMapped != stepIndex {
            updateMapOverlays(for: progress)
            currentStepIndexMapped = stepIndex
        }
        
        if annotatesSpokenInstructions {
            mapView.showVoiceInstructionsOnMap(route: route)
        }
    }
    
    @objc public func navigationService(_ service: NavigationService, didPassSpokenInstructionPoint instruction: SpokenInstruction, routeProgress: RouteProgress) {
        updateCameraAltitude(for: routeProgress)
    }
    
    
    func navigationService(_ service: NavigationService, didRerouteAlong route: Route, at location: CLLocation?, proactive: Bool) {
        currentStepIndexMapped = 0
        let route = router.route
        let stepIndex = router.routeProgress.currentLegProgress.stepIndex
        let legIndex = router.routeProgress.legIndex
        
        
        mapView.addArrow(route: route, legIndex: legIndex, stepIndex: stepIndex + 1)
        mapView.showRoutes([route], legIndex: legIndex)
        mapView.showWaypoints(route)
        
        if annotatesSpokenInstructions {
            mapView.showVoiceInstructionsOnMap(route: route)
        }
        
        if isInOverviewMode {
            if let coordinates = route.coordinates, let userLocation = router.location?.coordinate {
                mapView.contentInset = contentInset(forOverviewing: true)
                mapView.setOverheadCameraView(from: userLocation, along: coordinates, for: contentInset(forOverviewing: true))
            }
        } else {
            mapView.tracksUserCourse = true
            navigationView.wayNameView.isHidden = true
        }
        
    }
    

}


class RouteMapViewController: UIViewController {

    var navigationView: NavigationView { return view as! NavigationView }
    var mapView: NavigationMapView { return navigationView.mapView }
    var reportButton: FloatingButton { return navigationView.reportButton }
    var topBannerContainerView: BannerContainerView { return navigationView.topBannerContainerView }
    var bottomBannerContainerView: BannerContainerView { return navigationView.bottomBannerContainerView }

    
    lazy var endOfRouteViewController: EndOfRouteViewController = {
        let storyboard = UIStoryboard(name: "Navigation", bundle: .mapboxNavigation)
        let viewController = storyboard.instantiateViewController(withIdentifier: "EndOfRouteViewController") as! EndOfRouteViewController
        return viewController
    }()

    private struct Actions {
        static let overview: Selector = #selector(RouteMapViewController.toggleOverview(_:))
        static let mute: Selector = #selector(RouteMapViewController.toggleMute(_:))
        static let feedback: Selector = #selector(RouteMapViewController.feedback(_:))
        static let recenter: Selector = #selector(RouteMapViewController.recenter(_:))
    }

    var route: Route { return navService.router.route }
    var currentPreviewInstructionBannerStepIndex: Int?
    var previewInstructionsView: StepInstructionsView?
    var lastTimeUserRerouted: Date?
    private lazy var geocoder: CLGeocoder = CLGeocoder()
    var destination: Waypoint?
    var isUsedInConjunctionWithCarPlayWindow = false {
        didSet {
            if isUsedInConjunctionWithCarPlayWindow {
                //TODO: FIX ME
//                displayPreviewInstructions()
            } else {
                //TODO: FIX ME
//                stepsViewController?.dismiss()
            }
        }
    }

    var showsEndOfRoute: Bool = true

    var pendingCamera: MGLMapCamera? {
        guard let parent = parent as? NavigationViewController else {
            return nil
        }
        return parent.pendingCamera
    }

    var tiltedCamera: MGLMapCamera {
        get {
            let camera = mapView.camera
            camera.altitude = 1000
            camera.pitch = 45
            return camera
        }
    }
    
    var styleObservation: NSKeyValueObservation?
    
    weak var delegate: RouteMapViewControllerDelegate?
    var navService: NavigationService! {
        didSet {
            guard let destination = route.legs.last?.destination else { return }
            populateName(for: destination, populated: { self.destination = $0 })
        }
    }
    var router: Router { return navService.router }
    let distanceFormatter = DistanceFormatter(approximate: true)
    var arrowCurrentStep: RouteStep?
    var isInOverviewMode = false {
        didSet {
            if isInOverviewMode {
                navigationView.overviewButton.isHidden = true
                navigationView.resumeButton.isHidden = false
                navigationView.wayNameView.isHidden = true
                mapView.logoView.isHidden = true
            } else {
                navigationView.overviewButton.isHidden = false
                navigationView.resumeButton.isHidden = true
                mapView.logoView.isHidden = false
            }
        }
    }
    var currentLegIndexMapped = 0
    var currentStepIndexMapped = 0

    /**
     A Boolean value that determines whether the map annotates the locations at which instructions are spoken for debugging purposes.
     */
    var annotatesSpokenInstructions = false

    var overheadInsets: UIEdgeInsets {
        return UIEdgeInsets(top: topBannerContainerView.bounds.height, left: 20, bottom: bottomBannerContainerView.bounds.height, right: 20)
    }

    typealias LabelRoadNameCompletionHandler = (_ defaultRaodNameAssigned: Bool) -> Void

    var labelRoadNameCompletionHandler: (LabelRoadNameCompletionHandler)?

    convenience init(navigationService: NavigationService, delegate: RouteMapViewControllerDelegate? = nil, topBanner: ContainerViewController, bottomBanner: ContainerViewController) {
        
        self.init()
        self.navService = navigationService
        self.delegate = delegate
        automaticallyAdjustsScrollViewInsets = false
        let topContainer = navigationView.topBannerContainerView
        
        embed(topBanner, in: topContainer) { (parent, banner) -> [NSLayoutConstraint] in
            banner.view.translatesAutoresizingMaskIntoConstraints = false
            return banner.view.constraintsForPinning(to: self.navigationView.topBannerContainerView)
        }
        
        topContainer.backgroundColor = .clear
        topContainer.accessibilityIdentifier = "topBannerContainerView"
        
        
        let bottomContainer = navigationView.bottomBannerContainerView
        embed(bottomBanner, in: bottomContainer) { (parent, banner) -> [NSLayoutConstraint] in
            banner.view.translatesAutoresizingMaskIntoConstraints = false
            return banner.view.constraintsForPinning(to: self.navigationView.bottomBannerContainerView)
        }
        
        bottomContainer.backgroundColor = .clear
        bottomContainer.accessibilityIdentifier = "bottomBannerContainerView"
        
        view.bringSubviewToFront(topBannerContainerView)
    }


    override func loadView() {
        view = NavigationView(delegate: self)
        view.frame = parent?.view.bounds ?? UIScreen.main.bounds
    }

    override func viewDidLoad() {
        super.viewDidLoad()
        
        let mapView = self.mapView
        mapView.contentInset = contentInset(forOverviewing: false)
        view.layoutIfNeeded()

        mapView.tracksUserCourse = true
//        instructionsBannerView.swipeable = true
        
        styleObservation = mapView.observe(\.style, options: .new) { [weak self] (mapView, change) in
            guard change.newValue != nil else {
                return
            }
            self?.showRouteIfNeeded()
            mapView.localizeLabels()
        }
        
        distanceFormatter.numberFormatter.locale = .nationalizedCurrent

        makeGestureRecognizersResetFrameRate()
        navigationView.overviewButton.addTarget(self, action: Actions.overview, for: .touchUpInside)
        navigationView.muteButton.addTarget(self, action: Actions.mute, for: .touchUpInside)
        navigationView.reportButton.addTarget(self, action: Actions.feedback, for: .touchUpInside)
        navigationView.resumeButton.addTarget(self, action: Actions.recenter, for: .touchUpInside)
        resumeNotifications()
        notifyUserAboutLowVolume()
    }

    deinit {
        suspendNotifications()
    }

    override func viewWillAppear(_ animated: Bool) {
        super.viewWillAppear(animated)

        navigationView.muteButton.isSelected = NavigationSettings.shared.voiceMuted
        mapView.compassView.isHidden = true

        mapView.tracksUserCourse = true

        if let camera = pendingCamera {
            mapView.camera = camera
        } else if let location = router.location, location.course > 0 {
            mapView.updateCourseTracking(location: location, animated: false)
        } else if let coordinates = router.routeProgress.currentLegProgress.currentStep.coordinates, let firstCoordinate = coordinates.first, coordinates.count > 1 {
            let secondCoordinate = coordinates[1]
            let course = firstCoordinate.direction(to: secondCoordinate)
            let newLocation = CLLocation(coordinate: router.location?.coordinate ?? firstCoordinate, altitude: 0, horizontalAccuracy: 0, verticalAccuracy: 0, course: course, speed: 0, timestamp: Date())
            mapView.updateCourseTracking(location: newLocation, animated: false)
        } else {
            mapView.setCamera(tiltedCamera, animated: false)
        }
    }

    override func viewDidAppear(_ animated: Bool) {
        super.viewDidAppear(animated)
        annotatesSpokenInstructions = delegate?.mapViewControllerShouldAnnotateSpokenInstructions(self) ?? false
        showRouteIfNeeded()
        currentLegIndexMapped = router.routeProgress.legIndex
        currentStepIndexMapped = router.routeProgress.currentLegProgress.stepIndex
    }

    override func viewWillDisappear(_ animated: Bool) {
        super.viewWillDisappear(animated)
        styleObservation = nil
    }

    func resumeNotifications() {
        NotificationCenter.default.addObserver(self, selector: #selector(applicationWillEnterForeground(notification:)), name: UIApplication.willEnterForegroundNotification, object: nil)
        subscribeToKeyboardNotifications()
    }

    func suspendNotifications() {
        NotificationCenter.default.removeObserver(self, name: UIApplication.willEnterForegroundNotification, object: nil)
        unsubscribeFromKeyboardNotifications()
    }

    func embed(_ child: UIViewController, in container: UIView, constrainedBy constraints: ((RouteMapViewController, UIViewController) -> [NSLayoutConstraint])?) {
        child.willMove(toParent: self)
        addChild(child)
        container.addSubview(child.view)
        if let childConstraints: [NSLayoutConstraint] = constraints?(self, child) {
            view.addConstraints(childConstraints)
        }
        child.didMove(toParent: self)
    }
    
    @objc func recenter(_ sender: AnyObject) {
        mapView.tracksUserCourse = true
        mapView.enableFrameByFrameCourseViewTracking(for: 3)
        isInOverviewMode = false

        updateCameraAltitude(for: router.routeProgress)
        
        mapView.addArrow(route: router.route,
                         legIndex: router.routeProgress.legIndex,
                         stepIndex: router.routeProgress.currentLegProgress.stepIndex + 1)
        
        // always remove preview index when we recenter
        currentPreviewInstructionBannerStepIndex = nil
        
        delegate?.mapViewController(self, didRecenterAt: mapView.userLocationForCourseTracking!)
    }
    
    @objc func center(on step: RouteStep, route: Route, legIndex: Int, stepIndex: Int) {
        mapView.enableFrameByFrameCourseViewTracking(for: 1)
        mapView.tracksUserCourse = false
        mapView.setCenter(step.maneuverLocation, zoomLevel: mapView.zoomLevel, direction: step.initialHeading!, animated: true, completionHandler: nil)
        
        guard isViewLoaded && view.window != nil else { return }
        mapView.addArrow(route: router.routeProgress.route, legIndex: legIndex, stepIndex: stepIndex)
    }

    @objc func toggleOverview(_ sender: Any) {
        mapView.enableFrameByFrameCourseViewTracking(for: 3)
        if let coordinates = router.route.coordinates,
            let userLocation = router.location?.coordinate {
            mapView.contentInset = contentInset(forOverviewing: true)
            mapView.setOverheadCameraView(from: userLocation, along: coordinates, for: .zero)
        }
        isInOverviewMode = true
    }

    @objc func toggleMute(_ sender: UIButton) {
        sender.isSelected = !sender.isSelected

        let muted = sender.isSelected
        NavigationSettings.shared.voiceMuted = muted
    }

    @objc func feedback(_ sender: Any) {
        showFeedback()
    }

    func showFeedback(source: FeedbackSource = .user) {
        guard let parent = parent else { return }
        let feedbackViewController = FeedbackViewController(eventsManager: navService.eventsManager)
        parent.present(feedbackViewController, animated: true, completion: nil)
    }

    override func traitCollectionDidChange(_ previousTraitCollection: UITraitCollection?) {
        super.traitCollectionDidChange(previousTraitCollection)
        mapView.enableFrameByFrameCourseViewTracking(for: 3)
    }

    override func viewDidLayoutSubviews() {
        super.viewDidLayoutSubviews()
        mapView.setContentInset(contentInset(forOverviewing: isInOverviewMode), animated: true)
        mapView.setNeedsUpdateConstraints()
    }

    @objc func applicationWillEnterForeground(notification: NSNotification) {
        mapView.updateCourseTracking(location: router.location, animated: false)
    }

    func notifyUserAboutLowVolume() {
        guard !(navService.locationManager is SimulatedLocationManager) else { return }
        guard !NavigationSettings.shared.voiceMuted else { return }
        guard AVAudioSession.sharedInstance().outputVolume <= NavigationViewMinimumVolumeForWarning else { return }

        //TODO: FIX ME
//        let title = String.localizedStringWithFormat(NSLocalizedString("DEVICE_VOLUME_LOW", bundle: .mapboxNavigation, value: "%@ Volume Low", comment: "Format string for indicating the device volume is low; 1 = device model"), UIDevice.current.model)
//        statusView.show(title, showSpinner: false)
//        statusView.hide(delay: 3, animated: true)
    }

    func updateMapOverlays(for routeProgress: RouteProgress) {
        if routeProgress.currentLegProgress.followOnStep != nil {
            mapView.addArrow(route: route, legIndex: router.routeProgress.legIndex, stepIndex: router.routeProgress.currentLegProgress.stepIndex + 1)
        } else {
            mapView.removeArrow()
        }
    }

    func updateCameraAltitude(for routeProgress: RouteProgress) {
        guard mapView.tracksUserCourse else { return } //only adjust when we are actively tracking user course

        let zoomOutAltitude = mapView.zoomedOutMotorwayAltitude
        let defaultAltitude = mapView.defaultAltitude
        let isLongRoad = routeProgress.distanceRemaining >= mapView.longManeuverDistance
        let currentStep = routeProgress.currentLegProgress.currentStep
        let upComingStep = routeProgress.currentLegProgress.upcomingStep

        //If the user is at the last turn maneuver, the map should zoom in to the default altitude.
        let currentInstruction = routeProgress.currentLegProgress.currentStepProgress.currentSpokenInstruction

        //If the user is on a motorway, not exiting, and their segment is sufficently long, the map should zoom out to the motorway altitude.
        //otherwise, zoom in if it's the last instruction on the step.
        let currentStepIsMotorway = currentStep.isMotorway
        let nextStepIsMotorway = upComingStep?.isMotorway ?? false
        if currentStepIsMotorway, nextStepIsMotorway, isLongRoad {
            setCamera(altitude: zoomOutAltitude)
        } else if currentInstruction == currentStep.lastInstruction {
            setCamera(altitude: defaultAltitude)
        }
    }



    private func setCamera(altitude: Double) {
        guard mapView.altitude != altitude else { return }
        mapView.altitude = altitude
    }


    
    /** Modifies the gesture recognizers to also update the map’s frame rate. */
    func makeGestureRecognizersResetFrameRate() {
        for gestureRecognizer in mapView.gestureRecognizers ?? [] {
            gestureRecognizer.addTarget(self, action: #selector(resetFrameRate(_:)))
        }
    }
    
    @objc func resetFrameRate(_ sender: UIGestureRecognizer) {
        mapView.preferredFramesPerSecond = NavigationMapView.FrameIntervalOptions.defaultFramesPerSecond
    }
    
    func contentInset(forOverviewing overviewing: Bool) -> UIEdgeInsets {
        let instructionBannerHeight = topBannerContainerView.bounds.height//instructionsBannerContentView.bounds.height
        let bottomBannerHeight = bottomBannerContainerView.bounds.height
        
<<<<<<< HEAD
        var insets = UIEdgeInsets(top: instructionBannerHeight, left: 0, bottom: bottomBannerHeight, right: 0)
=======
        var insets = UIEdgeInsets(top: instructionBannerHeight, left: 0.0, bottom: bottomBannerHeight, right: 0.0)
>>>>>>> 97899146
        
        if overviewing {
            insets += NavigationMapView.courseViewMinimumInsets
            
            let routeLineWidths = MBRouteLineWidthByZoomLevel.compactMap { $0.value.constantValue as? Int }
            insets += UIEdgeInsets(floatLiteral: Double(routeLineWidths.max() ?? 0))
        }
        
        return insets
    }

    // MARK: End Of Route

    func embedEndOfRoute() {
        let endOfRoute = endOfRouteViewController
        addChild(endOfRoute)
        navigationView.endOfRouteView = endOfRoute.view
        navigationView.constrainEndOfRoute()
        endOfRoute.didMove(toParent: self)

        endOfRoute.dismissHandler = { [weak self] (stars, comment) in
            guard let rating = self?.rating(for: stars) else { return }
            let feedback = EndOfRouteFeedback(rating: rating, comment: comment)
            self?.navService.endNavigation(feedback: feedback)
            self?.delegate?.mapViewControllerDidDismiss(self!, byCanceling: false)
        }
    }

    func unembedEndOfRoute() {
        let endOfRoute = endOfRouteViewController
        endOfRoute.willMove(toParent: nil)
        endOfRoute.removeFromParent()
    }

    func showEndOfRoute(duration: TimeInterval = 1.0, completion: ((Bool) -> Void)? = nil) {
        embedEndOfRoute()
        endOfRouteViewController.destination = destination
        navigationView.endOfRouteView?.isHidden = false

        view.layoutIfNeeded() //flush layout queue
//        NSLayoutConstraint.deactivate(navigationView.bannerShowConstraints)
//        NSLayoutConstraint.activate(navigationView.bannerHideConstraints)
        navigationView.endOfRouteHideConstraint?.isActive = false
        navigationView.endOfRouteShowConstraint?.isActive = true

        mapView.enableFrameByFrameCourseViewTracking(for: duration)
        mapView.setNeedsUpdateConstraints()

        let animate = {
            self.view.layoutIfNeeded()
            self.navigationView.floatingStackView.alpha = 0.0
        }

        let noAnimation = { animate(); completion?(true) }

        guard duration > 0.0 else { return noAnimation() }

        navigationView.mapView.tracksUserCourse = false
        UIView.animate(withDuration: duration, delay: 0.0, options: [.curveLinear], animations: animate, completion: completion)

        guard let height = navigationView.endOfRouteHeightConstraint?.constant else { return }
        let insets = UIEdgeInsets(top: topBannerContainerView.bounds.height, left: 20, bottom: height + 20, right: 20)
        
        if let coordinates = route.coordinates, let userLocation = navService.router.location?.coordinate {
            let slicedLine = Polyline(coordinates).sliced(from: userLocation).coordinates
            let line = MGLPolyline(coordinates: slicedLine, count: UInt(slicedLine.count))

            let camera = navigationView.mapView.cameraThatFitsShape(line, direction: navigationView.mapView.camera.heading, edgePadding: insets)
            camera.pitch = 0
            camera.altitude = navigationView.mapView.camera.altitude
            navigationView.mapView.setCamera(camera, animated: true)
        }
    }

    fileprivate func rating(for stars: Int) -> Int {
        assert(stars >= 0 && stars <= 5)
        guard stars > 0 else { return MMEEventsManager.unrated } //zero stars means this was unrated.
        return (stars - 1) * 25
    }

    fileprivate func populateName(for waypoint: Waypoint, populated: @escaping (Waypoint) -> Void) {
        guard waypoint.name == nil else { return populated(waypoint) }
        let location = CLLocation(latitude: waypoint.coordinate.latitude, longitude: waypoint.coordinate.longitude)
        CLGeocoder().reverseGeocodeLocation(location) { (places, error) in
        guard let place = places?.first, let placeName = place.name, error == nil else { return }
            let named = Waypoint(coordinate: waypoint.coordinate, name: placeName)
            return populated(named)
        }
    }
    
    fileprivate func leg(containing step: RouteStep) -> RouteLeg? {
        return route.legs.first { $0.steps.contains(step) }
    }
}

// MARK: - UIContentContainer

extension RouteMapViewController {
    override func preferredContentSizeDidChange(forChildContentContainer container: UIContentContainer) {
        navigationView.endOfRouteHeightConstraint?.constant = container.preferredContentSize.height

        UIView.animate(withDuration: 0.3, animations: view.layoutIfNeeded)
    }
}

// MARK: - NavigationViewDelegate

extension RouteMapViewController: NavigationViewDelegate {
    // MARK: NavigationViewDelegate
    func navigationView(_ view: NavigationView, didTapCancelButton: CancelButton) {
        delegate?.mapViewControllerDidDismiss(self, byCanceling: true)
    }
    
    // MARK: VisualInstructionDelegate
    
    func label(_ label: InstructionLabel, willPresent instruction: VisualInstruction, as presented: NSAttributedString) -> NSAttributedString? {
        return delegate?.label?(label, willPresent: instruction, as: presented)
    }

    // MARK: NavigationMapViewCourseTrackingDelegate
    func navigationMapViewDidStartTrackingCourse(_ mapView: NavigationMapView) {
        navigationView.resumeButton.isHidden = true
        mapView.logoView.isHidden = false
    }

    func navigationMapViewDidStopTrackingCourse(_ mapView: NavigationMapView) {
        navigationView.resumeButton.isHidden = false
        navigationView.wayNameView.isHidden = true
        mapView.logoView.isHidden = true
    }


    //MARK: NavigationMapViewDelegate
    func navigationMapView(_ mapView: NavigationMapView, routeStyleLayerWithIdentifier identifier: String, source: MGLSource) -> MGLStyleLayer? {
        return delegate?.navigationMapView?(mapView, routeStyleLayerWithIdentifier: identifier, source: source)
    }

    func navigationMapView(_ mapView: NavigationMapView, routeCasingStyleLayerWithIdentifier identifier: String, source: MGLSource) -> MGLStyleLayer? {
        return delegate?.navigationMapView?(mapView, routeCasingStyleLayerWithIdentifier: identifier, source: source)
    }

    func navigationMapView(_ mapView: NavigationMapView, waypointStyleLayerWithIdentifier identifier: String, source: MGLSource) -> MGLStyleLayer? {
        return delegate?.navigationMapView?(mapView, waypointStyleLayerWithIdentifier: identifier, source: source)
    }

    func navigationMapView(_ mapView: NavigationMapView, waypointSymbolStyleLayerWithIdentifier identifier: String, source: MGLSource) -> MGLStyleLayer? {
        return delegate?.navigationMapView?(mapView, waypointSymbolStyleLayerWithIdentifier: identifier, source: source)
    }

    func navigationMapView(_ mapView: NavigationMapView, shapeFor waypoints: [Waypoint], legIndex: Int) -> MGLShape? {
        return delegate?.navigationMapView?(mapView, shapeFor: waypoints, legIndex: legIndex)
    }

    func navigationMapView(_ mapView: NavigationMapView, shapeFor routes: [Route]) -> MGLShape? {
        return delegate?.navigationMapView?(mapView, shapeFor: routes)
    }

    func navigationMapView(_ mapView: NavigationMapView, didSelect route: Route) {
        delegate?.navigationMapView?(mapView, didSelect: route)
    }

    func navigationMapView(_ mapView: NavigationMapView, simplifiedShapeFor route: Route) -> MGLShape? {
        return delegate?.navigationMapView?(mapView, simplifiedShapeFor: route)
    }

    func navigationMapViewUserAnchorPoint(_ mapView: NavigationMapView) -> CGPoint {
        //If the end of route component is showing, then put the anchor point slightly above the middle of the map
        if navigationView.endOfRouteView != nil, let show = navigationView.endOfRouteShowConstraint, show.isActive {
            return CGPoint(x: mapView.bounds.midX, y: (mapView.bounds.height * 0.4))
        }

        //otherwise, ask the delegate or return .zero
        return delegate?.navigationMapViewUserAnchorPoint?(mapView) ?? .zero
    }

    /**
     Updates the current road name label to reflect the road on which the user is currently traveling.

     - parameter location: The user’s current location.
     */
    func labelCurrentRoad(at rawLocation: CLLocation, for snappedLocation: CLLocation? = nil) {

        guard navigationView.resumeButton.isHidden else {
                return
        }

        let roadName = delegate?.mapViewController(self, roadNameAt: rawLocation)
        guard roadName == nil else {
            if let roadName = roadName {
                navigationView.wayNameView.text = roadName
                navigationView.wayNameView.isHidden = roadName.isEmpty
            }
            return
        }

        // Avoid aggressively opting the developer into Mapbox services if they
        // haven’t provided an access token.
        guard let _ = MGLAccountManager.accessToken else {
            navigationView.wayNameView.isHidden = true
            return
        }

        let location = snappedLocation ?? rawLocation

        labelCurrentRoadFeature(at: location)

        if let labelRoadNameCompletionHandler = labelRoadNameCompletionHandler {
            labelRoadNameCompletionHandler(true)
        }
    }

    func labelCurrentRoadFeature(at location: CLLocation) {
        guard let style = mapView.style, let stepCoordinates = router.routeProgress.currentLegProgress.currentStep.coordinates else {
                return
        }

        let closestCoordinate = location.coordinate
        let roadLabelLayerIdentifier = "roadLabelLayer"
        var streetsSources: [MGLVectorTileSource] = style.sources.compactMap {
            $0 as? MGLVectorTileSource
            }.filter {
                $0.isMapboxStreets
        }

        // Add Mapbox Streets if the map does not already have it
        if streetsSources.isEmpty {
            let source = MGLVectorTileSource(identifier: "com.mapbox.MapboxStreets", configurationURL: URL(string: "mapbox://mapbox.mapbox-streets-v8")!)
            style.addSource(source)
            streetsSources.append(source)
        }

        if let mapboxStreetsSource = streetsSources.first, style.layer(withIdentifier: roadLabelLayerIdentifier) == nil {
            let streetLabelLayer = MGLLineStyleLayer(identifier: roadLabelLayerIdentifier, source: mapboxStreetsSource)
            streetLabelLayer.sourceLayerIdentifier = mapboxStreetsSource.roadLabelLayerIdentifier
            streetLabelLayer.lineOpacity = NSExpression(forConstantValue: 1)
            streetLabelLayer.lineWidth = NSExpression(forConstantValue: 20)
            streetLabelLayer.lineColor = NSExpression(forConstantValue: UIColor.white)
            style.insertLayer(streetLabelLayer, at: 0)
        }

        let userPuck = mapView.convert(closestCoordinate, toPointTo: mapView)
        let features = mapView.visibleFeatures(at: userPuck, styleLayerIdentifiers: Set([roadLabelLayerIdentifier]))
        var smallestLabelDistance = Double.infinity
        var currentName: String?
        var currentShieldName: NSAttributedString?

        for feature in features {
            var allLines: [MGLPolyline] = []

            if let line = feature as? MGLPolylineFeature {
                allLines.append(line)
            } else if let lines = feature as? MGLMultiPolylineFeature {
                allLines = lines.polylines
            }

            for line in allLines {
                let featureCoordinates =  Array(UnsafeBufferPointer(start: line.coordinates, count: Int(line.pointCount)))
                let featurePolyline = Polyline(featureCoordinates)
                let slicedLine = Polyline(stepCoordinates).sliced(from: closestCoordinate)

                let lookAheadDistance: CLLocationDistance = 10
                guard let pointAheadFeature = featurePolyline.sliced(from: closestCoordinate).coordinateFromStart(distance: lookAheadDistance) else { continue }
                guard let pointAheadUser = slicedLine.coordinateFromStart(distance: lookAheadDistance) else { continue }
                guard let reversedPoint = Polyline(featureCoordinates.reversed()).sliced(from: closestCoordinate).coordinateFromStart(distance: lookAheadDistance) else { continue }

                let distanceBetweenPointsAhead = pointAheadFeature.distance(to: pointAheadUser)
                let distanceBetweenReversedPoint = reversedPoint.distance(to: pointAheadUser)
                let minDistanceBetweenPoints = min(distanceBetweenPointsAhead, distanceBetweenReversedPoint)

                if minDistanceBetweenPoints < smallestLabelDistance {
                    smallestLabelDistance = minDistanceBetweenPoints

                    if let line = feature as? MGLPolylineFeature {
                        let roadNameRecord = roadFeature(for: line)
                        currentShieldName = roadNameRecord.shieldName
                        currentName = roadNameRecord.roadName
                    } else if let line = feature as? MGLMultiPolylineFeature {
                        let roadNameRecord = roadFeature(for: line)
                        currentShieldName = roadNameRecord.shieldName
                        currentName = roadNameRecord.roadName
                    }
                }
            }
        }

        let hasWayName = currentName != nil || currentShieldName != nil
        if smallestLabelDistance < 5 && hasWayName  {
            if let currentShieldName = currentShieldName {
                navigationView.wayNameView.attributedText = currentShieldName
            } else if let currentName = currentName {
                navigationView.wayNameView.text = currentName
            }
            navigationView.wayNameView.isHidden = false
        } else {
            navigationView.wayNameView.isHidden = true
        }
    }

    private func roadFeature(for line: MGLPolylineFeature) -> (roadName: String?, shieldName: NSAttributedString?) {
        let roadNameRecord = roadFeatureHelper(ref: line.attribute(forKey: "ref"),
                                            shield: line.attribute(forKey: "shield"),
                                            reflen: line.attribute(forKey: "reflen"),
                                              name: line.attribute(forKey: "name"))

        return (roadName: roadNameRecord.roadName, shieldName: roadNameRecord.shieldName)
    }

    private func roadFeature(for line: MGLMultiPolylineFeature) -> (roadName: String?, shieldName: NSAttributedString?) {
        let roadNameRecord = roadFeatureHelper(ref: line.attribute(forKey: "ref"),
                                            shield: line.attribute(forKey: "shield"),
                                            reflen: line.attribute(forKey: "reflen"),
                                              name: line.attribute(forKey: "name"))

        return (roadName: roadNameRecord.roadName, shieldName: roadNameRecord.shieldName)
    }

    private func roadFeatureHelper(ref: Any?, shield: Any?, reflen: Any?, name: Any?) -> (roadName: String?, shieldName: NSAttributedString?) {
        var currentShieldName: NSAttributedString?, currentRoadName: String?

        if let text = ref as? String, let shieldID = shield as? String, let reflenDigit = reflen as? Int {
            currentShieldName = roadShieldName(for: text, shield: shieldID, reflen: reflenDigit)
        }

        if let roadName = name as? String {
            currentRoadName = roadName
        }

        if let compositeShieldImage = currentShieldName, let roadName = currentRoadName {
            let compositeShield = NSMutableAttributedString(string: " \(roadName)")
            compositeShield.insert(compositeShieldImage, at: 0)
            currentShieldName = compositeShield
        }

        return (roadName: currentRoadName, shieldName: currentShieldName)
    }

    private func roadShieldName(for text: String?, shield: String?, reflen: Int?) -> NSAttributedString? {
        guard let text = text, let shield = shield, let reflen = reflen else { return nil }

        let currentShield = HighwayShield.RoadType(rawValue: shield)
        let textColor = currentShield?.textColor ?? .black
        let imageName = "\(shield)-\(reflen)"

        guard let image = mapView.style?.image(forName: imageName) else {
            return nil
        }

        let attachment = RoadNameLabelAttachment(image: image, text: text, color: textColor, font: UIFont.boldSystemFont(ofSize: UIFont.systemFontSize), scale: UIScreen.main.scale)
        return NSAttributedString(attachment: attachment)
    }

    func showRouteIfNeeded() {
        guard isViewLoaded && view.window != nil else { return }
        guard !mapView.showsRoute else { return }
        mapView.showRoutes([router.route], legIndex: router.routeProgress.legIndex)
        mapView.showWaypoints(router.route, legIndex: router.routeProgress.legIndex)
        
        let currentLegProgress = router.routeProgress.currentLegProgress
        let nextStepIndex = currentLegProgress.stepIndex + 1
        
        if nextStepIndex <= currentLegProgress.leg.steps.count {
            mapView.addArrow(route: router.route, legIndex: router.routeProgress.legIndex, stepIndex: nextStepIndex)
        }

        if annotatesSpokenInstructions {
            mapView.showVoiceInstructionsOnMap(route: router.route)
        }
    }
    


}

// MARK: - Keyboard Handling

extension RouteMapViewController {
    fileprivate func subscribeToKeyboardNotifications() {
        NotificationCenter.default.addObserver(self, selector: #selector(RouteMapViewController.keyboardWillShow(notification:)), name:UIResponder.keyboardWillShowNotification, object: nil)
        NotificationCenter.default.addObserver(self, selector: #selector(RouteMapViewController.keyboardWillHide(notification:)), name:UIResponder.keyboardWillHideNotification, object: nil)

    }
    fileprivate func unsubscribeFromKeyboardNotifications() {
        NotificationCenter.default.removeObserver(self, name: UIResponder.keyboardWillShowNotification, object: nil)
        NotificationCenter.default.removeObserver(self, name: UIResponder.keyboardWillHideNotification, object: nil)
    }
    @objc fileprivate func keyboardWillShow(notification: NSNotification) {
        guard navigationView.endOfRouteView != nil else { return }
        guard let userInfo = notification.userInfo else { return }
        guard let curveValue = userInfo[UIResponder.keyboardAnimationCurveUserInfoKey] as? Int else { return }
        guard let duration = userInfo[UIResponder.keyboardAnimationDurationUserInfoKey] as? Double else { return }
        guard let keyBoardRect = userInfo[UIResponder.keyboardFrameEndUserInfoKey] as? CGRect else { return }

        let keyboardHeight = keyBoardRect.size.height

        if #available(iOS 11.0, *) {
            navigationView.endOfRouteShowConstraint?.constant = -1 * (keyboardHeight - view.safeAreaInsets.bottom) //subtract the safe area, which is part of the keyboard's frame
        } else {
            navigationView.endOfRouteShowConstraint?.constant = -1 * keyboardHeight
        }

        let curve = UIView.AnimationCurve(rawValue: curveValue) ?? .easeIn
        let options = UIView.AnimationOptions(curve: curve) ?? .curveEaseIn
        UIView.animate(withDuration: duration, delay: 0, options: options, animations: view.layoutIfNeeded, completion: nil)
    }

    @objc fileprivate func keyboardWillHide(notification: NSNotification) {
        guard navigationView.endOfRouteView != nil else { return }
        guard let userInfo = notification.userInfo else { return }
        guard let curveValue = userInfo[UIResponder.keyboardAnimationCurveUserInfoKey] as? Int else { return }
        guard let duration = userInfo[UIResponder.keyboardAnimationDurationUserInfoKey] as? Double else { return }
        
        navigationView.endOfRouteShowConstraint?.constant = 0

        let curve = UIView.AnimationCurve(rawValue: curveValue) ?? .easeOut
        let options = UIView.AnimationOptions(curve: curve) ?? .curveEaseOut
        UIView.animate(withDuration: duration, delay: 0, options: options, animations: view.layoutIfNeeded, completion: nil)
    }
}

internal extension UIView.AnimationOptions {
    init?(curve: UIView.AnimationCurve) {
        switch curve {
        case .easeIn:
            self = .curveEaseIn
        case .easeOut:
            self = .curveEaseOut
        case .easeInOut:
            self = .curveEaseInOut
        case .linear:
            self = .curveLinear
        default:
            // Some private UIViewAnimationCurve values unknown to the compiler can leak through notifications.
            return nil
        }
    }
}
@objc protocol RouteMapViewControllerDelegate: NavigationMapViewDelegate, VisualInstructionDelegate {
    func mapViewControllerDidDismiss(_ mapViewController: RouteMapViewController, byCanceling canceled: Bool)
    func mapViewControllerShouldAnnotateSpokenInstructions(_ routeMapViewController: RouteMapViewController) -> Bool

    /**
     Called to allow the delegate to customize the contents of the road name label that is displayed towards the bottom of the map view.

     This method is called on each location update. By default, the label displays the name of the road the user is currently traveling on.

     - parameter mapViewController: The route map view controller that will display the road name.
     - parameter location: The user’s current location.
     - return: The road name to display in the label, or the empty string to hide the label, or nil to query the map’s vector tiles for the road name.
     */
    @objc func mapViewController(_ mapViewController: RouteMapViewController, roadNameAt location: CLLocation) -> String?
    
    
    @objc func mapViewController(_ mapViewController: RouteMapViewController, didRecenterAt location: CLLocation)
}<|MERGE_RESOLUTION|>--- conflicted
+++ resolved
@@ -429,11 +429,7 @@
         let instructionBannerHeight = topBannerContainerView.bounds.height//instructionsBannerContentView.bounds.height
         let bottomBannerHeight = bottomBannerContainerView.bounds.height
         
-<<<<<<< HEAD
-        var insets = UIEdgeInsets(top: instructionBannerHeight, left: 0, bottom: bottomBannerHeight, right: 0)
-=======
         var insets = UIEdgeInsets(top: instructionBannerHeight, left: 0.0, bottom: bottomBannerHeight, right: 0.0)
->>>>>>> 97899146
         
         if overviewing {
             insets += NavigationMapView.courseViewMinimumInsets
