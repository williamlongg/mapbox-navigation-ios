--- conflicted
+++ resolved
@@ -173,14 +173,14 @@
             } else {
                 courseTrackingDelegate?.navigationMapViewDidStopTrackingCourse?(self)
             }
-<<<<<<< HEAD
+            
+            if let location = userLocationForCourseTracking {
+                updateCourseTracking(location: location, animated: true)
+            }
+            
             guard let annotations = self.annotations else { return }
             for annotation in annotations {
                 deselectAnnotation(annotation, animated: false)
-=======
-            if let location = userLocationForCourseTracking {
-                updateCourseTracking(location: location, animated: true)
->>>>>>> 6fabe134
             }
         }
     }
