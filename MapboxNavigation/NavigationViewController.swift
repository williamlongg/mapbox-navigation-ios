--- conflicted
+++ resolved
@@ -212,17 +212,11 @@
         
         self.navigationService = navigationOptions?.navigationService ?? MapboxNavigationService(route: route, routeOptions: routeOptions)
         self.navigationService.delegate = self
-<<<<<<< HEAD
-
-        self.voiceController = options?.voiceController ?? RouteVoiceController(navigationService: navigationService,accessToken: navigationService.directions.accessToken, host: navigationService.directions.apiEndpoint.host)
-        
-        NavigationSettings.shared.distanceUnit = route.routeOptions.locale.usesMetric ? .kilometer : .mile
-=======
+
         let credentials = navigationService.directions.credentials
-        self.voiceController = navigationOptions?.voiceController ?? MapboxVoiceController(navigationService: navigationService, speechClient: SpeechSynthesizer(accessToken: credentials.accessToken, host: credentials.host.absoluteString))
+        self.voiceController = navigationOptions?.voiceController ?? RouteVoiceController(navigationService: navigationService,accessToken: credentials.accessToken, host: credentials.host.absoluteString)
 
         NavigationSettings.shared.distanceUnit = routeOptions.locale.usesMetric ? .kilometer : .mile
->>>>>>> a5937c7b
         
         styleManager = StyleManager()
         styleManager.delegate = self
