--- conflicted
+++ resolved
@@ -514,12 +514,8 @@
         
         if let navigationViewController = window.viewControllerInStack(of: NavigationViewController.self) {
             // Open StepsViewController on iPhone if NavigationViewController is being presented
-<<<<<<< HEAD
-            navigationViewController.openStepsViewController()
             navigationViewController.shouldManageApplicationIdleTimer = false
-=======
             navigationViewController.isUsedInConjunctionWithCarPlayWindow = true
->>>>>>> 79a1f9f0
         } else {
             
             // Start NavigationViewController and open StepsViewController if navigation has not started on iPhone yet.
