import UIKit
import MapboxCoreNavigation
import MapboxDirections
import Mapbox

/**
 The `NavigationViewControllerDelegate` provides methods for configuring the map view shown by a `NavigationViewController` and responding to the cancellation of a navigation session.
 */
@objc(MBNavigationViewControllerDelegate)
public protocol NavigationViewControllerDelegate {
    /**
     Called when the user exits a route and dismisses the navigation view controller by tapping the Cancel button.
     */
    @objc optional func navigationViewControllerDidCancelNavigation(_ navigationViewController: NavigationViewController)

    /**
     Called when the user arrives at the destination waypoint for a route leg.

     This method is called when the navigation view controller arrives at the waypoint. You can implement this method to prevent the navigation view controller from automatically advancing to the next leg. For example, you can and show an interstitial sheet upon arrival and pause navigation by returning `false`, then continue the route when the user dismisses the sheet. If this method is unimplemented, the navigation view controller automatically advances to the next leg when arriving at a waypoint.

     - postcondition: If you return `false` within this method, you must manually advance to the next leg: obtain the value of the `routeController` and its `RouteController.routeProgress` property, then increment the `RouteProgress.legIndex` property.
     - parameter navigationViewController: The navigation view controller that has arrived at a waypoint.
     - parameter waypoint: The waypoint that the user has arrived at.
     - returns: True to automatically advance to the next leg, or false to remain on the now completed leg.
     */
    @objc optional func navigationViewController(_ navigationViewController: NavigationViewController, didArriveAt waypoint: Waypoint) -> Bool

    /**
     Returns whether the navigation view controller should be allowed to calculate a new route.

     If implemented, this method is called as soon as the navigation view controller detects that the user is off the predetermined route. Implement this method to conditionally prevent rerouting. If this method returns `true`, `navigationViewController(_:willRerouteFrom:)` will be called immediately afterwards.

     - parameter navigationViewController: The navigation view controller that has detected the need to calculate a new route.
     - parameter location: The user’s current location.
     - returns: True to allow the navigation view controller to calculate a new route; false to keep tracking the current route.
    */
    @objc(navigationViewController:shouldRerouteFromLocation:)
    optional func navigationViewController(_ navigationViewController: NavigationViewController, shouldRerouteFrom location: CLLocation) -> Bool

    /**
     Called immediately before the navigation view controller calculates a new route.

     This method is called after `navigationViewController(_:shouldRerouteFrom:)` is called, simultaneously with the `RouteControllerWillReroute` notification being posted, and before `navigationViewController(_:didRerouteAlong:)` is called.

     - parameter navigationViewController: The navigation view controller that will calculate a new route.
     - parameter location: The user’s current location.
     */
    @objc(navigationViewController:willRerouteFromLocation:)
    optional func navigationViewController(_ navigationViewController: NavigationViewController, willRerouteFrom location: CLLocation)

    /**
     Called immediately after the navigation view controller receives a new route.

     This method is called after `navigationViewController(_:willRerouteFrom:)` and simultaneously with the `RouteControllerDidReroute` notification being posted.

     - parameter navigationViewController: The navigation view controller that has calculated a new route.
     - parameter route: The new route.
     */
    @objc(navigationViewController:didRerouteAlongRoute:)
    optional func navigationViewController(_ navigationViewController: NavigationViewController, didRerouteAlong route: Route)

    /**
     Called when the navigation view controller fails to receive a new route.

     This method is called after `navigationViewController(_:willRerouteFrom:)` and simultaneously with the `RouteControllerDidFailToReroute` notification being posted.

     - parameter navigationViewController: The navigation view controller that has calculated a new route.
     - parameter error: An error raised during the process of obtaining a new route.
     */
    @objc(navigationViewController:didFailToRerouteWithError:)
    optional func navigationViewController(_ navigationViewController: NavigationViewController, didFailToRerouteWith error: Error)

    /**
     Returns an `MGLStyleLayer` that determines the appearance of the route line.

     If this method is unimplemented, the navigation map view draws the route line using an `MGLLineStyleLayer`.
     */
    @objc optional func navigationMapView(_ mapView: NavigationMapView, routeStyleLayerWithIdentifier identifier: String, source: MGLSource) -> MGLStyleLayer?

    /**
     Returns an `MGLStyleLayer` that determines the appearance of the route line’s casing.

     If this method is unimplemented, the navigation map view draws the route line’s casing using an `MGLLineStyleLayer` whose width is greater than that of the style layer returned by `navigationMapView(_:routeStyleLayerWithIdentifier:source:)`.
     */
    @objc optional func navigationMapView(_ mapView: NavigationMapView, routeCasingStyleLayerWithIdentifier identifier: String, source: MGLSource) -> MGLStyleLayer?

    /**
     Returns an `MGLShape` that represents the path of the route line.

     If this method is unimplemented, the navigation map view represents the route line using an `MGLPolylineFeature` based on `route`’s `coordinates` property.
     */
    @objc optional func navigationMapView(_ mapView: NavigationMapView, shapeDescribing route: Route) -> MGLShape?

    /**
     Returns an `MGLShape` that represents the path of the route line’s casing.

     If this method is unimplemented, the navigation map view represents the route line’s casing using an `MGLPolylineFeature` identical to the one returned by `navigationMapView(_:shapeDescribing:)`.
     */
    @objc optional func navigationMapView(_ mapView: NavigationMapView, simplifiedShapeDescribing route: Route) -> MGLShape?

    /*
     Returns an `MGLStyleLayer` that marks the location of each destination along the route when there are multiple destinations. The returned layer is added to the map below the layer returned by `navigationMapView(_:waypointSymbolStyleLayerWithIdentifier:source:)`.

     If this method is unimplemented, the navigation map view marks each destination waypoint with a circle.
     */
    @objc optional func navigationMapView(_ mapView: NavigationMapView, waypointStyleLayerWithIdentifier identifier: String, source: MGLSource) -> MGLStyleLayer?

    /*
     Returns an `MGLStyleLayer` that places an identifying symbol on each destination along the route when there are multiple destinations. The returned layer is added to the map above the layer returned by `navigationMapView(_:waypointStyleLayerWithIdentifier:source:)`.

     If this method is unimplemented, the navigation map view labels each destination waypoint with a number, starting with 1 at the first destination, 2 at the second destination, and so on.
     */
    @objc optional func navigationMapView(_ mapView: NavigationMapView, waypointSymbolStyleLayerWithIdentifier identifier: String, source: MGLSource) -> MGLStyleLayer?

    /**
     Returns an `MGLShape` that represents the destination waypoints along the route (that is, excluding the origin).

     If this method is unimplemented, the navigation map view represents the route waypoints using `navigationMapView(_:shapeFor:)`.
     */
    @objc optional func navigationMapView(_ mapView: NavigationMapView, shapeFor waypoints: [Waypoint]) -> MGLShape?

    /**
     Called when the user taps on the route.
     - parameter mapView: The map view of the NavigationViewController
     - parameter route: The route (on the map) that was tapped.
     */
    @objc optional func navigationMapView(_ mapView: NavigationMapView, didTap route: Route)

    /**
     Return an `MGLAnnotationImage` that represents the destination marker.

     If this method is unimplemented, the navigation map view will represent the destination annotation with the default marker.
     */
    @objc optional func navigationMapView(_ mapView: MGLMapView, imageFor annotation: MGLAnnotation) -> MGLAnnotationImage?

    /**
     Returns a view object to mark the given point annotation object on the map.

     The user location annotation view can also be customized via this method. When annotation is an instance of `MGLUserLocation`, return an instance of `MGLUserLocationAnnotationView` (or a subclass thereof). Note that, when `NavigationMapView.tracksUserCourse` is set to `true`, the map view uses a distinct user course view; to customize it, set the `NavigationMapView.userCourseView` property of the map view returned by this view controller’s `mapView` property.
     */
    @objc optional func navigationMapView(_ mapView: MGLMapView, viewFor annotation: MGLAnnotation) -> MGLAnnotationView?

    /**
     Called when the user opens the feedback form.
     */
    @objc optional func navigationViewControllerDidOpenFeedback(_ viewController: NavigationViewController)

    /**
     Called when the user dismisses the feedback form.
     */
    @objc optional func navigationViewControllerDidCancelFeedback(_ viewController: NavigationViewController)

    /**
     Called when the user sends feedback.

     - parameter viewController: The navigation view controller that reported the feedback.
     - parameter feedbackId: A UUID string used to identify the feedback event.
     - parameter feedbackType: The type of feedback event that was sent.
     */
    @objc optional func navigationViewController(_ viewController: NavigationViewController, didSend feedbackId: String, feedbackType: FeedbackType)

    /**
     Returns the center point of the user course view in screen coordinates relative to the map view.
     */
    @objc optional func navigationViewController(_ navigationViewController: NavigationViewController, mapViewUserAnchorPoint mapView: NavigationMapView) -> CGPoint

    /**
     Called when a location has been idenetified as unqualified to navigate on.

     See `CLLocation.isQualified` for more information about what qualifies a location.

     - parameter navigationViewController: The navigation view controller that discarded the location.
     - parameter location: The location that will be discarded.
     - return: If `true`, the location is discarded and the `NavigationViewController` will not consider it. If `false`, the location will not be thrown out.
     */
    @objc optional func navigationViewController(_ navigationViewController: NavigationViewController, shouldDiscard location: CLLocation) -> Bool
}

/**
 `NavigationViewController` is fully featured, turn by turn navigation UI.

 It provides step by step instructions, an overview of all steps for the given route and support for basic styling.
 */
@objc(MBNavigationViewController)
public class NavigationViewController: UIViewController {

    /**
     A `Route` object constructed by [MapboxDirections](https://mapbox.github.io/mapbox-navigation-ios/directions/).

     In cases where you need to update the route after navigation has started you can set a new `route` here and `NavigationViewController` will update its UI accordingly.
     */
    @objc public var route: Route! {
        didSet {
            if routeController == nil {
                routeController = RouteController(along: route, directions: directions, locationManager: NavigationLocationManager())
                routeController.delegate = self
            } else {
                routeController.routeProgress = RouteProgress(route: route)
            }
            NavigationSettings.shared.distanceUnit = route.routeOptions.locale.usesMetric ? .kilometer : .mile
            mapViewController?.notifyDidReroute(route: route)
        }
    }

    /**
     An instance of `MGLAnnotation` that will be shown on on the destination of your route. The last coordinate of the route will be used if no destination is given.
    */
    @available(*, deprecated, message: "Destination is no longer supported. A destination annotation will automatically be added to map given the route.")
    @objc public var destination: MGLAnnotation!

    /**
     An instance of `Directions` need for rerouting. See [Mapbox Directions](https://mapbox.github.io/mapbox-navigation-ios/directions/) for further information.
     */
    @objc public var directions: Directions!

    /**
     An optional `MGLMapCamera` you can use to improve the initial transition from a previous viewport and prevent a trigger from an excessive significant location update.
     */
    @objc public var pendingCamera: MGLMapCamera?

    /**
     An instance of `MGLAnnotation` representing the origin of your route.
     */
    @objc public var origin: MGLAnnotation?

    /**
     The receiver’s delegate.
     */
    @objc public weak var delegate: NavigationViewControllerDelegate?

    /**
     Provides access to various speech synthesizer options.

     See `RouteVoiceController` for more information.
     */
    @objc public lazy var voiceController: RouteVoiceController? = MapboxVoiceController()

    /**
     Provides all routing logic for the user.

     See `RouteController` for more information.
     */
    @objc public var routeController: RouteController! {
        didSet {
            mapViewController?.routeController = routeController
        }
    }

    /**
     The main map view displayed inside the view controller.

     - note: Do not change this map view’s delegate.
     */
    @objc public var mapView: NavigationMapView? {
        get {
            return mapViewController?.mapView
        }
    }

    /**
     Determines whether the user location annotation is moved from the raw user location reported by the device to the nearest location along the route.

     By default, this property is set to `true`, causing the user location annotation to be snapped to the route.
     */
    @objc public var snapsUserLocationAnnotationToRoute = true

    /**
     Toggles sending of UILocalNotification upon upcoming steps when application is in the background. Defaults to `true`.
     */
    @objc public var sendsNotifications: Bool = true

    /**
     Shows a button that allows drivers to report feedback such as accidents, closed roads,  poor instructions, etc. Defaults to `true`.
     */
    @objc public var showsReportFeedback: Bool = true {
        didSet {
            mapViewController?.reportButton.isHidden = !showsReportFeedback
            showsEndOfRouteFeedback = showsReportFeedback
        }
    }

    /**
    Shows End of route Feedback UI when the route controller arrives at the final destination. Defaults to `true.`
    */
    @objc public var showsEndOfRouteFeedback: Bool = true {
        didSet {
            mapViewController?.showsEndOfRoute = showsEndOfRouteFeedback
        }
    }

    /**
     If true, the map style and UI will automatically be updated given the time of day.
     */
    @objc public var automaticallyAdjustsStyleForTimeOfDay = true {
        didSet {
            styleManager.automaticallyAdjustsStyleForTimeOfDay = automaticallyAdjustsStyleForTimeOfDay
        }
    }

    var mapViewController: RouteMapViewController?

    /**
     A Boolean value that determines whether the map annotates the locations at which instructions are spoken for debugging purposes.
     */
    @objc public var annotatesSpokenInstructions = false

    /**
     A Boolean value that indicates whether the dark style should apply when a route controller enters a tunnel.
     */
    @objc public var usesNightStyleInsideTunnels: Bool = false
    
    /**
     If true, the maximum speed limit for the segment of road the user is current traveling on will be shown.
     */
    @objc public var showMaximumSpeedLimitSign = false {
        didSet {
            mapViewController?.showMaximumSpeedLimitSign = showMaximumSpeedLimitSign
        }
    }

    let progressBar = ProgressBar()

    var styleManager: StyleManager!

    required public init?(coder aDecoder: NSCoder) {
        super.init(coder: aDecoder)
    }

    /**
     Initializes a `NavigationViewController` that provides turn by turn navigation for the given route. A optional `direction` object is needed for  potential rerouting.

     See [Mapbox Directions](https://mapbox.github.io/mapbox-navigation-ios/directions/) for further information.
     */
    @objc(initWithRoute:directions:style:locationManager:)
    required public init(for route: Route,
                         directions: Directions = Directions.shared,
                         styles: [Style]? = [DayStyle(), NightStyle()],
                         locationManager: NavigationLocationManager? = NavigationLocationManager()) {

        super.init(nibName: nil, bundle: nil)

        self.routeController = RouteController(along: route, directions: directions, locationManager: locationManager ?? NavigationLocationManager())
        self.routeController.usesDefaultUserInterface = true
        self.routeController.delegate = self

        self.directions = directions
        self.route = route
        NavigationSettings.shared.distanceUnit = route.routeOptions.locale.usesMetric ? .kilometer : .mile

        let mapViewController = RouteMapViewController(routeController: self.routeController, delegate: self)
        self.mapViewController = mapViewController
        mapViewController.destination = route.legs.last?.destination
        mapViewController.willMove(toParentViewController: self)
        addChildViewController(mapViewController)
        mapViewController.didMove(toParentViewController: self)
        let mapSubview: UIView = mapViewController.view
        mapSubview.translatesAutoresizingMaskIntoConstraints = false
        view.addSubview(mapSubview)

        mapSubview.pinInSuperview()
        mapViewController.reportButton.isHidden = !showsReportFeedback

        self.styleManager = StyleManager(self)
        self.styleManager.styles = styles ?? [DayStyle(), NightStyle()]

        if !(route.routeOptions is NavigationRouteOptions) {
            print("`Route` was created using `RouteOptions` and not `NavigationRouteOptions`. Although not required, this may lead to a suboptimal navigation experience. Without `NavigationRouteOptions`, it is not guaranteed you will get congestion along the route line, better ETAs and ETA label color dependent on congestion.")
        }
    }

    deinit {
        suspendNotifications()
    }

    override public func viewDidLoad() {
        super.viewDidLoad()
        resumeNotifications()
        view.clipsToBounds = true
    }

    public override func viewWillAppear(_ animated: Bool) {
        super.viewWillAppear(animated)

        //initialize voice controller if it hasn't been overridden
        _ = voiceController

        UIApplication.shared.isIdleTimerDisabled = true
        routeController.resume()

        if routeController.locationManager is SimulatedLocationManager {
            let format = NSLocalizedString("USER_IN_SIMULATION_MODE", bundle: .mapboxNavigation, value: "Simulating Navigation at %d×", comment: "The text of a banner that appears during turn-by-turn navigation when route simulation is enabled.")
            let localized = String.localizedStringWithFormat(format, 1)
            mapViewController?.statusView.show(localized, showSpinner: false, interactive: true)
        }
    }

    public override func viewWillDisappear(_ animated: Bool) {
        super.viewWillDisappear(animated)

        UIApplication.shared.isIdleTimerDisabled = false

        routeController.suspendLocationUpdates()
    }

    // MARK: Route controller notifications

    func resumeNotifications() {
        NotificationCenter.default.addObserver(self, selector: #selector(progressDidChange(notification:)), name: .routeControllerProgressDidChange, object: routeController)
        NotificationCenter.default.addObserver(self, selector: #selector(didPassInstructionPoint(notification:)), name: .routeControllerDidPassSpokenInstructionPoint, object: routeController)
    }

    func suspendNotifications() {
        NotificationCenter.default.removeObserver(self, name: .routeControllerProgressDidChange, object: routeController)
        NotificationCenter.default.removeObserver(self, name: .routeControllerDidPassSpokenInstructionPoint, object: routeController)
    }

    @objc func progressDidChange(notification: NSNotification) {
        let routeProgress = notification.userInfo![RouteControllerNotificationUserInfoKey.routeProgressKey] as! RouteProgress

        if usesNightStyleInsideTunnels, let currentIntersection = routeProgress.currentLegProgress.currentStepProgress.currentIntersection,
            let classes = currentIntersection.outletRoadClasses {
                if classes.contains(.tunnel) {
                    styleManager.applyStyle(type: .night)
                } else {
                    styleManager.timeOfDayChanged()
                }
        }
    }

    @objc func didPassInstructionPoint(notification: NSNotification) {
        let routeProgress = notification.userInfo![RouteControllerNotificationUserInfoKey.routeProgressKey] as! RouteProgress
<<<<<<< HEAD

        mapViewController?.updateMapOverlays(for: routeProgress)
=======
        
>>>>>>> ef1bd06c
        mapViewController?.updateCameraAltitude(for: routeProgress)

        clearStaleNotifications()

        if routeProgress.currentLegProgress.currentStepProgress.durationRemaining <= RouteControllerHighAlertInterval {
            scheduleLocalNotification(about: routeProgress.currentLegProgress.currentStep, legIndex: routeProgress.legIndex, numberOfLegs: routeProgress.route.legs.count)
        }
    }

    func scheduleLocalNotification(about step: RouteStep, legIndex: Int?, numberOfLegs: Int?) {
        guard sendsNotifications else { return }
        guard UIApplication.shared.applicationState == .background else { return }
        guard let text = step.instructionsSpokenAlongStep?.last?.text else { return }

        let notification = UILocalNotification()
        notification.alertBody = text
        notification.fireDate = Date()

        clearStaleNotifications()

        UIApplication.shared.cancelAllLocalNotifications()
        UIApplication.shared.scheduleLocalNotification(notification)
    }

    func clearStaleNotifications() {
        guard sendsNotifications else { return }
        // Remove all outstanding notifications from notification center.
        // This will only work if it's set to 1 and then back to 0.
        // This way, there is always just one notification.
        UIApplication.shared.applicationIconBadgeNumber = 1
        UIApplication.shared.applicationIconBadgeNumber = 0
    }
}

//MARK: - RouteMapViewControllerDelegate
extension NavigationViewController: RouteMapViewControllerDelegate {
    public func navigationMapView(_ mapView: NavigationMapView, routeCasingStyleLayerWithIdentifier identifier: String, source: MGLSource) -> MGLStyleLayer? {
        return delegate?.navigationMapView?(mapView, routeCasingStyleLayerWithIdentifier: identifier, source: source)
    }

    public func navigationMapView(_ mapView: NavigationMapView, routeStyleLayerWithIdentifier identifier: String, source: MGLSource) -> MGLStyleLayer? {
        return delegate?.navigationMapView?(mapView, routeStyleLayerWithIdentifier: identifier, source: source)
    }

    func navigationMapView(_ mapView: NavigationMapView, didTap route: Route) {
        delegate?.navigationMapView?(mapView, didTap: route)
    }

    public func navigationMapView(_ mapView: NavigationMapView, shapeDescribing route: Route) -> MGLShape? {
        return delegate?.navigationMapView?(mapView, shapeDescribing: route)
    }

    public func navigationMapView(_ mapView: NavigationMapView, simplifiedShapeDescribing route: Route) -> MGLShape? {
        return delegate?.navigationMapView?(mapView, shapeDescribing: route)
    }

    public func navigationMapView(_ mapView: NavigationMapView, waypointStyleLayerWithIdentifier identifier: String, source: MGLSource) -> MGLStyleLayer? {
        return delegate?.navigationMapView?(mapView, waypointStyleLayerWithIdentifier: identifier, source: source)
    }

    public func navigationMapView(_ mapView: NavigationMapView, waypointSymbolStyleLayerWithIdentifier identifier: String, source: MGLSource) -> MGLStyleLayer? {
        return delegate?.navigationMapView?(mapView, waypointSymbolStyleLayerWithIdentifier: identifier, source: source)
    }

    public func navigationMapView(_ mapView: NavigationMapView, shapeFor waypoints: [Waypoint]) -> MGLShape? {
        return delegate?.navigationMapView?(mapView, shapeFor: waypoints)
    }
    
    public func navigationMapView(_ mapView: MGLMapView, imageFor annotation: MGLAnnotation) -> MGLAnnotationImage? {
        return delegate?.navigationMapView?(mapView, imageFor: annotation)
    }
    
    public func navigationMapView(_ mapView: MGLMapView, viewFor annotation: MGLAnnotation) -> MGLAnnotationView? {
        return delegate?.navigationMapView?(mapView, viewFor: annotation)
    }

    func mapViewControllerDidOpenFeedback(_ mapViewController: RouteMapViewController) {
        delegate?.navigationViewControllerDidOpenFeedback?(self)
    }

    func mapViewControllerDidCancelFeedback(_ mapViewController: RouteMapViewController) {
        delegate?.navigationViewControllerDidCancelFeedback?(self)
    }

    func mapViewControllerDidCancelNavigation(_ mapViewController: RouteMapViewController) {
        if delegate?.navigationViewControllerDidCancelNavigation?(self) != nil {
            // The receiver should handle dismissal of the NavigationViewController
        } else {
            dismiss(animated: true, completion: nil)
        }
    }

    func mapViewController(_ mapViewController: RouteMapViewController, didSend feedbackId: String, feedbackType: FeedbackType) {
        delegate?.navigationViewController?(self, didSend: feedbackId, feedbackType: feedbackType)
    }

    public func navigationMapViewUserAnchorPoint(_ mapView: NavigationMapView) -> CGPoint {
        return delegate?.navigationViewController?(self, mapViewUserAnchorPoint: mapView) ?? .zero
    }

    func mapViewControllerShouldAnnotateSpokenInstructions(_ routeMapViewController: RouteMapViewController) -> Bool {
        return annotatesSpokenInstructions
    }
}

//MARK: - RouteControllerDelegate
extension NavigationViewController: RouteControllerDelegate {
    @objc public func routeController(_ routeController: RouteController, shouldRerouteFrom location: CLLocation) -> Bool {
        return delegate?.navigationViewController?(self, shouldRerouteFrom: location) ?? true
    }

    @objc public func routeController(_ routeController: RouteController, willRerouteFrom location: CLLocation) {
        delegate?.navigationViewController?(self, willRerouteFrom: location)
    }

    @objc public func routeController(_ routeController: RouteController, didRerouteAlong route: Route) {
        mapViewController?.notifyDidReroute(route: route)
        delegate?.navigationViewController?(self, didRerouteAlong: route)
    }

    @objc public func routeController(_ routeController: RouteController, didFailToRerouteWith error: Error) {
        delegate?.navigationViewController?(self, didFailToRerouteWith: error)
    }

    @objc public func routeController(_ routeController: RouteController, shouldDiscard location: CLLocation)  -> Bool {
        return delegate?.navigationViewController?(self, shouldDiscard: location) ?? true
    }

    @objc public func routeController(_ routeController: RouteController, didUpdate locations: [CLLocation]) {
        if snapsUserLocationAnnotationToRoute, let location = routeController.location ?? locations.last {
            mapViewController?.mapView.updateCourseTracking(location: location, animated: true)
            mapViewController?.labelCurrentRoad(at: location)
        } else if let location = locations.last {
            mapViewController?.mapView.updateCourseTracking(location: location, animated: true)
            mapViewController?.labelCurrentRoad(at: location)
        }
    }

    @objc public func routeController(_ routeController: RouteController, didArriveAt waypoint: Waypoint) -> Bool {
        let advancesToNextLeg = delegate?.navigationViewController?(self, didArriveAt: waypoint) ?? true

        if routeController.routeProgress.isFinalLeg && advancesToNextLeg && showsEndOfRouteFeedback {
            self.mapViewController?.showEndOfRoute { _ in }
        }
        return advancesToNextLeg
    }
}


extension NavigationViewController: StyleManagerDelegate {

    public func locationFor(styleManager: StyleManager) -> CLLocation {
        guard let location = routeController.location else {
            if let coordinate = routeController.routeProgress.route.coordinates?.first {
                return CLLocation(latitude: coordinate.latitude, longitude: coordinate.longitude)
            } else {
                return CLLocation()
            }
        }

        return location
    }

    public func styleManager(_ styleManager: StyleManager, didApply style: Style) {
        if mapView?.styleURL != style.mapStyleURL {
            mapView?.style?.transition = MGLTransition(duration: 0.5, delay: 0)
            mapView?.styleURL = style.mapStyleURL
        }
    }

    public func styleManagerDidRefreshAppearance(_ styleManager: StyleManager) {
        mapView?.reloadStyle(self)
    }
}<|MERGE_RESOLUTION|>--- conflicted
+++ resolved
@@ -308,7 +308,7 @@
      A Boolean value that indicates whether the dark style should apply when a route controller enters a tunnel.
      */
     @objc public var usesNightStyleInsideTunnels: Bool = false
-    
+
     /**
      If true, the maximum speed limit for the segment of road the user is current traveling on will be shown.
      */
@@ -429,12 +429,6 @@
 
     @objc func didPassInstructionPoint(notification: NSNotification) {
         let routeProgress = notification.userInfo![RouteControllerNotificationUserInfoKey.routeProgressKey] as! RouteProgress
-<<<<<<< HEAD
-
-        mapViewController?.updateMapOverlays(for: routeProgress)
-=======
-        
->>>>>>> ef1bd06c
         mapViewController?.updateCameraAltitude(for: routeProgress)
 
         clearStaleNotifications()
@@ -502,11 +496,11 @@
     public func navigationMapView(_ mapView: NavigationMapView, shapeFor waypoints: [Waypoint]) -> MGLShape? {
         return delegate?.navigationMapView?(mapView, shapeFor: waypoints)
     }
-    
+
     public func navigationMapView(_ mapView: MGLMapView, imageFor annotation: MGLAnnotation) -> MGLAnnotationImage? {
         return delegate?.navigationMapView?(mapView, imageFor: annotation)
     }
-    
+
     public func navigationMapView(_ mapView: MGLMapView, viewFor annotation: MGLAnnotation) -> MGLAnnotationView? {
         return delegate?.navigationMapView?(mapView, viewFor: annotation)
     }
