// !$*UTF8*$!
{
	archiveVersion = 1;
	classes = {
	};
	objectVersion = 46;
	objects = {

/* Begin PBXBuildFile section */
		1603C891214351EE00167D95 /* Cedar.framework in Frameworks */ = {isa = PBXBuildFile; fileRef = 1603C890214351EE00167D95 /* Cedar.framework */; };
		160A4A712127A46C0028B070 /* CPBarButton+MBTestable.m in Sources */ = {isa = PBXBuildFile; fileRef = 160A4A69212791010028B070 /* CPBarButton+MBTestable.m */; };
		160D8279205996DA00D278D6 /* DataCache.swift in Sources */ = {isa = PBXBuildFile; fileRef = 160D8278205996DA00D278D6 /* DataCache.swift */; };
		160D827B2059973C00D278D6 /* DataCacheTests.swift in Sources */ = {isa = PBXBuildFile; fileRef = 160D827A2059973C00D278D6 /* DataCacheTests.swift */; };
		16120A4D20645D6E007EA21D /* MMEEventsManagerSpy.swift in Sources */ = {isa = PBXBuildFile; fileRef = 16120A4C20645D6E007EA21D /* MMEEventsManagerSpy.swift */; };
		16435E03206EE32F00AF48B6 /* DirectionsSpy.swift in Sources */ = {isa = PBXBuildFile; fileRef = 16435E02206EE32F00AF48B6 /* DirectionsSpy.swift */; };
		16435E05206EE37800AF48B6 /* DummyURLSessionDataTask.swift in Sources */ = {isa = PBXBuildFile; fileRef = 16435E04206EE37800AF48B6 /* DummyURLSessionDataTask.swift */; };
		16435E06206EE37800AF48B6 /* DummyURLSessionDataTask.swift in Sources */ = {isa = PBXBuildFile; fileRef = 16435E04206EE37800AF48B6 /* DummyURLSessionDataTask.swift */; };
		166224452025699600EA4824 /* ImageRepositoryTests.swift in Sources */ = {isa = PBXBuildFile; fileRef = 166224442025699600EA4824 /* ImageRepositoryTests.swift */; };
		1662244720256C0700EA4824 /* ImageLoadingURLProtocolSpy.swift in Sources */ = {isa = PBXBuildFile; fileRef = 1662244620256C0700EA4824 /* ImageLoadingURLProtocolSpy.swift */; };
		1662244B2029059C00EA4824 /* ImageCacheTests.swift in Sources */ = {isa = PBXBuildFile; fileRef = 1662244A2029059C00EA4824 /* ImageCacheTests.swift */; };
		16A509D5202A87B20011D788 /* ImageDownloaderTests.swift in Sources */ = {isa = PBXBuildFile; fileRef = 16A509D4202A87B20011D788 /* ImageDownloaderTests.swift */; };
		16A509D7202BC0CA0011D788 /* ImageDownload.swift in Sources */ = {isa = PBXBuildFile; fileRef = 16A509D6202BC0CA0011D788 /* ImageDownload.swift */; };
		16AC9D11212E356200CECE44 /* CPMapTemplate+MBTestable.mm in Sources */ = {isa = PBXBuildFile; fileRef = 16AC9D10212E356200CECE44 /* CPMapTemplate+MBTestable.mm */; };
		16B63DCD205C8EEF002D56D4 /* route-with-instructions.json in Resources */ = {isa = PBXBuildFile; fileRef = 16B63DCC205C8EEF002D56D4 /* route-with-instructions.json */; };
		16C2A421211526EE00FE6E68 /* CarPlayManager.swift in Sources */ = {isa = PBXBuildFile; fileRef = 16C2A420211526EE00FE6E68 /* CarPlayManager.swift */; };
		16C6E6012147194A0057098D /* MMEEventsManagerSpy.swift in Sources */ = {isa = PBXBuildFile; fileRef = 16120A4C20645D6E007EA21D /* MMEEventsManagerSpy.swift */; };
		16E3625C201265D600DF0592 /* ImageDownloadOperationSpy.swift in Sources */ = {isa = PBXBuildFile; fileRef = 16E3625B201265D600DF0592 /* ImageDownloadOperationSpy.swift */; };
		16E4F97F205B05FE00531791 /* MapboxVoiceControllerTests.swift in Sources */ = {isa = PBXBuildFile; fileRef = 16E4F97E205B05FE00531791 /* MapboxVoiceControllerTests.swift */; };
		16EF6C1E21193A9600AA580B /* CarPlayManagerTests.swift in Sources */ = {isa = PBXBuildFile; fileRef = 16EF6C1D21193A9600AA580B /* CarPlayManagerTests.swift */; };
		16EF6C22211BA4B300AA580B /* CarPlayMapViewController.swift in Sources */ = {isa = PBXBuildFile; fileRef = 16EF6C21211BA4B300AA580B /* CarPlayMapViewController.swift */; };
		35002D611E5F6ADB0090E733 /* Assets.xcassets in Resources */ = {isa = PBXBuildFile; fileRef = 35002D5F1E5F6ADB0090E733 /* Assets.xcassets */; };
		35002D621E5F6ADB0090E733 /* Base.lproj in Resources */ = {isa = PBXBuildFile; fileRef = 35002D601E5F6ADB0090E733 /* Base.lproj */; };
		35002D691E5F6B2F0090E733 /* Main.storyboard in Resources */ = {isa = PBXBuildFile; fileRef = 35002D661E5F6B1B0090E733 /* Main.storyboard */; };
		35002D6E1E5F6C7F0090E733 /* Assets.xcassets in Resources */ = {isa = PBXBuildFile; fileRef = 35002D6A1E5F6C7F0090E733 /* Assets.xcassets */; };
		35002D6F1E5F6C7F0090E733 /* Base.lproj in Resources */ = {isa = PBXBuildFile; fileRef = 35002D6B1E5F6C7F0090E733 /* Base.lproj */; };
		35002D711E5F6C7F0090E733 /* main.m in Sources */ = {isa = PBXBuildFile; fileRef = 35002D6D1E5F6C7F0090E733 /* main.m */; };
		35002D761E5F6CD30090E733 /* Main.storyboard in Resources */ = {isa = PBXBuildFile; fileRef = 35002D741E5F6CD30090E733 /* Main.storyboard */; };
		3502231A205BC94E00E1449A /* Constants.swift in Sources */ = {isa = PBXBuildFile; fileRef = 35022319205BC94E00E1449A /* Constants.swift */; };
		35025F3F1F051DD2002BA3EA /* DialogViewController.swift in Sources */ = {isa = PBXBuildFile; fileRef = 35025F3E1F051DD2002BA3EA /* DialogViewController.swift */; };
		3507F9FB2134309E0086B39E /* MapboxGeocoder.framework in Frameworks */ = {isa = PBXBuildFile; fileRef = 3507F9F92134305C0086B39E /* MapboxGeocoder.framework */; };
		3507F9FC2134309E0086B39E /* MapboxGeocoder.framework in Embed Frameworks */ = {isa = PBXBuildFile; fileRef = 3507F9F92134305C0086B39E /* MapboxGeocoder.framework */; settings = {ATTRIBUTES = (CodeSignOnCopy, RemoveHeadersOnCopy, ); }; };
		3510300F1F54B67000E3B7E7 /* LaneTests.swift in Sources */ = {isa = PBXBuildFile; fileRef = 3510300E1F54B67000E3B7E7 /* LaneTests.swift */; };
		351030111F54B72000E3B7E7 /* route-for-lane-testing.json in Resources */ = {isa = PBXBuildFile; fileRef = 351030101F54B72000E3B7E7 /* route-for-lane-testing.json */; };
		351174F41EF1C0530065E248 /* ReplayLocationManager.swift in Sources */ = {isa = PBXBuildFile; fileRef = 351174F31EF1C0530065E248 /* ReplayLocationManager.swift */; };
		351927361F0FA072003A702D /* ScreenCapture.swift in Sources */ = {isa = PBXBuildFile; fileRef = 351927351F0FA072003A702D /* ScreenCapture.swift */; };
		351BEBF11E5BCC63006FE110 /* MGLMapView.swift in Sources */ = {isa = PBXBuildFile; fileRef = 351BEBDF1E5BCC63006FE110 /* MGLMapView.swift */; };
		351BEBF21E5BCC63006FE110 /* Style.swift in Sources */ = {isa = PBXBuildFile; fileRef = 351BEBE01E5BCC63006FE110 /* Style.swift */; };
		351BEBF61E5BCC63006FE110 /* RouteMapViewController.swift in Sources */ = {isa = PBXBuildFile; fileRef = 351BEBE41E5BCC63006FE110 /* RouteMapViewController.swift */; };
		351BEBFC1E5BCC63006FE110 /* NavigationViewController.swift in Sources */ = {isa = PBXBuildFile; fileRef = 351BEBEA1E5BCC63006FE110 /* NavigationViewController.swift */; };
		351BEBFF1E5BCC63006FE110 /* ManeuversStyleKit.swift in Sources */ = {isa = PBXBuildFile; fileRef = 351BEBED1E5BCC63006FE110 /* ManeuversStyleKit.swift */; };
		351BEC011E5BCC63006FE110 /* ManeuverView.swift in Sources */ = {isa = PBXBuildFile; fileRef = 351BEBEF1E5BCC63006FE110 /* ManeuverView.swift */; };
		351BEC021E5BCC63006FE110 /* UIView.swift in Sources */ = {isa = PBXBuildFile; fileRef = 351BEBF01E5BCC63006FE110 /* UIView.swift */; };
		351BEC051E5BCC6C006FE110 /* LaneView.swift in Sources */ = {isa = PBXBuildFile; fileRef = 351BEC031E5BCC6C006FE110 /* LaneView.swift */; };
		351BEC061E5BCC6C006FE110 /* ManeuverDirection.swift in Sources */ = {isa = PBXBuildFile; fileRef = 351BEC041E5BCC6C006FE110 /* ManeuverDirection.swift */; };
		351BEC0D1E5BCC72006FE110 /* Bundle.swift in Sources */ = {isa = PBXBuildFile; fileRef = 351BEC081E5BCC72006FE110 /* Bundle.swift */; };
		351BEC0E1E5BCC72006FE110 /* DashedLineView.swift in Sources */ = {isa = PBXBuildFile; fileRef = 351BEC091E5BCC72006FE110 /* DashedLineView.swift */; };
		351BEC291E5BD530006FE110 /* Assets.xcassets in Resources */ = {isa = PBXBuildFile; fileRef = 351BEC281E5BD530006FE110 /* Assets.xcassets */; };
		3525449D1E663D32004C8F1C /* MapboxCoreNavigation.framework in Frameworks */ = {isa = PBXBuildFile; fileRef = C5ADFBC91DDCC7840011824B /* MapboxCoreNavigation.framework */; };
		352690491ECC843700E387BD /* Fixture.swift in Sources */ = {isa = PBXBuildFile; fileRef = 352690481ECC843700E387BD /* Fixture.swift */; };
		3527D2B91EC4619400C07FC9 /* Fixtures.xcassets in Resources */ = {isa = PBXBuildFile; fileRef = 3527D2B61EC45FBD00C07FC9 /* Fixtures.xcassets */; };
		352BBC3B1E5E6A0C00703DF1 /* MapboxCoreNavigation.framework in Frameworks */ = {isa = PBXBuildFile; fileRef = C5ADFBC91DDCC7840011824B /* MapboxCoreNavigation.framework */; };
		352BBC401E5E6C9F00703DF1 /* AppDelegate.m in Sources */ = {isa = PBXBuildFile; fileRef = 35C6A3471E5E418D0004CA57 /* AppDelegate.m */; };
		352BBC4A1E5E78D700703DF1 /* Example_SwiftTests.swift in Sources */ = {isa = PBXBuildFile; fileRef = 352BBC491E5E78D700703DF1 /* Example_SwiftTests.swift */; };
		352BBC581E5E78EA00703DF1 /* Example_Objective_CTests.m in Sources */ = {isa = PBXBuildFile; fileRef = 352BBC571E5E78EA00703DF1 /* Example_Objective_CTests.m */; };
		352F464D20EB74C200147886 /* EventsManager.swift in Sources */ = {isa = PBXBuildFile; fileRef = 352F464C20EB74C200147886 /* EventsManager.swift */; };
		3531C2701F9E095400D92F9A /* InstructionsBannerView.swift in Sources */ = {isa = PBXBuildFile; fileRef = 3531C26F1F9E095400D92F9A /* InstructionsBannerView.swift */; };
		353280A11FA72871005175F3 /* InstructionLabel.swift in Sources */ = {isa = PBXBuildFile; fileRef = 353280A01FA72871005175F3 /* InstructionLabel.swift */; };
		353610CE1FAB6A8F00FB1746 /* BottomBannerView.swift in Sources */ = {isa = PBXBuildFile; fileRef = 353610CD1FAB6A8F00FB1746 /* BottomBannerView.swift */; };
		35379CFD21480C0500FD402E /* AppDelegate+CarPlay.swift in Sources */ = {isa = PBXBuildFile; fileRef = 35379CFB21480BFB00FD402E /* AppDelegate+CarPlay.swift */; };
		35379D0021480DEC00FD402E /* MapboxGeocoder.framework in Frameworks */ = {isa = PBXBuildFile; fileRef = 3507F9F92134305C0086B39E /* MapboxGeocoder.framework */; settings = {ATTRIBUTES = (Weak, ); }; };
		35379D0221480E1300FD402E /* CarPlayManager+Search.swift in Sources */ = {isa = PBXBuildFile; fileRef = 35379D0121480E1300FD402E /* CarPlayManager+Search.swift */; };
		35379D0321480E5700FD402E /* RecentItem.swift in Sources */ = {isa = PBXBuildFile; fileRef = 352C35BF2134958F00D77796 /* RecentItem.swift */; };
		353AA5601FCEF583009F0384 /* StyleManager.swift in Sources */ = {isa = PBXBuildFile; fileRef = 353AA55F1FCEF583009F0384 /* StyleManager.swift */; };
		353E3C8F20A3501C00FD1789 /* MGLStyle.swift in Sources */ = {isa = PBXBuildFile; fileRef = 353E3C8E20A3501C00FD1789 /* MGLStyle.swift */; };
		353E68FC1EF0B7F8007B2AE5 /* NavigationLocationManager.swift in Sources */ = {isa = PBXBuildFile; fileRef = 353E68FB1EF0B7F8007B2AE5 /* NavigationLocationManager.swift */; };
		353E68FE1EF0B985007B2AE5 /* BundleAdditions.swift in Sources */ = {isa = PBXBuildFile; fileRef = 353E68FD1EF0B985007B2AE5 /* BundleAdditions.swift */; };
		353E69041EF0C4E5007B2AE5 /* SimulatedLocationManager.swift in Sources */ = {isa = PBXBuildFile; fileRef = 353E69031EF0C4E5007B2AE5 /* SimulatedLocationManager.swift */; };
		353EC9D71FB09708002EB0AB /* StepsViewController.swift in Sources */ = {isa = PBXBuildFile; fileRef = 353EC9D61FB09708002EB0AB /* StepsViewController.swift */; };
		3540514D1F73F3BB00ED572D /* route-with-straight-roundabout.json in Resources */ = {isa = PBXBuildFile; fileRef = 3540514C1F73F3BB00ED572D /* route-with-straight-roundabout.json */; };
		3546BF77207BA4A8007FF453 /* AppDelegate.swift in Sources */ = {isa = PBXBuildFile; fileRef = 3546BF76207BA4A8007FF453 /* AppDelegate.swift */; };
		3546BF7E207BA4AA007FF453 /* Assets.xcassets in Resources */ = {isa = PBXBuildFile; fileRef = 3546BF7D207BA4AA007FF453 /* Assets.xcassets */; };
		3546BF88207BA73C007FF453 /* downtown-sf.json in Resources */ = {isa = PBXBuildFile; fileRef = 3546BF87207BA73C007FF453 /* downtown-sf.json */; };
		3546BF8A207BA920007FF453 /* MapboxCoreNavigation.framework in Frameworks */ = {isa = PBXBuildFile; fileRef = C5ADFBC91DDCC7840011824B /* MapboxCoreNavigation.framework */; };
		3546BF8B207BA920007FF453 /* MapboxCoreNavigation.framework in Embed Frameworks */ = {isa = PBXBuildFile; fileRef = C5ADFBC91DDCC7840011824B /* MapboxCoreNavigation.framework */; settings = {ATTRIBUTES = (CodeSignOnCopy, RemoveHeadersOnCopy, ); }; };
		3546BF8E207BA920007FF453 /* MapboxNavigation.framework in Frameworks */ = {isa = PBXBuildFile; fileRef = 351BEBD71E5BCC28006FE110 /* MapboxNavigation.framework */; };
		3546BF8F207BA920007FF453 /* MapboxNavigation.framework in Embed Frameworks */ = {isa = PBXBuildFile; fileRef = 351BEBD71E5BCC28006FE110 /* MapboxNavigation.framework */; settings = {ATTRIBUTES = (CodeSignOnCopy, RemoveHeadersOnCopy, ); }; };
		3546BF93207BA935007FF453 /* MapboxSpeech.framework in Frameworks */ = {isa = PBXBuildFile; fileRef = C5A9DDBD202E12EE007D52DA /* MapboxSpeech.framework */; };
		3546BF94207BA935007FF453 /* MapboxSpeech.framework in Embed Frameworks */ = {isa = PBXBuildFile; fileRef = C5A9DDBD202E12EE007D52DA /* MapboxSpeech.framework */; settings = {ATTRIBUTES = (CodeSignOnCopy, RemoveHeadersOnCopy, ); }; };
		3546BF95207BA935007FF453 /* Turf.framework in Frameworks */ = {isa = PBXBuildFile; fileRef = 35CC14141F799496009E872A /* Turf.framework */; };
		3546BF96207BA935007FF453 /* Turf.framework in Embed Frameworks */ = {isa = PBXBuildFile; fileRef = 35CC14141F799496009E872A /* Turf.framework */; settings = {ATTRIBUTES = (CodeSignOnCopy, RemoveHeadersOnCopy, ); }; };
		3546BF97207BA935007FF453 /* Solar.framework in Frameworks */ = {isa = PBXBuildFile; fileRef = C57607B01F4CC97D00C27423 /* Solar.framework */; };
		3546BF98207BA935007FF453 /* Solar.framework in Embed Frameworks */ = {isa = PBXBuildFile; fileRef = C57607B01F4CC97D00C27423 /* Solar.framework */; settings = {ATTRIBUTES = (CodeSignOnCopy, RemoveHeadersOnCopy, ); }; };
		3546BF99207BA935007FF453 /* MapboxMobileEvents.framework in Frameworks */ = {isa = PBXBuildFile; fileRef = C549F8311F17F2C5001A0A2D /* MapboxMobileEvents.framework */; };
		3546BF9A207BA935007FF453 /* MapboxMobileEvents.framework in Embed Frameworks */ = {isa = PBXBuildFile; fileRef = C549F8311F17F2C5001A0A2D /* MapboxMobileEvents.framework */; settings = {ATTRIBUTES = (CodeSignOnCopy, RemoveHeadersOnCopy, ); }; };
		3546BF9B207BA935007FF453 /* Polyline.framework in Frameworks */ = {isa = PBXBuildFile; fileRef = 354A01BC1E66259600D765C2 /* Polyline.framework */; };
		3546BF9C207BA935007FF453 /* Polyline.framework in Embed Frameworks */ = {isa = PBXBuildFile; fileRef = 354A01BC1E66259600D765C2 /* Polyline.framework */; settings = {ATTRIBUTES = (CodeSignOnCopy, RemoveHeadersOnCopy, ); }; };
		3546BF9D207BA935007FF453 /* MapboxDirections.framework in Frameworks */ = {isa = PBXBuildFile; fileRef = 354A01B81E66256600D765C2 /* MapboxDirections.framework */; };
		3546BF9E207BA935007FF453 /* MapboxDirections.framework in Embed Frameworks */ = {isa = PBXBuildFile; fileRef = 354A01B81E66256600D765C2 /* MapboxDirections.framework */; settings = {ATTRIBUTES = (CodeSignOnCopy, RemoveHeadersOnCopy, ); }; };
		3546BF9F207BA935007FF453 /* Mapbox.framework in Frameworks */ = {isa = PBXBuildFile; fileRef = 35A1D3651E6624EF00A48FE8 /* Mapbox.framework */; };
		3546BFA0207BA935007FF453 /* Mapbox.framework in Embed Frameworks */ = {isa = PBXBuildFile; fileRef = 35A1D3651E6624EF00A48FE8 /* Mapbox.framework */; settings = {ATTRIBUTES = (CodeSignOnCopy, RemoveHeadersOnCopy, ); }; };
		3546BFA3207BAB14007FF453 /* LaunchScreen.storyboard in Resources */ = {isa = PBXBuildFile; fileRef = 3546BFA2207BAB14007FF453 /* LaunchScreen.storyboard */; };
		3546BFA5207BAB7A007FF453 /* Fixture.swift in Sources */ = {isa = PBXBuildFile; fileRef = 3546BFA4207BAB7A007FF453 /* Fixture.swift */; };
		354A01B91E66256600D765C2 /* MapboxDirections.framework in Frameworks */ = {isa = PBXBuildFile; fileRef = 354A01B81E66256600D765C2 /* MapboxDirections.framework */; };
		354A01BF1E6625D100D765C2 /* Mapbox.framework in Frameworks */ = {isa = PBXBuildFile; fileRef = 35A1D3651E6624EF00A48FE8 /* Mapbox.framework */; };
		354A01C21E66265100D765C2 /* Mapbox.framework in Frameworks */ = {isa = PBXBuildFile; fileRef = 35A1D3651E6624EF00A48FE8 /* Mapbox.framework */; };
		354A01C31E66265100D765C2 /* Mapbox.framework in Embed Frameworks */ = {isa = PBXBuildFile; fileRef = 35A1D3651E6624EF00A48FE8 /* Mapbox.framework */; settings = {ATTRIBUTES = (CodeSignOnCopy, RemoveHeadersOnCopy, ); }; };
		354A01C91E66265B00D765C2 /* Polyline.framework in Frameworks */ = {isa = PBXBuildFile; fileRef = 354A01BC1E66259600D765C2 /* Polyline.framework */; };
		354A01CA1E66265B00D765C2 /* Polyline.framework in Embed Frameworks */ = {isa = PBXBuildFile; fileRef = 354A01BC1E66259600D765C2 /* Polyline.framework */; settings = {ATTRIBUTES = (CodeSignOnCopy, RemoveHeadersOnCopy, ); }; };
		354A01CF1E66266100D765C2 /* MapboxDirections.framework in Frameworks */ = {isa = PBXBuildFile; fileRef = 354A01B81E66256600D765C2 /* MapboxDirections.framework */; };
		354A01D01E66266100D765C2 /* MapboxDirections.framework in Embed Frameworks */ = {isa = PBXBuildFile; fileRef = 354A01B81E66256600D765C2 /* MapboxDirections.framework */; settings = {ATTRIBUTES = (CodeSignOnCopy, RemoveHeadersOnCopy, ); }; };
		354A01D51E6626AC00D765C2 /* MapboxCoreNavigation.framework in Embed Frameworks */ = {isa = PBXBuildFile; fileRef = C5ADFBC91DDCC7840011824B /* MapboxCoreNavigation.framework */; settings = {ATTRIBUTES = (CodeSignOnCopy, RemoveHeadersOnCopy, ); }; };
		354A01DB1E6626E900D765C2 /* MapboxCoreNavigation.framework in Frameworks */ = {isa = PBXBuildFile; fileRef = C5ADFBC91DDCC7840011824B /* MapboxCoreNavigation.framework */; };
		354A01DC1E6626E900D765C2 /* MapboxCoreNavigation.framework in Embed Frameworks */ = {isa = PBXBuildFile; fileRef = C5ADFBC91DDCC7840011824B /* MapboxCoreNavigation.framework */; settings = {ATTRIBUTES = (CodeSignOnCopy, RemoveHeadersOnCopy, ); }; };
		354A01DD1E6626EA00D765C2 /* MapboxNavigation.framework in Frameworks */ = {isa = PBXBuildFile; fileRef = 351BEBD71E5BCC28006FE110 /* MapboxNavigation.framework */; };
		354A01DE1E6626EA00D765C2 /* MapboxNavigation.framework in Embed Frameworks */ = {isa = PBXBuildFile; fileRef = 351BEBD71E5BCC28006FE110 /* MapboxNavigation.framework */; settings = {ATTRIBUTES = (CodeSignOnCopy, RemoveHeadersOnCopy, ); }; };
		354A01E41E6626EF00D765C2 /* Polyline.framework in Frameworks */ = {isa = PBXBuildFile; fileRef = 354A01BC1E66259600D765C2 /* Polyline.framework */; };
		354A01E51E6626EF00D765C2 /* Polyline.framework in Embed Frameworks */ = {isa = PBXBuildFile; fileRef = 354A01BC1E66259600D765C2 /* Polyline.framework */; settings = {ATTRIBUTES = (CodeSignOnCopy, RemoveHeadersOnCopy, ); }; };
		354A01EA1E6626EF00D765C2 /* MapboxDirections.framework in Frameworks */ = {isa = PBXBuildFile; fileRef = 354A01B81E66256600D765C2 /* MapboxDirections.framework */; };
		354A01EB1E6626EF00D765C2 /* MapboxDirections.framework in Embed Frameworks */ = {isa = PBXBuildFile; fileRef = 354A01B81E66256600D765C2 /* MapboxDirections.framework */; settings = {ATTRIBUTES = (CodeSignOnCopy, RemoveHeadersOnCopy, ); }; };
		354A01EC1E6626EF00D765C2 /* Mapbox.framework in Frameworks */ = {isa = PBXBuildFile; fileRef = 35A1D3651E6624EF00A48FE8 /* Mapbox.framework */; };
		354A01ED1E6626EF00D765C2 /* Mapbox.framework in Embed Frameworks */ = {isa = PBXBuildFile; fileRef = 35A1D3651E6624EF00A48FE8 /* Mapbox.framework */; settings = {ATTRIBUTES = (CodeSignOnCopy, RemoveHeadersOnCopy, ); }; };
		354A9BC620EA991900F03325 /* SessionState.swift in Sources */ = {isa = PBXBuildFile; fileRef = 354A9BC520EA991900F03325 /* SessionState.swift */; };
		354A9BCB20EA9BDA00F03325 /* EventDetails.swift in Sources */ = {isa = PBXBuildFile; fileRef = 354A9BCA20EA9BDA00F03325 /* EventDetails.swift */; };
		354A9BCD20EA9C8100F03325 /* CoreFeedbackEvent.swift in Sources */ = {isa = PBXBuildFile; fileRef = 354A9BCC20EA9C8100F03325 /* CoreFeedbackEvent.swift */; };
		354D9F891EF2FE900006FAA8 /* tunnel.json in Resources */ = {isa = PBXBuildFile; fileRef = 354D9F871EF2FE900006FAA8 /* tunnel.json */; };
		355D20DC1EF30A6D0012B1E0 /* tunnel.route in Resources */ = {isa = PBXBuildFile; fileRef = 355D20DB1EF30A6D0012B1E0 /* tunnel.route */; };
		355DB5751EFA78070091BFB7 /* GGPark-to-BernalHeights.route in Resources */ = {isa = PBXBuildFile; fileRef = 355DB5741EFA78070091BFB7 /* GGPark-to-BernalHeights.route */; };
		355DB5771EFA780E0091BFB7 /* UnionSquare-to-GGPark.route in Resources */ = {isa = PBXBuildFile; fileRef = 355DB5761EFA780E0091BFB7 /* UnionSquare-to-GGPark.route */; };
		355ED3701FAB724F00BCE1B8 /* BottomBannerViewLayout.swift in Sources */ = {isa = PBXBuildFile; fileRef = 355ED36F1FAB724F00BCE1B8 /* BottomBannerViewLayout.swift */; };
		35718BE71EF3194200AFA3D1 /* tunnel.json in Resources */ = {isa = PBXBuildFile; fileRef = 35718BE41EF316BA00AFA3D1 /* tunnel.json */; };
		35718BE81EF3194500AFA3D1 /* tunnel.route in Resources */ = {isa = PBXBuildFile; fileRef = 35718BE31EF316BA00AFA3D1 /* tunnel.route */; };
		35726EE81F0856E900AFA1B6 /* DayStyle.swift in Sources */ = {isa = PBXBuildFile; fileRef = 35726EE71F0856E900AFA1B6 /* DayStyle.swift */; };
		3577B878214FF35800094294 /* FavoritesList.swift in Sources */ = {isa = PBXBuildFile; fileRef = 3577B877214FF35800094294 /* FavoritesList.swift */; };
		3582A25020EEC46B0029C5DE /* Router.swift in Sources */ = {isa = PBXBuildFile; fileRef = 3582A24F20EEC46B0029C5DE /* Router.swift */; };
		3582A25220EFA9680029C5DE /* RouterDelegate.swift in Sources */ = {isa = PBXBuildFile; fileRef = 3582A25120EFA9680029C5DE /* RouterDelegate.swift */; };
		358D14661E5E3B7700ADE590 /* AppDelegate.swift in Sources */ = {isa = PBXBuildFile; fileRef = 358D14651E5E3B7700ADE590 /* AppDelegate.swift */; };
		358D14681E5E3B7700ADE590 /* ViewController.swift in Sources */ = {isa = PBXBuildFile; fileRef = 358D14671E5E3B7700ADE590 /* ViewController.swift */; };
		359416FE20A9CB0400372638 /* multiwaypoints.json in Resources */ = {isa = PBXBuildFile; fileRef = 359416FD20A9CB0400372638 /* multiwaypoints.json */; };
		359574A81F28CC5A00838209 /* CLLocation.swift in Sources */ = {isa = PBXBuildFile; fileRef = 359574A71F28CC3800838209 /* CLLocation.swift */; };
		359574AA1F28CCBB00838209 /* LocationTests.swift in Sources */ = {isa = PBXBuildFile; fileRef = 359574A91F28CCBB00838209 /* LocationTests.swift */; };
		3597B9A42149B2C20021B0D9 /* UIViewController.swift in Sources */ = {isa = PBXBuildFile; fileRef = 352AFFA22139986E00EB3567 /* UIViewController.swift */; };
		359A8AED1FA78D3000BDB486 /* DistanceFormatterTests.swift in Sources */ = {isa = PBXBuildFile; fileRef = 359A8AEC1FA78D3000BDB486 /* DistanceFormatterTests.swift */; };
		359A8AEF1FA7B25B00BDB486 /* LanesStyleKit.swift in Sources */ = {isa = PBXBuildFile; fileRef = 359A8AEE1FA7B25800BDB486 /* LanesStyleKit.swift */; };
		359D00CF1E732D7100C2E770 /* Polyline.framework in Frameworks */ = {isa = PBXBuildFile; fileRef = 354A01BC1E66259600D765C2 /* Polyline.framework */; };
		359D1B281FFE70D30052FA42 /* NavigationView.swift in Sources */ = {isa = PBXBuildFile; fileRef = 359D1B271FFE70D30052FA42 /* NavigationView.swift */; };
		359D283C1F9DC14F00FDE9C9 /* UICollectionView.swift in Sources */ = {isa = PBXBuildFile; fileRef = 359D283B1F9DC14F00FDE9C9 /* UICollectionView.swift */; };
		35A262B92050A5CD00AEFF6D /* InstructionsBannerViewSnapshotTests.swift in Sources */ = {isa = PBXBuildFile; fileRef = 35A262B82050A5CD00AEFF6D /* InstructionsBannerViewSnapshotTests.swift */; };
		35A5413B1EFC052700E49846 /* RouteOptions.swift in Sources */ = {isa = PBXBuildFile; fileRef = 35A5413A1EFC052700E49846 /* RouteOptions.swift */; };
		35B1AEBC20AD9B3C00C8544E /* LeaksSpec.swift in Sources */ = {isa = PBXBuildFile; fileRef = 35B1AEBB20AD9B3C00C8544E /* LeaksSpec.swift */; };
		35B1AEBE20AD9C7800C8544E /* LeakTest.swift in Sources */ = {isa = PBXBuildFile; fileRef = 35B1AEBD20AD9C7800C8544E /* LeakTest.swift */; };
		35B1E2951F1FF8EC00A13D32 /* UserCourseView.swift in Sources */ = {isa = PBXBuildFile; fileRef = 35B1E2941F1FF8EC00A13D32 /* UserCourseView.swift */; };
		35B5A47E1FFFDCE5000A3C8D /* NavigationViewLayout.swift in Sources */ = {isa = PBXBuildFile; fileRef = 35B5A47D1FFFDCE5000A3C8D /* NavigationViewLayout.swift */; };
		35B711D41E5E7AD2001EDA8D /* MapboxNavigation.framework in Frameworks */ = {isa = PBXBuildFile; fileRef = 351BEBD71E5BCC28006FE110 /* MapboxNavigation.framework */; };
		35B7837E1F9547B300291F9A /* Transitioning.swift in Sources */ = {isa = PBXBuildFile; fileRef = 35B7837D1F9547B300291F9A /* Transitioning.swift */; };
		35B839491E2E3D5D0045A868 /* MBRouteController.m in Sources */ = {isa = PBXBuildFile; fileRef = 35B839481E2E3D5D0045A868 /* MBRouteController.m */; };
		35BA8239214BDBBD00468349 /* Locale.swift in Sources */ = {isa = PBXBuildFile; fileRef = 35BA8238214BDBBD00468349 /* Locale.swift */; };
		35BF8CA21F28EB60003F6125 /* Array.swift in Sources */ = {isa = PBXBuildFile; fileRef = 35BF8CA11F28EB60003F6125 /* Array.swift */; };
		35BF8CA41F28EBD8003F6125 /* String.swift in Sources */ = {isa = PBXBuildFile; fileRef = 35BF8CA31F28EBD8003F6125 /* String.swift */; };
		35C57D6A208DD4A200BDD2A6 /* BridgingTests.m in Sources */ = {isa = PBXBuildFile; fileRef = 35C57D69208DD4A200BDD2A6 /* BridgingTests.m */; };
		35C6A35B1E5E418D0004CA57 /* ViewController.m in Sources */ = {isa = PBXBuildFile; fileRef = 35C6A34D1E5E418D0004CA57 /* ViewController.m */; };
		35C714AE203B251300F0C2AE /* MapboxSpeech.framework in Frameworks */ = {isa = PBXBuildFile; fileRef = C5A9DDBD202E12EE007D52DA /* MapboxSpeech.framework */; };
		35C714AF203B251300F0C2AE /* MapboxSpeech.framework in Embed Frameworks */ = {isa = PBXBuildFile; fileRef = C5A9DDBD202E12EE007D52DA /* MapboxSpeech.framework */; settings = {ATTRIBUTES = (CodeSignOnCopy, RemoveHeadersOnCopy, ); }; };
		35C714B0203B251F00F0C2AE /* MapboxSpeech.framework in Frameworks */ = {isa = PBXBuildFile; fileRef = C5A9DDBD202E12EE007D52DA /* MapboxSpeech.framework */; };
		35C714B1203B251F00F0C2AE /* MapboxSpeech.framework in Embed Frameworks */ = {isa = PBXBuildFile; fileRef = C5A9DDBD202E12EE007D52DA /* MapboxSpeech.framework */; settings = {ATTRIBUTES = (CodeSignOnCopy, RemoveHeadersOnCopy, ); }; };
		35C77F621FE8219900338416 /* NavigationSettings.swift in Sources */ = {isa = PBXBuildFile; fileRef = 35375EC01F31FA86004CE727 /* NavigationSettings.swift */; };
		35C9973F1E732C1B00544D1C /* RouteVoiceController.swift in Sources */ = {isa = PBXBuildFile; fileRef = 35C9973E1E732C1B00544D1C /* RouteVoiceController.swift */; };
		35CB1E131F97DD740011CC44 /* FeedbackItem.swift in Sources */ = {isa = PBXBuildFile; fileRef = 35CB1E121F97DD740011CC44 /* FeedbackItem.swift */; };
		35CC14151F7994B0009E872A /* Turf.framework in Frameworks */ = {isa = PBXBuildFile; fileRef = 35CC14141F799496009E872A /* Turf.framework */; };
		35CC14161F7994B1009E872A /* Turf.framework in Frameworks */ = {isa = PBXBuildFile; fileRef = 35CC14141F799496009E872A /* Turf.framework */; };
		35CC14171F79A434009E872A /* Turf.framework in Frameworks */ = {isa = PBXBuildFile; fileRef = 35CC14141F799496009E872A /* Turf.framework */; };
		35CC14181F79A434009E872A /* Turf.framework in Embed Frameworks */ = {isa = PBXBuildFile; fileRef = 35CC14141F799496009E872A /* Turf.framework */; settings = {ATTRIBUTES = (CodeSignOnCopy, RemoveHeadersOnCopy, ); }; };
		35CC14191F79A43B009E872A /* Turf.framework in Frameworks */ = {isa = PBXBuildFile; fileRef = 35CC14141F799496009E872A /* Turf.framework */; };
		35CC141A1F79A43B009E872A /* Turf.framework in Embed Frameworks */ = {isa = PBXBuildFile; fileRef = 35CC14141F799496009E872A /* Turf.framework */; settings = {ATTRIBUTES = (CodeSignOnCopy, RemoveHeadersOnCopy, ); }; };
		35CF34B11F0A733200C2692E /* UIFont.swift in Sources */ = {isa = PBXBuildFile; fileRef = 35CF34B01F0A733200C2692E /* UIFont.swift */; };
		35D428291FA0B61F00176028 /* InstructionsBannerViewLayout.swift in Sources */ = {isa = PBXBuildFile; fileRef = 35D428281FA0B61F00176028 /* InstructionsBannerViewLayout.swift */; };
		35D4282B1FA0DF1D00176028 /* MapboxNavigation.framework in Embed Frameworks */ = {isa = PBXBuildFile; fileRef = 351BEBD71E5BCC28006FE110 /* MapboxNavigation.framework */; settings = {ATTRIBUTES = (CodeSignOnCopy, RemoveHeadersOnCopy, ); }; };
		35D457A71E2D253100A89946 /* MBRouteController.h in Headers */ = {isa = PBXBuildFile; fileRef = 35D457A61E2D253100A89946 /* MBRouteController.h */; settings = {ATTRIBUTES = (Public, ); }; };
		35D825FC1E6A2DBE0088F83B /* MGLMapView+MGLNavigationAdditions.m in Sources */ = {isa = PBXBuildFile; fileRef = 35D825FA1E6A2DBE0088F83B /* MGLMapView+MGLNavigationAdditions.m */; };
		35D825FE1E6A2EC60088F83B /* MapboxNavigation.h in Headers */ = {isa = PBXBuildFile; fileRef = 35D825FD1E6A2EC60088F83B /* MapboxNavigation.h */; settings = {ATTRIBUTES = (Public, ); }; };
		35DA85791FC45787004092EC /* StatusView.swift in Sources */ = {isa = PBXBuildFile; fileRef = 35DA85781FC45787004092EC /* StatusView.swift */; };
		35DC585D1FABC61100B5A956 /* InstructionsBannerViewIntegrationTests.swift in Sources */ = {isa = PBXBuildFile; fileRef = 35DC585C1FABC61100B5A956 /* InstructionsBannerViewIntegrationTests.swift */; };
		35DC9D8D1F431E59001ECD64 /* route.json in Resources */ = {isa = PBXBuildFile; fileRef = C52D09CD1DEF5E5100BE3C5C /* route.json */; };
		35DC9D8F1F4321CC001ECD64 /* route-with-lanes.json in Resources */ = {isa = PBXBuildFile; fileRef = 35DC9D8E1F4321CC001ECD64 /* route-with-lanes.json */; };
		35DC9D911F4323AA001ECD64 /* LanesView.swift in Sources */ = {isa = PBXBuildFile; fileRef = 35DC9D901F4323AA001ECD64 /* LanesView.swift */; };
		35E407681F5625FF00EFC814 /* StyleKitMarker.swift in Sources */ = {isa = PBXBuildFile; fileRef = 35E407671F5625FF00EFC814 /* StyleKitMarker.swift */; };
		35E9B0AD1F9E0F8F00BF84AB /* MapboxNavigation.framework in Frameworks */ = {isa = PBXBuildFile; fileRef = 351BEBD71E5BCC28006FE110 /* MapboxNavigation.framework */; };
		35EB9A6A20A1AB7C00CB1225 /* turn_left.data in Resources */ = {isa = PBXBuildFile; fileRef = 35EB9A6920A1A89500CB1225 /* turn_left.data */; };
		35ECAF2D2092275100DC3BC3 /* UIImage.swift in Sources */ = {isa = PBXBuildFile; fileRef = 35ECAF2C2092275100DC3BC3 /* UIImage.swift */; };
		35EF782A212C324E001B4BB5 /* TunnelAuthorityTests.swift in Sources */ = {isa = PBXBuildFile; fileRef = AE8B1B96207D2B2B003050F6 /* TunnelAuthorityTests.swift */; };
		35EFD009207CA5E800BF3873 /* ManeuverViewTests.swift in Sources */ = {isa = PBXBuildFile; fileRef = 3540514E1F73F3F300ED572D /* ManeuverViewTests.swift */; };
		35F1F5931FD57EFD00F8E502 /* StyleManagerTests.swift in Sources */ = {isa = PBXBuildFile; fileRef = 35F1F5921FD57EFD00F8E502 /* StyleManagerTests.swift */; };
		35F520C01FB482A200FC9C37 /* NextBannerView.swift in Sources */ = {isa = PBXBuildFile; fileRef = 35F520BF1FB482A200FC9C37 /* NextBannerView.swift */; };
		35F611C41F1E1C0500C43249 /* FeedbackViewController.swift in Sources */ = {isa = PBXBuildFile; fileRef = 35F611C31F1E1C0500C43249 /* FeedbackViewController.swift */; };
		3EA9301B03F8679BEDD4795F /* Cache.swift in Sources */ = {isa = PBXBuildFile; fileRef = 3EA93A10227A7DAF1861D9F5 /* Cache.swift */; };
		3EA932D8F44915EFF3B8A088 /* SpeechAPISpy.swift in Sources */ = {isa = PBXBuildFile; fileRef = 3EA93170CB959F3065ACFFC3 /* SpeechAPISpy.swift */; };
		3EA9369C33A8F10DAE9043AA /* ImageDownloader.swift in Sources */ = {isa = PBXBuildFile; fileRef = 3EA934C5D8DBAA19DB0F5271 /* ImageDownloader.swift */; };
		3EA9371104016CD402547F1A /* ImageCache.swift in Sources */ = {isa = PBXBuildFile; fileRef = 3EA938479CF48D7AD1B6369B /* ImageCache.swift */; };
		3EA937B1F4DF73EB004BA6BE /* InstructionPresenter.swift in Sources */ = {isa = PBXBuildFile; fileRef = 3EA93230997B8D59E3B76C8C /* InstructionPresenter.swift */; };
		3EA93A1FEFDDB709DE84BED9 /* ImageRepository.swift in Sources */ = {isa = PBXBuildFile; fileRef = 3EA938BE5468824787100228 /* ImageRepository.swift */; };
		3EA93DC5BA00B5DFCBE7BAC3 /* RouteControllerDelegateSpy.swift in Sources */ = {isa = PBXBuildFile; fileRef = 3EA93EBD6E6BEC966BBE51D6 /* RouteControllerDelegateSpy.swift */; };
		492B6F84213703D10076D2C6 /* MapboxGeocoder.framework in Frameworks */ = {isa = PBXBuildFile; fileRef = 3507F9F92134305C0086B39E /* MapboxGeocoder.framework */; };
		492B6F85213703EE0076D2C6 /* MapboxGeocoder.framework in Embed Frameworks */ = {isa = PBXBuildFile; fileRef = 3507F9F92134305C0086B39E /* MapboxGeocoder.framework */; settings = {ATTRIBUTES = (CodeSignOnCopy, RemoveHeadersOnCopy, ); }; };
		6441B16A1EFC64E50076499F /* WaypointConfirmationViewController.swift in Sources */ = {isa = PBXBuildFile; fileRef = 6441B1691EFC64E50076499F /* WaypointConfirmationViewController.swift */; };
		64847A041F04629D003F3A69 /* Feedback.swift in Sources */ = {isa = PBXBuildFile; fileRef = 64847A031F04629D003F3A69 /* Feedback.swift */; };
		8D07C5A820B612310093D779 /* EmptyStyle.json in Resources */ = {isa = PBXBuildFile; fileRef = 8D07C5A720B612310093D779 /* EmptyStyle.json */; };
		8D1A5CD2212DDFCD0059BA4A /* CountdownTimer.swift in Sources */ = {isa = PBXBuildFile; fileRef = 8D1A5CD1212DDFCD0059BA4A /* CountdownTimer.swift */; };
		8D24A2F62040960C0098CBF8 /* UIEdgeInsets.swift in Sources */ = {isa = PBXBuildFile; fileRef = 8D24A2F52040960C0098CBF8 /* UIEdgeInsets.swift */; };
		8D24A2F820409A890098CBF8 /* CGSize.swift in Sources */ = {isa = PBXBuildFile; fileRef = 8D24A2F720409A890098CBF8 /* CGSize.swift */; };
		8D24A2FA20449B430098CBF8 /* Dictionary.swift in Sources */ = {isa = PBXBuildFile; fileRef = 8D24A2F920449B430098CBF8 /* Dictionary.swift */; };
		8D2AA745211CDD4000EB7F72 /* NavigationService.swift in Sources */ = {isa = PBXBuildFile; fileRef = 8D2AA744211CDD4000EB7F72 /* NavigationService.swift */; };
		8D391CE21FD71E78006BB91F /* Waypoint.swift in Sources */ = {isa = PBXBuildFile; fileRef = 8D391CE11FD71E78006BB91F /* Waypoint.swift */; };
		8D4CF9C621349FFB009C3FEE /* NavigationServiceDelegate.swift in Sources */ = {isa = PBXBuildFile; fileRef = 8D4CF9C521349FFB009C3FEE /* NavigationServiceDelegate.swift */; };
		8D53136B20653FA20044891E /* ExitView.swift in Sources */ = {isa = PBXBuildFile; fileRef = 8D53136A20653FA20044891E /* ExitView.swift */; };
		8D54F14A206ECF720038736D /* InstructionPresenterTests.swift in Sources */ = {isa = PBXBuildFile; fileRef = 8D54F149206ECF720038736D /* InstructionPresenterTests.swift */; };
		8D5CF3B0215054AF005592D6 /* FBSnapshotTestCase.swift in Sources */ = {isa = PBXBuildFile; fileRef = 8D5CF3AF215054AF005592D6 /* FBSnapshotTestCase.swift */; };
		8D5DFFF1207C04840093765A /* NSAttributedString.swift in Sources */ = {isa = PBXBuildFile; fileRef = 8D5DFFF0207C04840093765A /* NSAttributedString.swift */; };
		8D75F991212B5C7F00F99CF3 /* TunnelAuthority.swift in Sources */ = {isa = PBXBuildFile; fileRef = 8D75F990212B5C7F00F99CF3 /* TunnelAuthority.swift */; };
		8D8EA9BC20575CD80077F478 /* FeedbackCollectionViewCell.swift in Sources */ = {isa = PBXBuildFile; fileRef = 8D8EA9BB20575CD80077F478 /* FeedbackCollectionViewCell.swift */; };
		8D9ADEA720A0C61A0067E845 /* GenericRouteShield.swift in Sources */ = {isa = PBXBuildFile; fileRef = 8D9ADEA620A0C61A0067E845 /* GenericRouteShield.swift */; };
		8D9CD7FF20880581004DC4B3 /* XCTestCase.swift in Sources */ = {isa = PBXBuildFile; fileRef = 8D9CD7FD20880581004DC4B3 /* XCTestCase.swift */; };
		8DB45E90201698EB001EA6A3 /* UIStackView.swift in Sources */ = {isa = PBXBuildFile; fileRef = 8DB45E8F201698EB001EA6A3 /* UIStackView.swift */; };
		8DB63A3A1FBBCA2200928389 /* RatingControl.swift in Sources */ = {isa = PBXBuildFile; fileRef = 8DB63A391FBBCA2200928389 /* RatingControl.swift */; };
		8DCE1050210FC5880048B0FB /* EndOfRouteFeedback.swift in Sources */ = {isa = PBXBuildFile; fileRef = 8DCE104F210FC5880048B0FB /* EndOfRouteFeedback.swift */; };
		8DE879661FBB9980002F06C0 /* EndOfRouteViewController.swift in Sources */ = {isa = PBXBuildFile; fileRef = 8DE879651FBB9980002F06C0 /* EndOfRouteViewController.swift */; };
		8DF399B21FB257B30034904C /* UIGestureRecognizer.swift in Sources */ = {isa = PBXBuildFile; fileRef = 8DF399B11FB257B30034904C /* UIGestureRecognizer.swift */; };
		AE00A73A209A2C38006A3DC7 /* StepsViewControllerTests.swift in Sources */ = {isa = PBXBuildFile; fileRef = AE00A739209A2C38006A3DC7 /* StepsViewControllerTests.swift */; };
		AE291FFF20975A7E00F23DFC /* NavigationViewControllerTests.swift in Sources */ = {isa = PBXBuildFile; fileRef = AED2156E208F7FEA009AA673 /* NavigationViewControllerTests.swift */; };
		AE46F95520EA735B00537AC2 /* VisualInstruction.swift in Sources */ = {isa = PBXBuildFile; fileRef = AE46F95420EA735B00537AC2 /* VisualInstruction.swift */; };
		AE5F8771209A082500F58FDB /* route-with-banner-instructions.json in Resources */ = {isa = PBXBuildFile; fileRef = AE5F8770209A082500F58FDB /* route-with-banner-instructions.json */; };
		AE997D2221137B8B00EB0AAB /* String+LocalizedConstants.swift in Sources */ = {isa = PBXBuildFile; fileRef = AE997D2121137B8B00EB0AAB /* String+LocalizedConstants.swift */; };
		AEC3AC9A2106703100A26F34 /* HighwayShield.swift in Sources */ = {isa = PBXBuildFile; fileRef = AEC3AC992106703100A26F34 /* HighwayShield.swift */; };
		AEF2C8F22072B603007B061F /* routeWithTunnels_9thStreetDC.json in Resources */ = {isa = PBXBuildFile; fileRef = AEF2C8F12072B603007B061F /* routeWithTunnels_9thStreetDC.json */; };
		C51245F21F19471C00E33B52 /* MapboxMobileEvents.framework in Frameworks */ = {isa = PBXBuildFile; fileRef = C549F8311F17F2C5001A0A2D /* MapboxMobileEvents.framework */; };
		C51245F31F19471C00E33B52 /* MapboxMobileEvents.framework in Embed Frameworks */ = {isa = PBXBuildFile; fileRef = C549F8311F17F2C5001A0A2D /* MapboxMobileEvents.framework */; settings = {ATTRIBUTES = (CodeSignOnCopy, RemoveHeadersOnCopy, ); }; };
		C51511D120EAC89D00372A91 /* CPMapTemplate.swift in Sources */ = {isa = PBXBuildFile; fileRef = C51511D020EAC89D00372A91 /* CPMapTemplate.swift */; };
		C51DF8661F38C31C006C6A15 /* Locale.swift in Sources */ = {isa = PBXBuildFile; fileRef = C51DF8651F38C31C006C6A15 /* Locale.swift */; };
		C51DF8671F38C337006C6A15 /* Date.swift in Sources */ = {isa = PBXBuildFile; fileRef = C5D9800E1EFBCDAD006DBF2E /* Date.swift */; };
		C51FC31720F689F800400CE7 /* CustomStyles.swift in Sources */ = {isa = PBXBuildFile; fileRef = C51FC31620F689F800400CE7 /* CustomStyles.swift */; };
		C520EE901EBB84F9008805BC /* Navigation.storyboard in Resources */ = {isa = PBXBuildFile; fileRef = C520EE921EBB84F9008805BC /* Navigation.storyboard */; };
		C52AC1261DF0E48600396B9F /* RouteProgressTests.swift in Sources */ = {isa = PBXBuildFile; fileRef = C52AC1251DF0E48600396B9F /* RouteProgressTests.swift */; };
		C52D09CE1DEF5E5100BE3C5C /* route.json in Resources */ = {isa = PBXBuildFile; fileRef = C52D09CD1DEF5E5100BE3C5C /* route.json */; };
		C52D09D31DEF636C00BE3C5C /* Fixture.swift in Sources */ = {isa = PBXBuildFile; fileRef = C52D09D21DEF636C00BE3C5C /* Fixture.swift */; };
		C53208AB1E81FFB900910266 /* NavigationMapView.swift in Sources */ = {isa = PBXBuildFile; fileRef = C53208AA1E81FFB900910266 /* NavigationMapView.swift */; };
		C5381F02204E03B600A5493E /* UIDevice.swift in Sources */ = {isa = PBXBuildFile; fileRef = C5381F01204E03B600A5493E /* UIDevice.swift */; };
		C5381F03204E052A00A5493E /* UIDevice.swift in Sources */ = {isa = PBXBuildFile; fileRef = C5381F01204E03B600A5493E /* UIDevice.swift */; };
		C5387A9D1F8FDB13000D2E93 /* routeWithInstructions.json in Resources */ = {isa = PBXBuildFile; fileRef = C5387A9C1F8FDB13000D2E93 /* routeWithInstructions.json */; };
		C53C196D1F38EA25008DB406 /* Localizable.strings in Resources */ = {isa = PBXBuildFile; fileRef = C53C196F1F38EA25008DB406 /* Localizable.strings */; };
		C53F2EE420EBC95600D9798F /* ViewController.swift in Sources */ = {isa = PBXBuildFile; fileRef = 358D14671E5E3B7700ADE590 /* ViewController.swift */; };
		C53F2EE520EBC95600D9798F /* CustomViewController.swift in Sources */ = {isa = PBXBuildFile; fileRef = C5D9800C1EFA8BA9006DBF2E /* CustomViewController.swift */; };
		C53F2EE720EBC95600D9798F /* WaypointConfirmationViewController.swift in Sources */ = {isa = PBXBuildFile; fileRef = 6441B1691EFC64E50076499F /* WaypointConfirmationViewController.swift */; };
		C53F2EE820EBC95600D9798F /* AppDelegate.swift in Sources */ = {isa = PBXBuildFile; fileRef = 358D14651E5E3B7700ADE590 /* AppDelegate.swift */; };
		C53F2EEA20EBC95600D9798F /* MapboxNavigation.framework in Frameworks */ = {isa = PBXBuildFile; fileRef = 351BEBD71E5BCC28006FE110 /* MapboxNavigation.framework */; };
		C53F2EEB20EBC95600D9798F /* MapboxDirections.framework in Frameworks */ = {isa = PBXBuildFile; fileRef = 354A01B81E66256600D765C2 /* MapboxDirections.framework */; };
		C53F2EEC20EBC95600D9798F /* Solar.framework in Frameworks */ = {isa = PBXBuildFile; fileRef = C57607B01F4CC97D00C27423 /* Solar.framework */; };
		C53F2EED20EBC95600D9798F /* MapboxMobileEvents.framework in Frameworks */ = {isa = PBXBuildFile; fileRef = C549F8311F17F2C5001A0A2D /* MapboxMobileEvents.framework */; };
		C53F2EEE20EBC95600D9798F /* Turf.framework in Frameworks */ = {isa = PBXBuildFile; fileRef = 35CC14141F799496009E872A /* Turf.framework */; };
		C53F2EEF20EBC95600D9798F /* Polyline.framework in Frameworks */ = {isa = PBXBuildFile; fileRef = 354A01BC1E66259600D765C2 /* Polyline.framework */; };
		C53F2EF020EBC95600D9798F /* MapboxSpeech.framework in Frameworks */ = {isa = PBXBuildFile; fileRef = C5A9DDBD202E12EE007D52DA /* MapboxSpeech.framework */; };
		C53F2EF120EBC95600D9798F /* Mapbox.framework in Frameworks */ = {isa = PBXBuildFile; fileRef = 35A1D3651E6624EF00A48FE8 /* Mapbox.framework */; };
		C53F2EF320EBC95600D9798F /* Entitlements.plist in Resources */ = {isa = PBXBuildFile; fileRef = C57AD98920EAA39A0087B24B /* Entitlements.plist */; };
		C53F2EF420EBC95600D9798F /* Main.storyboard in Resources */ = {isa = PBXBuildFile; fileRef = 35002D661E5F6B1B0090E733 /* Main.storyboard */; };
		C53F2EF520EBC95600D9798F /* tunnel.json in Resources */ = {isa = PBXBuildFile; fileRef = 354D9F871EF2FE900006FAA8 /* tunnel.json */; };
		C53F2EF620EBC95600D9798F /* Assets.xcassets in Resources */ = {isa = PBXBuildFile; fileRef = 35002D5F1E5F6ADB0090E733 /* Assets.xcassets */; };
		C53F2EF720EBC95600D9798F /* Base.lproj in Resources */ = {isa = PBXBuildFile; fileRef = 35002D601E5F6ADB0090E733 /* Base.lproj */; };
		C53F2EF820EBC95600D9798F /* tunnel.route in Resources */ = {isa = PBXBuildFile; fileRef = 355D20DB1EF30A6D0012B1E0 /* tunnel.route */; };
		C53F2EFA20EBC95600D9798F /* MapboxMobileEvents.framework in Embed Frameworks */ = {isa = PBXBuildFile; fileRef = C549F8311F17F2C5001A0A2D /* MapboxMobileEvents.framework */; settings = {ATTRIBUTES = (CodeSignOnCopy, RemoveHeadersOnCopy, ); }; };
		C53F2EFB20EBC95600D9798F /* Turf.framework in Embed Frameworks */ = {isa = PBXBuildFile; fileRef = 35CC14141F799496009E872A /* Turf.framework */; settings = {ATTRIBUTES = (CodeSignOnCopy, RemoveHeadersOnCopy, ); }; };
		C53F2EFC20EBC95600D9798F /* MapboxCoreNavigation.framework in Embed Frameworks */ = {isa = PBXBuildFile; fileRef = C5ADFBC91DDCC7840011824B /* MapboxCoreNavigation.framework */; settings = {ATTRIBUTES = (CodeSignOnCopy, RemoveHeadersOnCopy, ); }; };
		C53F2EFD20EBC95600D9798F /* Solar.framework in Embed Frameworks */ = {isa = PBXBuildFile; fileRef = C57607B01F4CC97D00C27423 /* Solar.framework */; settings = {ATTRIBUTES = (CodeSignOnCopy, RemoveHeadersOnCopy, ); }; };
		C53F2EFE20EBC95600D9798F /* MapboxDirections.framework in Embed Frameworks */ = {isa = PBXBuildFile; fileRef = 354A01B81E66256600D765C2 /* MapboxDirections.framework */; settings = {ATTRIBUTES = (CodeSignOnCopy, RemoveHeadersOnCopy, ); }; };
		C53F2EFF20EBC95600D9798F /* MapboxNavigation.framework in Embed Frameworks */ = {isa = PBXBuildFile; fileRef = 351BEBD71E5BCC28006FE110 /* MapboxNavigation.framework */; settings = {ATTRIBUTES = (CodeSignOnCopy, RemoveHeadersOnCopy, ); }; };
		C53F2F0020EBC95600D9798F /* MapboxSpeech.framework in Embed Frameworks */ = {isa = PBXBuildFile; fileRef = C5A9DDBD202E12EE007D52DA /* MapboxSpeech.framework */; settings = {ATTRIBUTES = (CodeSignOnCopy, RemoveHeadersOnCopy, ); }; };
		C53F2F0120EBC95600D9798F /* Polyline.framework in Embed Frameworks */ = {isa = PBXBuildFile; fileRef = 354A01BC1E66259600D765C2 /* Polyline.framework */; settings = {ATTRIBUTES = (CodeSignOnCopy, RemoveHeadersOnCopy, ); }; };
		C53F2F0220EBC95600D9798F /* Mapbox.framework in Embed Frameworks */ = {isa = PBXBuildFile; fileRef = 35A1D3651E6624EF00A48FE8 /* Mapbox.framework */; settings = {ATTRIBUTES = (CodeSignOnCopy, RemoveHeadersOnCopy, ); }; };
		C549F8321F17F2C5001A0A2D /* MapboxMobileEvents.framework in Frameworks */ = {isa = PBXBuildFile; fileRef = C549F8311F17F2C5001A0A2D /* MapboxMobileEvents.framework */; };
		C549F8331F17F2C5001A0A2D /* MapboxMobileEvents.framework in Embed Frameworks */ = {isa = PBXBuildFile; fileRef = C549F8311F17F2C5001A0A2D /* MapboxMobileEvents.framework */; settings = {ATTRIBUTES = (CodeSignOnCopy, RemoveHeadersOnCopy, ); }; };
		C54C655220336F2600D338E0 /* Constants.swift in Sources */ = {isa = PBXBuildFile; fileRef = C54C655120336F2600D338E0 /* Constants.swift */; };
		C551B0E620D42222009A986F /* NavigationLocationManagerTests.swift in Sources */ = {isa = PBXBuildFile; fileRef = C551B0E520D42222009A986F /* NavigationLocationManagerTests.swift */; };
		C55C299920D2E2F600B0406C /* NavigationMapViewTests.swift in Sources */ = {isa = PBXBuildFile; fileRef = C55C299820D2E2F600B0406C /* NavigationMapViewTests.swift */; };
		C561735B1F182113005954F6 /* RouteStep.swift in Sources */ = {isa = PBXBuildFile; fileRef = C561735A1F182113005954F6 /* RouteStep.swift */; };
		C565168B1FE1E23E00A0AD18 /* MapboxVoiceController.swift in Sources */ = {isa = PBXBuildFile; fileRef = C565168A1FE1E23E00A0AD18 /* MapboxVoiceController.swift */; };
		C57491DF1FACC42F006F97BC /* CGPoint.swift in Sources */ = {isa = PBXBuildFile; fileRef = C57491DE1FACC42F006F97BC /* CGPoint.swift */; };
		C57607B11F4CC9E800C27423 /* Solar.framework in Frameworks */ = {isa = PBXBuildFile; fileRef = C57607B01F4CC97D00C27423 /* Solar.framework */; };
		C57607B21F4CC9E800C27423 /* Solar.framework in Embed Frameworks */ = {isa = PBXBuildFile; fileRef = C57607B01F4CC97D00C27423 /* Solar.framework */; settings = {ATTRIBUTES = (CodeSignOnCopy, RemoveHeadersOnCopy, ); }; };
		C578DA081EFD0FFF0052079F /* ProcessInfo.swift in Sources */ = {isa = PBXBuildFile; fileRef = C578DA071EFD0FFF0052079F /* ProcessInfo.swift */; };
		C57AD98A20EAA39A0087B24B /* Entitlements.plist in Resources */ = {isa = PBXBuildFile; fileRef = C57AD98920EAA39A0087B24B /* Entitlements.plist */; };
		C58159011EA6D02700FC6C3D /* MGLVectorTileSource.swift in Sources */ = {isa = PBXBuildFile; fileRef = C58159001EA6D02700FC6C3D /* MGLVectorTileSource.swift */; };
		C582BA2C2073E77E00647DAA /* StringTests.swift in Sources */ = {isa = PBXBuildFile; fileRef = C582BA2B2073E77E00647DAA /* StringTests.swift */; };
		C582FD5F203626E900A9086E /* CLLocationDirection.swift in Sources */ = {isa = PBXBuildFile; fileRef = C582FD5E203626E900A9086E /* CLLocationDirection.swift */; };
		C58822001FB0F0D7008B0A2D /* Error.swift in Sources */ = {isa = PBXBuildFile; fileRef = C58821FF1FB0F0D7008B0A2D /* Error.swift */; };
		C588C3C21F33882100520EF2 /* String.swift in Sources */ = {isa = PBXBuildFile; fileRef = 35BF8CA31F28EBD8003F6125 /* String.swift */; };
		C58D6BAD1DDCF2AE00387F53 /* Constants.swift in Sources */ = {isa = PBXBuildFile; fileRef = C58D6BAC1DDCF2AE00387F53 /* Constants.swift */; };
		C5A60ECC20A25BC900C21178 /* MD5Tests.swift in Sources */ = {isa = PBXBuildFile; fileRef = C5A60EC820A2417200C21178 /* MD5Tests.swift */; };
		C5A60ECD20A25DA100C21178 /* md5_crazy_strings.txt in Resources */ = {isa = PBXBuildFile; fileRef = C5A60ECA20A241B600C21178 /* md5_crazy_strings.txt */; };
		C5A6B2DD1F4CE8E8004260EA /* StyleType.swift in Sources */ = {isa = PBXBuildFile; fileRef = C5A6B2DC1F4CE8E8004260EA /* StyleType.swift */; };
		C5A6B2DE1F4DE57E004260EA /* Solar.framework in Frameworks */ = {isa = PBXBuildFile; fileRef = C57607B01F4CC97D00C27423 /* Solar.framework */; };
		C5A6B2DF1F4DE57E004260EA /* Solar.framework in Embed Frameworks */ = {isa = PBXBuildFile; fileRef = C57607B01F4CC97D00C27423 /* Solar.framework */; settings = {ATTRIBUTES = (CodeSignOnCopy, RemoveHeadersOnCopy, ); }; };
		C5A7EC5C1FD610A80008B9BA /* VisualInstructionComponent.swift in Sources */ = {isa = PBXBuildFile; fileRef = C5A7EC5B1FD610A80008B9BA /* VisualInstructionComponent.swift */; };
		C5ABB50E20408D2C00AFA92C /* NavigationServiceTests.swift in Sources */ = {isa = PBXBuildFile; fileRef = C5ABB50D20408D2C00AFA92C /* NavigationServiceTests.swift */; };
		C5ADFBD81DDCC7840011824B /* MapboxCoreNavigationTests.swift in Sources */ = {isa = PBXBuildFile; fileRef = C5ADFBD71DDCC7840011824B /* MapboxCoreNavigationTests.swift */; };
		C5C94C1B1DDCD22B0097296A /* MapboxCoreNavigation.h in Headers */ = {isa = PBXBuildFile; fileRef = C5ADFBCC1DDCC7840011824B /* MapboxCoreNavigation.h */; settings = {ATTRIBUTES = (Public, ); }; };
		C5C94C1C1DDCD2340097296A /* RouteController.swift in Sources */ = {isa = PBXBuildFile; fileRef = C5ADFBF91DDCC9580011824B /* RouteController.swift */; };
		C5C94C1D1DDCD2370097296A /* RouteProgress.swift in Sources */ = {isa = PBXBuildFile; fileRef = C5ADFBFB1DDCC9AD0011824B /* RouteProgress.swift */; };
		C5CFE4881EF2FD4C006F48E8 /* MMEEventsManager.swift in Sources */ = {isa = PBXBuildFile; fileRef = C5CFE4871EF2FD4C006F48E8 /* MMEEventsManager.swift */; };
		C5D1C9941FB236900067C619 /* ErrorCode.swift in Sources */ = {isa = PBXBuildFile; fileRef = C5D1C9931FB236900067C619 /* ErrorCode.swift */; };
		C5D9800D1EFA8BA9006DBF2E /* CustomViewController.swift in Sources */ = {isa = PBXBuildFile; fileRef = C5D9800C1EFA8BA9006DBF2E /* CustomViewController.swift */; };
		C5D9800F1EFBCDAD006DBF2E /* Date.swift in Sources */ = {isa = PBXBuildFile; fileRef = C5D9800E1EFBCDAD006DBF2E /* Date.swift */; };
		C5DE4B6220F6B6B3007AFBE6 /* CustomStyles.swift in Sources */ = {isa = PBXBuildFile; fileRef = C51FC31620F689F800400CE7 /* CustomStyles.swift */; };
		C5E7A31C1F4F6828001CB015 /* NavigationRouteOptions.swift in Sources */ = {isa = PBXBuildFile; fileRef = C5E7A31B1F4F6828001CB015 /* NavigationRouteOptions.swift */; };
		C5EA98721F19414C00C8AA16 /* MapboxMobileEvents.framework in Frameworks */ = {isa = PBXBuildFile; fileRef = C549F8311F17F2C5001A0A2D /* MapboxMobileEvents.framework */; };
		C5EF397520599120009A2C50 /* straight-line.json in Resources */ = {isa = PBXBuildFile; fileRef = C5EF397420599120009A2C50 /* straight-line.json */; };
		C5F2DCA0206DBF5E002F99F6 /* Sequence.swift in Sources */ = {isa = PBXBuildFile; fileRef = C5F2DC9F206DBF5E002F99F6 /* Sequence.swift */; };
		C5F2DCA1206DBF5E002F99F6 /* Sequence.swift in Sources */ = {isa = PBXBuildFile; fileRef = C5F2DC9F206DBF5E002F99F6 /* Sequence.swift */; };
		C5F4D21920DC468B0059FABF /* CongestionLevel.swift in Sources */ = {isa = PBXBuildFile; fileRef = C5F4D21820DC468B0059FABF /* CongestionLevel.swift */; };
		C5FFAC1520D96F5C009E7F98 /* CarPlayNavigationViewController.swift in Sources */ = {isa = PBXBuildFile; fileRef = C5FFAC1420D96F5B009E7F98 /* CarPlayNavigationViewController.swift */; };
		CFD47D9020FD85EC00BC1E49 /* MGLAccountManager.swift in Sources */ = {isa = PBXBuildFile; fileRef = CFD47D8F20FD85EC00BC1E49 /* MGLAccountManager.swift */; };
		DA23C9611F4FC05C00BA9522 /* MGLMapView+MGLNavigationAdditions.h in Headers */ = {isa = PBXBuildFile; fileRef = 35D825F91E6A2DBE0088F83B /* MGLMapView+MGLNavigationAdditions.h */; settings = {ATTRIBUTES = (Public, ); }; };
		DA3525702010A5210048DDFC /* Localizable.stringsdict in Resources */ = {isa = PBXBuildFile; fileRef = DA35256E2010A5200048DDFC /* Localizable.stringsdict */; };
		DAAE5F301EAE4C4700832871 /* Localizable.strings in Resources */ = {isa = PBXBuildFile; fileRef = DAAE5F321EAE4C4700832871 /* Localizable.strings */; };
		DAB2CCE71DF7AFDF001B2FE1 /* dc-line.geojson in Resources */ = {isa = PBXBuildFile; fileRef = DAB2CCE61DF7AFDE001B2FE1 /* dc-line.geojson */; };
		DAD17202214DB12B009C8161 /* CPMapTemplateTests.swift in Sources */ = {isa = PBXBuildFile; fileRef = DAD17201214DB12B009C8161 /* CPMapTemplateTests.swift */; };
		DADAD828203504C6002E25CA /* MBNavigationSettings.h in Headers */ = {isa = PBXBuildFile; fileRef = DADAD826203504C6002E25CA /* MBNavigationSettings.h */; settings = {ATTRIBUTES = (Public, ); }; };
		DADAD829203504C6002E25CA /* MBNavigationSettings.m in Sources */ = {isa = PBXBuildFile; fileRef = DADAD827203504C6002E25CA /* MBNavigationSettings.m */; };
		DADAD82E20350849002E25CA /* MBRouteVoiceController.h in Headers */ = {isa = PBXBuildFile; fileRef = DADAD82C20350849002E25CA /* MBRouteVoiceController.h */; settings = {ATTRIBUTES = (Public, ); }; };
		DADAD82F20350849002E25CA /* MBRouteVoiceController.m in Sources */ = {isa = PBXBuildFile; fileRef = DADAD82D20350849002E25CA /* MBRouteVoiceController.m */; };
		DAFA92071F01735000A7FB09 /* DistanceFormatter.swift in Sources */ = {isa = PBXBuildFile; fileRef = 351BEC0B1E5BCC72006FE110 /* DistanceFormatter.swift */; };
/* End PBXBuildFile section */

/* Begin PBXContainerItemProxy section */
		3525449B1E663D2C004C8F1C /* PBXContainerItemProxy */ = {
			isa = PBXContainerItemProxy;
			containerPortal = C5ADFBC01DDCC7840011824B /* Project object */;
			proxyType = 1;
			remoteGlobalIDString = C5ADFBC81DDCC7840011824B;
			remoteInfo = MapboxCoreNavigation;
		};
		352BBC4C1E5E78D700703DF1 /* PBXContainerItemProxy */ = {
			isa = PBXContainerItemProxy;
			containerPortal = C5ADFBC01DDCC7840011824B /* Project object */;
			proxyType = 1;
			remoteGlobalIDString = 358D14621E5E3B7700ADE590;
			remoteInfo = "Example-Swift";
		};
		352BBC5A1E5E78EA00703DF1 /* PBXContainerItemProxy */ = {
			isa = PBXContainerItemProxy;
			containerPortal = C5ADFBC01DDCC7840011824B /* Project object */;
			proxyType = 1;
			remoteGlobalIDString = 358D14A51E5E3FDC00ADE590;
			remoteInfo = "Example-Objective-C";
		};
		3546BF8C207BA920007FF453 /* PBXContainerItemProxy */ = {
			isa = PBXContainerItemProxy;
			containerPortal = C5ADFBC01DDCC7840011824B /* Project object */;
			proxyType = 1;
			remoteGlobalIDString = C5ADFBC81DDCC7840011824B;
			remoteInfo = MapboxCoreNavigation;
		};
		3546BF90207BA920007FF453 /* PBXContainerItemProxy */ = {
			isa = PBXContainerItemProxy;
			containerPortal = C5ADFBC01DDCC7840011824B /* Project object */;
			proxyType = 1;
			remoteGlobalIDString = 351BEBD61E5BCC28006FE110;
			remoteInfo = MapboxNavigation;
		};
		354A01D11E66268400D765C2 /* PBXContainerItemProxy */ = {
			isa = PBXContainerItemProxy;
			containerPortal = C5ADFBC01DDCC7840011824B /* Project object */;
			proxyType = 1;
			remoteGlobalIDString = 351BEBD61E5BCC28006FE110;
			remoteInfo = MapboxNavigation;
		};
		354A01D31E66268800D765C2 /* PBXContainerItemProxy */ = {
			isa = PBXContainerItemProxy;
			containerPortal = C5ADFBC01DDCC7840011824B /* Project object */;
			proxyType = 1;
			remoteGlobalIDString = C5ADFBC81DDCC7840011824B;
			remoteInfo = MapboxCoreNavigation;
		};
		354A01D71E6626D400D765C2 /* PBXContainerItemProxy */ = {
			isa = PBXContainerItemProxy;
			containerPortal = C5ADFBC01DDCC7840011824B /* Project object */;
			proxyType = 1;
			remoteGlobalIDString = C5ADFBC81DDCC7840011824B;
			remoteInfo = MapboxCoreNavigation;
		};
		354A01D91E6626D400D765C2 /* PBXContainerItemProxy */ = {
			isa = PBXContainerItemProxy;
			containerPortal = C5ADFBC01DDCC7840011824B /* Project object */;
			proxyType = 1;
			remoteGlobalIDString = 351BEBD61E5BCC28006FE110;
			remoteInfo = MapboxNavigation;
		};
		35B711D51E5E7AD2001EDA8D /* PBXContainerItemProxy */ = {
			isa = PBXContainerItemProxy;
			containerPortal = C5ADFBC01DDCC7840011824B /* Project object */;
			proxyType = 1;
			remoteGlobalIDString = 351BEBD61E5BCC28006FE110;
			remoteInfo = MapboxNavigation;
		};
		35CEA3571E5CEBBC009F2255 /* PBXContainerItemProxy */ = {
			isa = PBXContainerItemProxy;
			containerPortal = C5ADFBC01DDCC7840011824B /* Project object */;
			proxyType = 1;
			remoteGlobalIDString = C5ADFBC81DDCC7840011824B;
			remoteInfo = MapboxCoreNavigation;
		};
		8DBCA7772080174600981EB2 /* PBXContainerItemProxy */ = {
			isa = PBXContainerItemProxy;
			containerPortal = C5ADFBC01DDCC7840011824B /* Project object */;
			proxyType = 1;
			remoteGlobalIDString = 358D14621E5E3B7700ADE590;
			remoteInfo = "Example-Swift";
		};
		C53F2EE020EBC95600D9798F /* PBXContainerItemProxy */ = {
			isa = PBXContainerItemProxy;
			containerPortal = C5ADFBC01DDCC7840011824B /* Project object */;
			proxyType = 1;
			remoteGlobalIDString = C5ADFBC81DDCC7840011824B;
			remoteInfo = MapboxCoreNavigation;
		};
		C53F2EE220EBC95600D9798F /* PBXContainerItemProxy */ = {
			isa = PBXContainerItemProxy;
			containerPortal = C5ADFBC01DDCC7840011824B /* Project object */;
			proxyType = 1;
			remoteGlobalIDString = 351BEBD61E5BCC28006FE110;
			remoteInfo = MapboxNavigation;
		};
		C5ADFBD41DDCC7840011824B /* PBXContainerItemProxy */ = {
			isa = PBXContainerItemProxy;
			containerPortal = C5ADFBC01DDCC7840011824B /* Project object */;
			proxyType = 1;
			remoteGlobalIDString = C5ADFBC81DDCC7840011824B;
			remoteInfo = MapboxCoreNavigation;
		};
/* End PBXContainerItemProxy section */

/* Begin PBXCopyFilesBuildPhase section */
		3546BF92207BA920007FF453 /* Embed Frameworks */ = {
			isa = PBXCopyFilesBuildPhase;
			buildActionMask = 2147483647;
			dstPath = "";
			dstSubfolderSpec = 10;
			files = (
				3546BF9A207BA935007FF453 /* MapboxMobileEvents.framework in Embed Frameworks */,
				3546BF9E207BA935007FF453 /* MapboxDirections.framework in Embed Frameworks */,
				3546BF8B207BA920007FF453 /* MapboxCoreNavigation.framework in Embed Frameworks */,
				3546BF8F207BA920007FF453 /* MapboxNavigation.framework in Embed Frameworks */,
				3546BF9C207BA935007FF453 /* Polyline.framework in Embed Frameworks */,
				3546BF94207BA935007FF453 /* MapboxSpeech.framework in Embed Frameworks */,
				3546BF96207BA935007FF453 /* Turf.framework in Embed Frameworks */,
				3546BF98207BA935007FF453 /* Solar.framework in Embed Frameworks */,
				3546BFA0207BA935007FF453 /* Mapbox.framework in Embed Frameworks */,
			);
			name = "Embed Frameworks";
			runOnlyForDeploymentPostprocessing = 0;
		};
		354A01C41E66265100D765C2 /* Embed Frameworks */ = {
			isa = PBXCopyFilesBuildPhase;
			buildActionMask = 2147483647;
			dstPath = "";
			dstSubfolderSpec = 10;
			files = (
				C549F8331F17F2C5001A0A2D /* MapboxMobileEvents.framework in Embed Frameworks */,
				35CC14181F79A434009E872A /* Turf.framework in Embed Frameworks */,
				492B6F85213703EE0076D2C6 /* MapboxGeocoder.framework in Embed Frameworks */,
				354A01D51E6626AC00D765C2 /* MapboxCoreNavigation.framework in Embed Frameworks */,
				C57607B21F4CC9E800C27423 /* Solar.framework in Embed Frameworks */,
				354A01D01E66266100D765C2 /* MapboxDirections.framework in Embed Frameworks */,
				35D4282B1FA0DF1D00176028 /* MapboxNavigation.framework in Embed Frameworks */,
				35C714B1203B251F00F0C2AE /* MapboxSpeech.framework in Embed Frameworks */,
				354A01CA1E66265B00D765C2 /* Polyline.framework in Embed Frameworks */,
				354A01C31E66265100D765C2 /* Mapbox.framework in Embed Frameworks */,
			);
			name = "Embed Frameworks";
			runOnlyForDeploymentPostprocessing = 0;
		};
		354A01DF1E6626EA00D765C2 /* Embed Frameworks */ = {
			isa = PBXCopyFilesBuildPhase;
			buildActionMask = 2147483647;
			dstPath = "";
			dstSubfolderSpec = 10;
			files = (
				354A01DC1E6626E900D765C2 /* MapboxCoreNavigation.framework in Embed Frameworks */,
				35CC141A1F79A43B009E872A /* Turf.framework in Embed Frameworks */,
				354A01EB1E6626EF00D765C2 /* MapboxDirections.framework in Embed Frameworks */,
				C5A6B2DF1F4DE57E004260EA /* Solar.framework in Embed Frameworks */,
				C51245F31F19471C00E33B52 /* MapboxMobileEvents.framework in Embed Frameworks */,
				354A01E51E6626EF00D765C2 /* Polyline.framework in Embed Frameworks */,
				35C714AF203B251300F0C2AE /* MapboxSpeech.framework in Embed Frameworks */,
				354A01DE1E6626EA00D765C2 /* MapboxNavigation.framework in Embed Frameworks */,
				354A01ED1E6626EF00D765C2 /* Mapbox.framework in Embed Frameworks */,
			);
			name = "Embed Frameworks";
			runOnlyForDeploymentPostprocessing = 0;
		};
		C53F2EF920EBC95600D9798F /* Embed Frameworks */ = {
			isa = PBXCopyFilesBuildPhase;
			buildActionMask = 2147483647;
			dstPath = "";
			dstSubfolderSpec = 10;
			files = (
				C53F2EFA20EBC95600D9798F /* MapboxMobileEvents.framework in Embed Frameworks */,
				C53F2EFB20EBC95600D9798F /* Turf.framework in Embed Frameworks */,
				C53F2EFC20EBC95600D9798F /* MapboxCoreNavigation.framework in Embed Frameworks */,
				C53F2EFD20EBC95600D9798F /* Solar.framework in Embed Frameworks */,
				C53F2EFE20EBC95600D9798F /* MapboxDirections.framework in Embed Frameworks */,
				3507F9FC2134309E0086B39E /* MapboxGeocoder.framework in Embed Frameworks */,
				C53F2EFF20EBC95600D9798F /* MapboxNavigation.framework in Embed Frameworks */,
				C53F2F0020EBC95600D9798F /* MapboxSpeech.framework in Embed Frameworks */,
				C53F2F0120EBC95600D9798F /* Polyline.framework in Embed Frameworks */,
				C53F2F0220EBC95600D9798F /* Mapbox.framework in Embed Frameworks */,
			);
			name = "Embed Frameworks";
			runOnlyForDeploymentPostprocessing = 0;
		};
/* End PBXCopyFilesBuildPhase section */

/* Begin PBXFileReference section */
		1603C890214351EE00167D95 /* Cedar.framework */ = {isa = PBXFileReference; lastKnownFileType = wrapper.framework; name = Cedar.framework; path = Carthage/Build/iOS/Cedar.framework; sourceTree = "<group>"; };
		160A4A68212791010028B070 /* CPBarButton+MBTestable.h */ = {isa = PBXFileReference; lastKnownFileType = sourcecode.c.h; path = "CPBarButton+MBTestable.h"; sourceTree = "<group>"; };
		160A4A69212791010028B070 /* CPBarButton+MBTestable.m */ = {isa = PBXFileReference; lastKnownFileType = sourcecode.c.objc; path = "CPBarButton+MBTestable.m"; sourceTree = "<group>"; };
		160D8278205996DA00D278D6 /* DataCache.swift */ = {isa = PBXFileReference; lastKnownFileType = sourcecode.swift; path = DataCache.swift; sourceTree = "<group>"; };
		160D827A2059973C00D278D6 /* DataCacheTests.swift */ = {isa = PBXFileReference; lastKnownFileType = sourcecode.swift; path = DataCacheTests.swift; sourceTree = "<group>"; };
		16120A4C20645D6E007EA21D /* MMEEventsManagerSpy.swift */ = {isa = PBXFileReference; lastKnownFileType = sourcecode.swift; path = MMEEventsManagerSpy.swift; sourceTree = "<group>"; };
		16435E02206EE32F00AF48B6 /* DirectionsSpy.swift */ = {isa = PBXFileReference; fileEncoding = 4; lastKnownFileType = sourcecode.swift; path = DirectionsSpy.swift; sourceTree = "<group>"; };
		16435E04206EE37800AF48B6 /* DummyURLSessionDataTask.swift */ = {isa = PBXFileReference; lastKnownFileType = sourcecode.swift; path = DummyURLSessionDataTask.swift; sourceTree = "<group>"; };
		166224442025699600EA4824 /* ImageRepositoryTests.swift */ = {isa = PBXFileReference; lastKnownFileType = sourcecode.swift; path = ImageRepositoryTests.swift; sourceTree = "<group>"; };
		1662244620256C0700EA4824 /* ImageLoadingURLProtocolSpy.swift */ = {isa = PBXFileReference; lastKnownFileType = sourcecode.swift; path = ImageLoadingURLProtocolSpy.swift; sourceTree = "<group>"; };
		1662244A2029059C00EA4824 /* ImageCacheTests.swift */ = {isa = PBXFileReference; lastKnownFileType = sourcecode.swift; path = ImageCacheTests.swift; sourceTree = "<group>"; };
		16A509D4202A87B20011D788 /* ImageDownloaderTests.swift */ = {isa = PBXFileReference; lastKnownFileType = sourcecode.swift; path = ImageDownloaderTests.swift; sourceTree = "<group>"; };
		16A509D6202BC0CA0011D788 /* ImageDownload.swift */ = {isa = PBXFileReference; lastKnownFileType = sourcecode.swift; path = ImageDownload.swift; sourceTree = "<group>"; };
		16AC9D0F212E356200CECE44 /* CPMapTemplate+MBTestable.h */ = {isa = PBXFileReference; lastKnownFileType = sourcecode.c.h; path = "CPMapTemplate+MBTestable.h"; sourceTree = "<group>"; };
		16AC9D10212E356200CECE44 /* CPMapTemplate+MBTestable.mm */ = {isa = PBXFileReference; lastKnownFileType = sourcecode.cpp.objcpp; path = "CPMapTemplate+MBTestable.mm"; sourceTree = "<group>"; };
		16B63DCC205C8EEF002D56D4 /* route-with-instructions.json */ = {isa = PBXFileReference; fileEncoding = 4; lastKnownFileType = text.json; path = "route-with-instructions.json"; sourceTree = "<group>"; };
		16C2A420211526EE00FE6E68 /* CarPlayManager.swift */ = {isa = PBXFileReference; lastKnownFileType = sourcecode.swift; path = CarPlayManager.swift; sourceTree = "<group>"; };
		16E11B54212B40A900027CD3 /* MapboxNavigationTests-Bridging.h */ = {isa = PBXFileReference; lastKnownFileType = sourcecode.c.h; path = "MapboxNavigationTests-Bridging.h"; sourceTree = "<group>"; };
		16E3625B201265D600DF0592 /* ImageDownloadOperationSpy.swift */ = {isa = PBXFileReference; lastKnownFileType = sourcecode.swift; path = ImageDownloadOperationSpy.swift; sourceTree = "<group>"; };
		16E4F97E205B05FE00531791 /* MapboxVoiceControllerTests.swift */ = {isa = PBXFileReference; lastKnownFileType = sourcecode.swift; path = MapboxVoiceControllerTests.swift; sourceTree = "<group>"; };
		16EF6C1D21193A9600AA580B /* CarPlayManagerTests.swift */ = {isa = PBXFileReference; lastKnownFileType = sourcecode.swift; path = CarPlayManagerTests.swift; sourceTree = "<group>"; };
		16EF6C21211BA4B300AA580B /* CarPlayMapViewController.swift */ = {isa = PBXFileReference; lastKnownFileType = sourcecode.swift; path = CarPlayMapViewController.swift; sourceTree = "<group>"; };
		35002D5D1E5F6ABB0090E733 /* Info.plist */ = {isa = PBXFileReference; fileEncoding = 4; lastKnownFileType = text.plist.xml; path = Info.plist; sourceTree = "<group>"; };
		35002D5F1E5F6ADB0090E733 /* Assets.xcassets */ = {isa = PBXFileReference; lastKnownFileType = folder.assetcatalog; path = Assets.xcassets; sourceTree = "<group>"; };
		35002D601E5F6ADB0090E733 /* Base.lproj */ = {isa = PBXFileReference; lastKnownFileType = folder; path = Base.lproj; sourceTree = "<group>"; };
		35002D671E5F6B1B0090E733 /* Base */ = {isa = PBXFileReference; lastKnownFileType = file.storyboard; name = Base; path = Base.lproj/Main.storyboard; sourceTree = "<group>"; };
		35002D6A1E5F6C7F0090E733 /* Assets.xcassets */ = {isa = PBXFileReference; lastKnownFileType = folder.assetcatalog; path = Assets.xcassets; sourceTree = "<group>"; };
		35002D6B1E5F6C7F0090E733 /* Base.lproj */ = {isa = PBXFileReference; lastKnownFileType = folder; path = Base.lproj; sourceTree = "<group>"; };
		35002D6C1E5F6C7F0090E733 /* Info.plist */ = {isa = PBXFileReference; fileEncoding = 4; lastKnownFileType = text.plist.xml; path = Info.plist; sourceTree = "<group>"; };
		35002D6D1E5F6C7F0090E733 /* main.m */ = {isa = PBXFileReference; fileEncoding = 4; lastKnownFileType = sourcecode.c.objc; path = main.m; sourceTree = "<group>"; };
		35002D751E5F6CD30090E733 /* Base */ = {isa = PBXFileReference; lastKnownFileType = file.storyboard; name = Base; path = Base.lproj/Main.storyboard; sourceTree = "<group>"; };
		35022319205BC94E00E1449A /* Constants.swift */ = {isa = PBXFileReference; lastKnownFileType = sourcecode.swift; path = Constants.swift; sourceTree = "<group>"; };
		35025F3E1F051DD2002BA3EA /* DialogViewController.swift */ = {isa = PBXFileReference; lastKnownFileType = sourcecode.swift; path = DialogViewController.swift; sourceTree = "<group>"; };
		3507F9F92134305C0086B39E /* MapboxGeocoder.framework */ = {isa = PBXFileReference; lastKnownFileType = wrapper.framework; name = MapboxGeocoder.framework; path = Carthage/Build/iOS/MapboxGeocoder.framework; sourceTree = "<group>"; };
		3510300E1F54B67000E3B7E7 /* LaneTests.swift */ = {isa = PBXFileReference; lastKnownFileType = sourcecode.swift; path = LaneTests.swift; sourceTree = "<group>"; };
		351030101F54B72000E3B7E7 /* route-for-lane-testing.json */ = {isa = PBXFileReference; lastKnownFileType = text.json; path = "route-for-lane-testing.json"; sourceTree = "<group>"; };
		351174F31EF1C0530065E248 /* ReplayLocationManager.swift */ = {isa = PBXFileReference; lastKnownFileType = sourcecode.swift; path = ReplayLocationManager.swift; sourceTree = "<group>"; };
		3512C7C71FB0A0C100CDD2A3 /* UIViewController.swift */ = {isa = PBXFileReference; lastKnownFileType = sourcecode.swift; path = UIViewController.swift; sourceTree = "<group>"; };
		35190E911F461A32007C1393 /* ru */ = {isa = PBXFileReference; lastKnownFileType = text.plist.strings; name = ru; path = ru.lproj/Main.strings; sourceTree = "<group>"; };
		35190E921F461A32007C1393 /* ru */ = {isa = PBXFileReference; lastKnownFileType = text.plist.strings; name = ru; path = ru.lproj/Main.strings; sourceTree = "<group>"; };
		35190E931F461A32007C1393 /* ru */ = {isa = PBXFileReference; lastKnownFileType = text.plist.strings; name = ru; path = ru.lproj/Navigation.strings; sourceTree = "<group>"; };
		351927351F0FA072003A702D /* ScreenCapture.swift */ = {isa = PBXFileReference; fileEncoding = 4; lastKnownFileType = sourcecode.swift; path = ScreenCapture.swift; sourceTree = "<group>"; };
		351BEBD71E5BCC28006FE110 /* MapboxNavigation.framework */ = {isa = PBXFileReference; explicitFileType = wrapper.framework; includeInIndex = 0; path = MapboxNavigation.framework; sourceTree = BUILT_PRODUCTS_DIR; };
		351BEBDA1E5BCC28006FE110 /* Info.plist */ = {isa = PBXFileReference; lastKnownFileType = text.plist.xml; path = Info.plist; sourceTree = "<group>"; };
		351BEBDF1E5BCC63006FE110 /* MGLMapView.swift */ = {isa = PBXFileReference; fileEncoding = 4; lastKnownFileType = sourcecode.swift; path = MGLMapView.swift; sourceTree = "<group>"; };
		351BEBE01E5BCC63006FE110 /* Style.swift */ = {isa = PBXFileReference; fileEncoding = 4; lastKnownFileType = sourcecode.swift; path = Style.swift; sourceTree = "<group>"; };
		351BEBE41E5BCC63006FE110 /* RouteMapViewController.swift */ = {isa = PBXFileReference; fileEncoding = 4; lastKnownFileType = sourcecode.swift; lineEnding = 0; path = RouteMapViewController.swift; sourceTree = "<group>"; };
		351BEBEA1E5BCC63006FE110 /* NavigationViewController.swift */ = {isa = PBXFileReference; fileEncoding = 4; lastKnownFileType = sourcecode.swift; lineEnding = 0; path = NavigationViewController.swift; sourceTree = "<group>"; };
		351BEBED1E5BCC63006FE110 /* ManeuversStyleKit.swift */ = {isa = PBXFileReference; fileEncoding = 4; lastKnownFileType = sourcecode.swift; path = ManeuversStyleKit.swift; sourceTree = "<group>"; };
		351BEBEF1E5BCC63006FE110 /* ManeuverView.swift */ = {isa = PBXFileReference; fileEncoding = 4; lastKnownFileType = sourcecode.swift; path = ManeuverView.swift; sourceTree = "<group>"; };
		351BEBF01E5BCC63006FE110 /* UIView.swift */ = {isa = PBXFileReference; fileEncoding = 4; lastKnownFileType = sourcecode.swift; path = UIView.swift; sourceTree = "<group>"; };
		351BEC031E5BCC6C006FE110 /* LaneView.swift */ = {isa = PBXFileReference; fileEncoding = 4; lastKnownFileType = sourcecode.swift; path = LaneView.swift; sourceTree = "<group>"; };
		351BEC041E5BCC6C006FE110 /* ManeuverDirection.swift */ = {isa = PBXFileReference; fileEncoding = 4; lastKnownFileType = sourcecode.swift; path = ManeuverDirection.swift; sourceTree = "<group>"; };
		351BEC081E5BCC72006FE110 /* Bundle.swift */ = {isa = PBXFileReference; fileEncoding = 4; lastKnownFileType = sourcecode.swift; path = Bundle.swift; sourceTree = "<group>"; };
		351BEC091E5BCC72006FE110 /* DashedLineView.swift */ = {isa = PBXFileReference; fileEncoding = 4; lastKnownFileType = sourcecode.swift; path = DashedLineView.swift; sourceTree = "<group>"; };
		351BEC0B1E5BCC72006FE110 /* DistanceFormatter.swift */ = {isa = PBXFileReference; fileEncoding = 4; lastKnownFileType = sourcecode.swift; path = DistanceFormatter.swift; sourceTree = "<group>"; };
		351BEC281E5BD530006FE110 /* Assets.xcassets */ = {isa = PBXFileReference; lastKnownFileType = folder.assetcatalog; name = Assets.xcassets; path = Resources/Assets.xcassets; sourceTree = "<group>"; };
		35213DAD1EC456CF00A62B21 /* FBSnapshotTestCase.framework */ = {isa = PBXFileReference; lastKnownFileType = wrapper.framework; name = FBSnapshotTestCase.framework; path = Carthage/Build/iOS/FBSnapshotTestCase.framework; sourceTree = "<group>"; };
		352690481ECC843700E387BD /* Fixture.swift */ = {isa = PBXFileReference; fileEncoding = 4; lastKnownFileType = sourcecode.swift; path = Fixture.swift; sourceTree = "<group>"; };
		3527D2B61EC45FBD00C07FC9 /* Fixtures.xcassets */ = {isa = PBXFileReference; lastKnownFileType = folder.assetcatalog; path = Fixtures.xcassets; sourceTree = "<group>"; };
		352AFFA22139986E00EB3567 /* UIViewController.swift */ = {isa = PBXFileReference; lastKnownFileType = sourcecode.swift; path = UIViewController.swift; sourceTree = "<group>"; };
		352BBC471E5E78D700703DF1 /* Example-SwiftTests.xctest */ = {isa = PBXFileReference; explicitFileType = wrapper.cfbundle; includeInIndex = 0; path = "Example-SwiftTests.xctest"; sourceTree = BUILT_PRODUCTS_DIR; };
		352BBC491E5E78D700703DF1 /* Example_SwiftTests.swift */ = {isa = PBXFileReference; lastKnownFileType = sourcecode.swift; path = Example_SwiftTests.swift; sourceTree = "<group>"; };
		352BBC4B1E5E78D700703DF1 /* Info.plist */ = {isa = PBXFileReference; lastKnownFileType = text.plist.xml; path = Info.plist; sourceTree = "<group>"; };
		352BBC551E5E78EA00703DF1 /* Example-Objective-CTests.xctest */ = {isa = PBXFileReference; explicitFileType = wrapper.cfbundle; includeInIndex = 0; path = "Example-Objective-CTests.xctest"; sourceTree = BUILT_PRODUCTS_DIR; };
		352BBC571E5E78EA00703DF1 /* Example_Objective_CTests.m */ = {isa = PBXFileReference; lastKnownFileType = sourcecode.c.objc; path = Example_Objective_CTests.m; sourceTree = "<group>"; };
		352BBC591E5E78EA00703DF1 /* Info.plist */ = {isa = PBXFileReference; lastKnownFileType = text.plist.xml; path = Info.plist; sourceTree = "<group>"; };
		352C35BF2134958F00D77796 /* RecentItem.swift */ = {isa = PBXFileReference; lastKnownFileType = sourcecode.swift; name = RecentItem.swift; path = ../Examples/Swift/RecentItem.swift; sourceTree = "<group>"; };
		352F464C20EB74C200147886 /* EventsManager.swift */ = {isa = PBXFileReference; lastKnownFileType = sourcecode.swift; path = EventsManager.swift; sourceTree = "<group>"; };
		3531C2671F9DDC6E00D92F9A /* pt-BR */ = {isa = PBXFileReference; lastKnownFileType = text.plist.strings; name = "pt-BR"; path = "pt-BR.lproj/Main.strings"; sourceTree = "<group>"; };
		3531C2681F9DDC6E00D92F9A /* pt-BR */ = {isa = PBXFileReference; lastKnownFileType = text.plist.strings; name = "pt-BR"; path = "pt-BR.lproj/Main.strings"; sourceTree = "<group>"; };
		3531C2691F9DDC6F00D92F9A /* pt-BR */ = {isa = PBXFileReference; lastKnownFileType = text.plist.strings; name = "pt-BR"; path = "pt-BR.lproj/Navigation.strings"; sourceTree = "<group>"; };
		3531C26A1F9DDC6F00D92F9A /* pt-BR */ = {isa = PBXFileReference; lastKnownFileType = text.plist.strings; name = "pt-BR"; path = "pt-BR.lproj/Localizable.strings"; sourceTree = "<group>"; };
		3531C26B1F9DDC6F00D92F9A /* pt-BR */ = {isa = PBXFileReference; lastKnownFileType = text.plist.strings; name = "pt-BR"; path = "pt-BR.lproj/Localizable.strings"; sourceTree = "<group>"; };
		3531C26F1F9E095400D92F9A /* InstructionsBannerView.swift */ = {isa = PBXFileReference; lastKnownFileType = sourcecode.swift; path = InstructionsBannerView.swift; sourceTree = "<group>"; };
		353280A01FA72871005175F3 /* InstructionLabel.swift */ = {isa = PBXFileReference; lastKnownFileType = sourcecode.swift; path = InstructionLabel.swift; sourceTree = "<group>"; };
		353610CD1FAB6A8F00FB1746 /* BottomBannerView.swift */ = {isa = PBXFileReference; lastKnownFileType = sourcecode.swift; path = BottomBannerView.swift; sourceTree = "<group>"; };
		35375EC01F31FA86004CE727 /* NavigationSettings.swift */ = {isa = PBXFileReference; fileEncoding = 4; lastKnownFileType = sourcecode.swift; path = NavigationSettings.swift; sourceTree = "<group>"; };
		35379CFB21480BFB00FD402E /* AppDelegate+CarPlay.swift */ = {isa = PBXFileReference; lastKnownFileType = sourcecode.swift; path = "AppDelegate+CarPlay.swift"; sourceTree = "<group>"; };
		35379D0121480E1300FD402E /* CarPlayManager+Search.swift */ = {isa = PBXFileReference; lastKnownFileType = sourcecode.swift; path = "CarPlayManager+Search.swift"; sourceTree = "<group>"; };
		353AA55F1FCEF583009F0384 /* StyleManager.swift */ = {isa = PBXFileReference; lastKnownFileType = sourcecode.swift; path = StyleManager.swift; sourceTree = "<group>"; };
		353E3C8E20A3501C00FD1789 /* MGLStyle.swift */ = {isa = PBXFileReference; lastKnownFileType = sourcecode.swift; path = MGLStyle.swift; sourceTree = "<group>"; };
		353E68FB1EF0B7F8007B2AE5 /* NavigationLocationManager.swift */ = {isa = PBXFileReference; lastKnownFileType = sourcecode.swift; path = NavigationLocationManager.swift; sourceTree = "<group>"; };
		353E68FD1EF0B985007B2AE5 /* BundleAdditions.swift */ = {isa = PBXFileReference; lastKnownFileType = sourcecode.swift; path = BundleAdditions.swift; sourceTree = "<group>"; };
		353E69031EF0C4E5007B2AE5 /* SimulatedLocationManager.swift */ = {isa = PBXFileReference; lastKnownFileType = sourcecode.swift; path = SimulatedLocationManager.swift; sourceTree = "<group>"; };
		353EC9D61FB09708002EB0AB /* StepsViewController.swift */ = {isa = PBXFileReference; lastKnownFileType = sourcecode.swift; path = StepsViewController.swift; sourceTree = "<group>"; };
		3540514C1F73F3BB00ED572D /* route-with-straight-roundabout.json */ = {isa = PBXFileReference; lastKnownFileType = text.json; path = "route-with-straight-roundabout.json"; sourceTree = "<group>"; };
		3540514E1F73F3F300ED572D /* ManeuverViewTests.swift */ = {isa = PBXFileReference; lastKnownFileType = sourcecode.swift; path = ManeuverViewTests.swift; sourceTree = "<group>"; };
		3546BF74207BA4A8007FF453 /* RouteTest.app */ = {isa = PBXFileReference; explicitFileType = wrapper.application; includeInIndex = 0; path = RouteTest.app; sourceTree = BUILT_PRODUCTS_DIR; };
		3546BF76207BA4A8007FF453 /* AppDelegate.swift */ = {isa = PBXFileReference; lastKnownFileType = sourcecode.swift; path = AppDelegate.swift; sourceTree = "<group>"; };
		3546BF7D207BA4AA007FF453 /* Assets.xcassets */ = {isa = PBXFileReference; lastKnownFileType = folder.assetcatalog; path = Assets.xcassets; sourceTree = "<group>"; };
		3546BF82207BA4AA007FF453 /* Info.plist */ = {isa = PBXFileReference; lastKnownFileType = text.plist.xml; path = Info.plist; sourceTree = "<group>"; };
		3546BF87207BA73C007FF453 /* downtown-sf.json */ = {isa = PBXFileReference; lastKnownFileType = text.json; path = "downtown-sf.json"; sourceTree = "<group>"; };
		3546BFA2207BAB14007FF453 /* LaunchScreen.storyboard */ = {isa = PBXFileReference; lastKnownFileType = file.storyboard; path = LaunchScreen.storyboard; sourceTree = "<group>"; };
		3546BFA4207BAB7A007FF453 /* Fixture.swift */ = {isa = PBXFileReference; lastKnownFileType = sourcecode.swift; path = Fixture.swift; sourceTree = "<group>"; };
		354A01B81E66256600D765C2 /* MapboxDirections.framework */ = {isa = PBXFileReference; lastKnownFileType = wrapper.framework; name = MapboxDirections.framework; path = Carthage/Build/iOS/MapboxDirections.framework; sourceTree = "<group>"; };
		354A01BC1E66259600D765C2 /* Polyline.framework */ = {isa = PBXFileReference; lastKnownFileType = wrapper.framework; name = Polyline.framework; path = Carthage/Build/iOS/Polyline.framework; sourceTree = "<group>"; };
		354A9BC520EA991900F03325 /* SessionState.swift */ = {isa = PBXFileReference; lastKnownFileType = sourcecode.swift; path = SessionState.swift; sourceTree = "<group>"; };
		354A9BCA20EA9BDA00F03325 /* EventDetails.swift */ = {isa = PBXFileReference; lastKnownFileType = sourcecode.swift; path = EventDetails.swift; sourceTree = "<group>"; };
		354A9BCC20EA9C8100F03325 /* CoreFeedbackEvent.swift */ = {isa = PBXFileReference; lastKnownFileType = sourcecode.swift; path = CoreFeedbackEvent.swift; sourceTree = "<group>"; };
		354D9F871EF2FE900006FAA8 /* tunnel.json */ = {isa = PBXFileReference; fileEncoding = 4; lastKnownFileType = text.json; path = tunnel.json; sourceTree = "<group>"; };
		355D20DB1EF30A6D0012B1E0 /* tunnel.route */ = {isa = PBXFileReference; lastKnownFileType = file.bplist; path = tunnel.route; sourceTree = "<group>"; };
		355DB5741EFA78070091BFB7 /* GGPark-to-BernalHeights.route */ = {isa = PBXFileReference; lastKnownFileType = file.bplist; path = "GGPark-to-BernalHeights.route"; sourceTree = "<group>"; };
		355DB5761EFA780E0091BFB7 /* UnionSquare-to-GGPark.route */ = {isa = PBXFileReference; lastKnownFileType = file.bplist; path = "UnionSquare-to-GGPark.route"; sourceTree = "<group>"; };
		355ED36F1FAB724F00BCE1B8 /* BottomBannerViewLayout.swift */ = {isa = PBXFileReference; lastKnownFileType = sourcecode.swift; path = BottomBannerViewLayout.swift; sourceTree = "<group>"; };
		356B7D8A1EE166E100FE5B89 /* scripts */ = {isa = PBXFileReference; lastKnownFileType = folder; path = scripts; sourceTree = SOURCE_ROOT; };
		35718BE31EF316BA00AFA3D1 /* tunnel.route */ = {isa = PBXFileReference; lastKnownFileType = file.bplist; path = tunnel.route; sourceTree = "<group>"; };
		35718BE41EF316BA00AFA3D1 /* tunnel.json */ = {isa = PBXFileReference; lastKnownFileType = text.json; path = tunnel.json; sourceTree = "<group>"; };
		35726EE71F0856E900AFA1B6 /* DayStyle.swift */ = {isa = PBXFileReference; lastKnownFileType = sourcecode.swift; path = DayStyle.swift; sourceTree = "<group>"; };
		3577B877214FF35800094294 /* FavoritesList.swift */ = {isa = PBXFileReference; lastKnownFileType = sourcecode.swift; path = FavoritesList.swift; sourceTree = "<group>"; };
		357F0DF01EB9D99F00A0B53C /* sv */ = {isa = PBXFileReference; fileEncoding = 4; lastKnownFileType = text.plist.strings; name = sv; path = sv.lproj/Localizable.strings; sourceTree = "<group>"; };
		357F0DF11EB9DAB400A0B53C /* vi */ = {isa = PBXFileReference; fileEncoding = 4; lastKnownFileType = text.plist.strings; name = vi; path = vi.lproj/Localizable.strings; sourceTree = "<group>"; };
		3582A24F20EEC46B0029C5DE /* Router.swift */ = {isa = PBXFileReference; lastKnownFileType = sourcecode.swift; path = Router.swift; sourceTree = "<group>"; };
		3582A25120EFA9680029C5DE /* RouterDelegate.swift */ = {isa = PBXFileReference; lastKnownFileType = sourcecode.swift; path = RouterDelegate.swift; sourceTree = "<group>"; };
		358D14631E5E3B7700ADE590 /* Example-Swift.app */ = {isa = PBXFileReference; explicitFileType = wrapper.application; includeInIndex = 0; path = "Example-Swift.app"; sourceTree = BUILT_PRODUCTS_DIR; };
		358D14651E5E3B7700ADE590 /* AppDelegate.swift */ = {isa = PBXFileReference; lastKnownFileType = sourcecode.swift; path = AppDelegate.swift; sourceTree = "<group>"; };
		358D14671E5E3B7700ADE590 /* ViewController.swift */ = {isa = PBXFileReference; lastKnownFileType = sourcecode.swift; lineEnding = 0; path = ViewController.swift; sourceTree = "<group>"; xcLanguageSpecificationIdentifier = xcode.lang.swift; };
		358D14A61E5E3FDC00ADE590 /* Example-Objective-C.app */ = {isa = PBXFileReference; explicitFileType = wrapper.application; includeInIndex = 0; path = "Example-Objective-C.app"; sourceTree = BUILT_PRODUCTS_DIR; };
		359416FD20A9CB0400372638 /* multiwaypoints.json */ = {isa = PBXFileReference; lastKnownFileType = text.json; path = multiwaypoints.json; sourceTree = "<group>"; };
		359574A71F28CC3800838209 /* CLLocation.swift */ = {isa = PBXFileReference; lastKnownFileType = sourcecode.swift; name = CLLocation.swift; path = MapboxCoreNavigation/CLLocation.swift; sourceTree = SOURCE_ROOT; };
		359574A91F28CCBB00838209 /* LocationTests.swift */ = {isa = PBXFileReference; lastKnownFileType = sourcecode.swift; path = LocationTests.swift; sourceTree = "<group>"; };
		359A8AEC1FA78D3000BDB486 /* DistanceFormatterTests.swift */ = {isa = PBXFileReference; fileEncoding = 4; lastKnownFileType = sourcecode.swift; path = DistanceFormatterTests.swift; sourceTree = "<group>"; };
		359A8AEE1FA7B25800BDB486 /* LanesStyleKit.swift */ = {isa = PBXFileReference; fileEncoding = 4; lastKnownFileType = sourcecode.swift; path = LanesStyleKit.swift; sourceTree = "<group>"; };
		359D1B271FFE70D30052FA42 /* NavigationView.swift */ = {isa = PBXFileReference; lastKnownFileType = sourcecode.swift; path = NavigationView.swift; sourceTree = "<group>"; };
		359D283B1F9DC14F00FDE9C9 /* UICollectionView.swift */ = {isa = PBXFileReference; lastKnownFileType = sourcecode.swift; path = UICollectionView.swift; sourceTree = "<group>"; };
		35A1D3651E6624EF00A48FE8 /* Mapbox.framework */ = {isa = PBXFileReference; lastKnownFileType = wrapper.framework; name = Mapbox.framework; path = Carthage/Build/iOS/Mapbox.framework; sourceTree = "<group>"; };
		35A262B82050A5CD00AEFF6D /* InstructionsBannerViewSnapshotTests.swift */ = {isa = PBXFileReference; lastKnownFileType = sourcecode.swift; path = InstructionsBannerViewSnapshotTests.swift; sourceTree = "<group>"; };
		35A5413A1EFC052700E49846 /* RouteOptions.swift */ = {isa = PBXFileReference; lastKnownFileType = sourcecode.swift; path = RouteOptions.swift; sourceTree = "<group>"; };
		35B1AEB920AD9AE600C8544E /* Quick.framework */ = {isa = PBXFileReference; lastKnownFileType = wrapper.framework; name = Quick.framework; path = Carthage/Build/iOS/Quick.framework; sourceTree = "<group>"; };
		35B1AEBA20AD9AEC00C8544E /* Nimble.framework */ = {isa = PBXFileReference; lastKnownFileType = wrapper.framework; name = Nimble.framework; path = Carthage/Build/iOS/Nimble.framework; sourceTree = "<group>"; };
		35B1AEBB20AD9B3C00C8544E /* LeaksSpec.swift */ = {isa = PBXFileReference; lastKnownFileType = sourcecode.swift; path = LeaksSpec.swift; sourceTree = "<group>"; };
		35B1AEBD20AD9C7800C8544E /* LeakTest.swift */ = {isa = PBXFileReference; lastKnownFileType = sourcecode.swift; path = LeakTest.swift; sourceTree = "<group>"; };
		35B1E2941F1FF8EC00A13D32 /* UserCourseView.swift */ = {isa = PBXFileReference; lastKnownFileType = sourcecode.swift; path = UserCourseView.swift; sourceTree = "<group>"; };
		35B5A47D1FFFDCE5000A3C8D /* NavigationViewLayout.swift */ = {isa = PBXFileReference; lastKnownFileType = sourcecode.swift; path = NavigationViewLayout.swift; sourceTree = "<group>"; };
		35B711CF1E5E7AD2001EDA8D /* MapboxNavigationTests.xctest */ = {isa = PBXFileReference; explicitFileType = wrapper.cfbundle; includeInIndex = 0; path = MapboxNavigationTests.xctest; sourceTree = BUILT_PRODUCTS_DIR; };
		35B711D11E5E7AD2001EDA8D /* MapboxNavigationTests.swift */ = {isa = PBXFileReference; lastKnownFileType = sourcecode.swift; path = MapboxNavigationTests.swift; sourceTree = "<group>"; };
		35B711D31E5E7AD2001EDA8D /* Info.plist */ = {isa = PBXFileReference; lastKnownFileType = text.plist.xml; path = Info.plist; sourceTree = "<group>"; };
		35B7837D1F9547B300291F9A /* Transitioning.swift */ = {isa = PBXFileReference; lastKnownFileType = sourcecode.swift; path = Transitioning.swift; sourceTree = "<group>"; };
		35B839481E2E3D5D0045A868 /* MBRouteController.m */ = {isa = PBXFileReference; fileEncoding = 4; lastKnownFileType = sourcecode.c.objc; path = MBRouteController.m; sourceTree = "<group>"; };
		35BA8238214BDBBD00468349 /* Locale.swift */ = {isa = PBXFileReference; lastKnownFileType = sourcecode.swift; path = Locale.swift; sourceTree = "<group>"; };
		35BF8CA11F28EB60003F6125 /* Array.swift */ = {isa = PBXFileReference; lastKnownFileType = sourcecode.swift; path = Array.swift; sourceTree = "<group>"; };
		35BF8CA31F28EBD8003F6125 /* String.swift */ = {isa = PBXFileReference; lastKnownFileType = sourcecode.swift; path = String.swift; sourceTree = "<group>"; };
		35C57D69208DD4A200BDD2A6 /* BridgingTests.m */ = {isa = PBXFileReference; lastKnownFileType = sourcecode.c.objc; path = BridgingTests.m; sourceTree = "<group>"; };
		35C6A3461E5E418D0004CA57 /* AppDelegate.h */ = {isa = PBXFileReference; fileEncoding = 4; lastKnownFileType = sourcecode.c.h; path = AppDelegate.h; sourceTree = "<group>"; };
		35C6A3471E5E418D0004CA57 /* AppDelegate.m */ = {isa = PBXFileReference; fileEncoding = 4; lastKnownFileType = sourcecode.c.objc; path = AppDelegate.m; sourceTree = "<group>"; };
		35C6A34C1E5E418D0004CA57 /* ViewController.h */ = {isa = PBXFileReference; fileEncoding = 4; lastKnownFileType = sourcecode.c.h; path = ViewController.h; sourceTree = "<group>"; };
		35C6A34D1E5E418D0004CA57 /* ViewController.m */ = {isa = PBXFileReference; fileEncoding = 4; lastKnownFileType = sourcecode.c.objc; lineEnding = 0; path = ViewController.m; sourceTree = "<group>"; xcLanguageSpecificationIdentifier = xcode.lang.objc; };
		35C6ED9A1EBB1DE400A27EF8 /* ca */ = {isa = PBXFileReference; fileEncoding = 4; lastKnownFileType = text.plist.strings; name = ca; path = ca.lproj/Localizable.strings; sourceTree = "<group>"; };
		35C6ED9C1EBB224A00A27EF8 /* zh-Hans */ = {isa = PBXFileReference; lastKnownFileType = text.plist.strings; name = "zh-Hans"; path = "zh-Hans.lproj/Main.strings"; sourceTree = "<group>"; };
		35C6ED9E1EBB224D00A27EF8 /* sv */ = {isa = PBXFileReference; fileEncoding = 4; lastKnownFileType = text.plist.strings; name = sv; path = sv.lproj/Main.strings; sourceTree = "<group>"; };
		35C6EDA01EBB224E00A27EF8 /* vi */ = {isa = PBXFileReference; lastKnownFileType = text.plist.strings; name = vi; path = vi.lproj/Main.strings; sourceTree = "<group>"; };
		35C6EDA21EBB224F00A27EF8 /* ca */ = {isa = PBXFileReference; lastKnownFileType = text.plist.strings; name = ca; path = ca.lproj/Main.strings; sourceTree = "<group>"; };
		35C6EDA41EBB227100A27EF8 /* zh-Hans */ = {isa = PBXFileReference; lastKnownFileType = text.plist.strings; name = "zh-Hans"; path = "zh-Hans.lproj/Main.strings"; sourceTree = "<group>"; };
		35C6EDA61EBB227600A27EF8 /* sv */ = {isa = PBXFileReference; fileEncoding = 4; lastKnownFileType = text.plist.strings; name = sv; path = sv.lproj/Main.strings; sourceTree = "<group>"; };
		35C6EDA81EBB227900A27EF8 /* vi */ = {isa = PBXFileReference; lastKnownFileType = text.plist.strings; name = vi; path = vi.lproj/Main.strings; sourceTree = "<group>"; };
		35C6EDAA1EBB228000A27EF8 /* ca */ = {isa = PBXFileReference; lastKnownFileType = text.plist.strings; name = ca; path = ca.lproj/Main.strings; sourceTree = "<group>"; };
		35C6EDAD1EBB266300A27EF8 /* en */ = {isa = PBXFileReference; lastKnownFileType = text.plist.strings; name = en; path = en.lproj/Main.strings; sourceTree = "<group>"; };
		35C6EDB21EBB286500A27EF8 /* en */ = {isa = PBXFileReference; lastKnownFileType = text.plist.strings; name = en; path = en.lproj/Main.strings; sourceTree = "<group>"; };
		35C9973E1E732C1B00544D1C /* RouteVoiceController.swift */ = {isa = PBXFileReference; fileEncoding = 4; lastKnownFileType = sourcecode.swift; path = RouteVoiceController.swift; sourceTree = "<group>"; };
		35CB1E121F97DD740011CC44 /* FeedbackItem.swift */ = {isa = PBXFileReference; lastKnownFileType = sourcecode.swift; path = FeedbackItem.swift; sourceTree = "<group>"; };
		35CC14141F799496009E872A /* Turf.framework */ = {isa = PBXFileReference; lastKnownFileType = wrapper.framework; name = Turf.framework; path = Carthage/Build/iOS/Turf.framework; sourceTree = "<group>"; };
		35CF34B01F0A733200C2692E /* UIFont.swift */ = {isa = PBXFileReference; lastKnownFileType = sourcecode.swift; path = UIFont.swift; sourceTree = "<group>"; };
		35D428281FA0B61F00176028 /* InstructionsBannerViewLayout.swift */ = {isa = PBXFileReference; lastKnownFileType = sourcecode.swift; path = InstructionsBannerViewLayout.swift; sourceTree = "<group>"; };
		35D457A61E2D253100A89946 /* MBRouteController.h */ = {isa = PBXFileReference; fileEncoding = 4; lastKnownFileType = sourcecode.c.h; path = MBRouteController.h; sourceTree = "<group>"; };
		35D825F91E6A2DBE0088F83B /* MGLMapView+MGLNavigationAdditions.h */ = {isa = PBXFileReference; fileEncoding = 4; lastKnownFileType = sourcecode.c.h; path = "MGLMapView+MGLNavigationAdditions.h"; sourceTree = "<group>"; };
		35D825FA1E6A2DBE0088F83B /* MGLMapView+MGLNavigationAdditions.m */ = {isa = PBXFileReference; fileEncoding = 4; lastKnownFileType = sourcecode.c.objc; path = "MGLMapView+MGLNavigationAdditions.m"; sourceTree = "<group>"; };
		35D825FD1E6A2EC60088F83B /* MapboxNavigation.h */ = {isa = PBXFileReference; fileEncoding = 4; lastKnownFileType = sourcecode.c.h; path = MapboxNavigation.h; sourceTree = "<group>"; };
		35DA85781FC45787004092EC /* StatusView.swift */ = {isa = PBXFileReference; lastKnownFileType = sourcecode.swift; path = StatusView.swift; sourceTree = "<group>"; };
		35DC585C1FABC61100B5A956 /* InstructionsBannerViewIntegrationTests.swift */ = {isa = PBXFileReference; lastKnownFileType = sourcecode.swift; path = InstructionsBannerViewIntegrationTests.swift; sourceTree = "<group>"; };
		35DC9D8E1F4321CC001ECD64 /* route-with-lanes.json */ = {isa = PBXFileReference; lastKnownFileType = text.json; path = "route-with-lanes.json"; sourceTree = "<group>"; };
		35DC9D901F4323AA001ECD64 /* LanesView.swift */ = {isa = PBXFileReference; lastKnownFileType = sourcecode.swift; path = LanesView.swift; sourceTree = "<group>"; };
		35E407671F5625FF00EFC814 /* StyleKitMarker.swift */ = {isa = PBXFileReference; lastKnownFileType = sourcecode.swift; path = StyleKitMarker.swift; sourceTree = "<group>"; };
		35EB9A6920A1A89500CB1225 /* turn_left.data */ = {isa = PBXFileReference; lastKnownFileType = file; path = turn_left.data; sourceTree = "<group>"; };
		35ECAF2C2092275100DC3BC3 /* UIImage.swift */ = {isa = PBXFileReference; lastKnownFileType = sourcecode.swift; path = UIImage.swift; sourceTree = "<group>"; };
		35F1F5921FD57EFD00F8E502 /* StyleManagerTests.swift */ = {isa = PBXFileReference; lastKnownFileType = sourcecode.swift; path = StyleManagerTests.swift; sourceTree = "<group>"; };
		35F520BF1FB482A200FC9C37 /* NextBannerView.swift */ = {isa = PBXFileReference; lastKnownFileType = sourcecode.swift; path = NextBannerView.swift; sourceTree = "<group>"; };
		35F611C31F1E1C0500C43249 /* FeedbackViewController.swift */ = {isa = PBXFileReference; lastKnownFileType = sourcecode.swift; path = FeedbackViewController.swift; sourceTree = "<group>"; };
		3EA93170CB959F3065ACFFC3 /* SpeechAPISpy.swift */ = {isa = PBXFileReference; fileEncoding = 4; lastKnownFileType = sourcecode.swift; path = SpeechAPISpy.swift; sourceTree = "<group>"; };
		3EA93230997B8D59E3B76C8C /* InstructionPresenter.swift */ = {isa = PBXFileReference; fileEncoding = 4; lastKnownFileType = sourcecode.swift; path = InstructionPresenter.swift; sourceTree = "<group>"; };
		3EA934C5D8DBAA19DB0F5271 /* ImageDownloader.swift */ = {isa = PBXFileReference; fileEncoding = 4; lastKnownFileType = sourcecode.swift; path = ImageDownloader.swift; sourceTree = "<group>"; };
		3EA938479CF48D7AD1B6369B /* ImageCache.swift */ = {isa = PBXFileReference; fileEncoding = 4; lastKnownFileType = sourcecode.swift; path = ImageCache.swift; sourceTree = "<group>"; };
		3EA938BE5468824787100228 /* ImageRepository.swift */ = {isa = PBXFileReference; fileEncoding = 4; lastKnownFileType = sourcecode.swift; path = ImageRepository.swift; sourceTree = "<group>"; };
		3EA93A10227A7DAF1861D9F5 /* Cache.swift */ = {isa = PBXFileReference; fileEncoding = 4; lastKnownFileType = sourcecode.swift; path = Cache.swift; sourceTree = "<group>"; };
		3EA93EBD6E6BEC966BBE51D6 /* RouteControllerDelegateSpy.swift */ = {isa = PBXFileReference; fileEncoding = 4; lastKnownFileType = sourcecode.swift; path = RouteControllerDelegateSpy.swift; sourceTree = "<group>"; };
		6441B1691EFC64E50076499F /* WaypointConfirmationViewController.swift */ = {isa = PBXFileReference; fileEncoding = 4; lastKnownFileType = sourcecode.swift; path = WaypointConfirmationViewController.swift; sourceTree = "<group>"; };
		64847A031F04629D003F3A69 /* Feedback.swift */ = {isa = PBXFileReference; fileEncoding = 4; lastKnownFileType = sourcecode.swift; path = Feedback.swift; sourceTree = "<group>"; };
		8D07C5A720B612310093D779 /* EmptyStyle.json */ = {isa = PBXFileReference; lastKnownFileType = text.json; path = EmptyStyle.json; sourceTree = "<group>"; };
		8D1A5CD1212DDFCD0059BA4A /* CountdownTimer.swift */ = {isa = PBXFileReference; lastKnownFileType = sourcecode.swift; path = CountdownTimer.swift; sourceTree = "<group>"; };
		8D24A2F52040960C0098CBF8 /* UIEdgeInsets.swift */ = {isa = PBXFileReference; lastKnownFileType = sourcecode.swift; path = UIEdgeInsets.swift; sourceTree = "<group>"; };
		8D24A2F720409A890098CBF8 /* CGSize.swift */ = {isa = PBXFileReference; lastKnownFileType = sourcecode.swift; path = CGSize.swift; sourceTree = "<group>"; };
		8D24A2F920449B430098CBF8 /* Dictionary.swift */ = {isa = PBXFileReference; fileEncoding = 4; lastKnownFileType = sourcecode.swift; path = Dictionary.swift; sourceTree = "<group>"; };
		8D2AA744211CDD4000EB7F72 /* NavigationService.swift */ = {isa = PBXFileReference; lastKnownFileType = sourcecode.swift; path = NavigationService.swift; sourceTree = "<group>"; };
		8D391CE11FD71E78006BB91F /* Waypoint.swift */ = {isa = PBXFileReference; lastKnownFileType = sourcecode.swift; path = Waypoint.swift; sourceTree = "<group>"; };
		8D4CF9C521349FFB009C3FEE /* NavigationServiceDelegate.swift */ = {isa = PBXFileReference; lastKnownFileType = sourcecode.swift; path = NavigationServiceDelegate.swift; sourceTree = "<group>"; };
		8D53136A20653FA20044891E /* ExitView.swift */ = {isa = PBXFileReference; lastKnownFileType = sourcecode.swift; path = ExitView.swift; sourceTree = "<group>"; };
		8D54F149206ECF720038736D /* InstructionPresenterTests.swift */ = {isa = PBXFileReference; lastKnownFileType = sourcecode.swift; path = InstructionPresenterTests.swift; sourceTree = "<group>"; };
		8D5CF3AF215054AF005592D6 /* FBSnapshotTestCase.swift */ = {isa = PBXFileReference; lastKnownFileType = sourcecode.swift; path = FBSnapshotTestCase.swift; sourceTree = "<group>"; };
		8D5DFFF0207C04840093765A /* NSAttributedString.swift */ = {isa = PBXFileReference; lastKnownFileType = sourcecode.swift; path = NSAttributedString.swift; sourceTree = "<group>"; };
		8D75F990212B5C7F00F99CF3 /* TunnelAuthority.swift */ = {isa = PBXFileReference; lastKnownFileType = sourcecode.swift; path = TunnelAuthority.swift; sourceTree = "<group>"; };
		8D8EA9BB20575CD80077F478 /* FeedbackCollectionViewCell.swift */ = {isa = PBXFileReference; lastKnownFileType = sourcecode.swift; path = FeedbackCollectionViewCell.swift; sourceTree = "<group>"; };
		8D9ADEA620A0C61A0067E845 /* GenericRouteShield.swift */ = {isa = PBXFileReference; lastKnownFileType = sourcecode.swift; path = GenericRouteShield.swift; sourceTree = "<group>"; };
		8D9CD7FD20880581004DC4B3 /* XCTestCase.swift */ = {isa = PBXFileReference; lastKnownFileType = sourcecode.swift; path = XCTestCase.swift; sourceTree = "<group>"; };
		8DB45E8F201698EB001EA6A3 /* UIStackView.swift */ = {isa = PBXFileReference; lastKnownFileType = sourcecode.swift; path = UIStackView.swift; sourceTree = "<group>"; };
		8DB63A391FBBCA2200928389 /* RatingControl.swift */ = {isa = PBXFileReference; lastKnownFileType = sourcecode.swift; path = RatingControl.swift; sourceTree = "<group>"; };
		8DCE104F210FC5880048B0FB /* EndOfRouteFeedback.swift */ = {isa = PBXFileReference; lastKnownFileType = sourcecode.swift; path = EndOfRouteFeedback.swift; sourceTree = "<group>"; };
		8DE879651FBB9980002F06C0 /* EndOfRouteViewController.swift */ = {isa = PBXFileReference; lastKnownFileType = sourcecode.swift; path = EndOfRouteViewController.swift; sourceTree = "<group>"; };
		8DF399B11FB257B30034904C /* UIGestureRecognizer.swift */ = {isa = PBXFileReference; lastKnownFileType = sourcecode.swift; path = UIGestureRecognizer.swift; sourceTree = "<group>"; };
		AE00A739209A2C38006A3DC7 /* StepsViewControllerTests.swift */ = {isa = PBXFileReference; lastKnownFileType = sourcecode.swift; path = StepsViewControllerTests.swift; sourceTree = "<group>"; };
		AE46F95420EA735B00537AC2 /* VisualInstruction.swift */ = {isa = PBXFileReference; lastKnownFileType = sourcecode.swift; path = VisualInstruction.swift; sourceTree = "<group>"; };
		AE5F8770209A082500F58FDB /* route-with-banner-instructions.json */ = {isa = PBXFileReference; fileEncoding = 4; lastKnownFileType = text.json; path = "route-with-banner-instructions.json"; sourceTree = "<group>"; };
		AE8B1B96207D2B2B003050F6 /* TunnelAuthorityTests.swift */ = {isa = PBXFileReference; lastKnownFileType = sourcecode.swift; path = TunnelAuthorityTests.swift; sourceTree = "<group>"; };
		AE997D2121137B8B00EB0AAB /* String+LocalizedConstants.swift */ = {isa = PBXFileReference; fileEncoding = 4; lastKnownFileType = sourcecode.swift; path = "String+LocalizedConstants.swift"; sourceTree = "<group>"; };
		AEC3AC992106703100A26F34 /* HighwayShield.swift */ = {isa = PBXFileReference; lastKnownFileType = sourcecode.swift; path = HighwayShield.swift; sourceTree = "<group>"; };
		AED2156E208F7FEA009AA673 /* NavigationViewControllerTests.swift */ = {isa = PBXFileReference; lastKnownFileType = sourcecode.swift; path = NavigationViewControllerTests.swift; sourceTree = "<group>"; };
		AEF2C8F12072B603007B061F /* routeWithTunnels_9thStreetDC.json */ = {isa = PBXFileReference; fileEncoding = 4; lastKnownFileType = text.json; path = routeWithTunnels_9thStreetDC.json; sourceTree = "<group>"; };
		C51511D020EAC89D00372A91 /* CPMapTemplate.swift */ = {isa = PBXFileReference; lastKnownFileType = sourcecode.swift; path = CPMapTemplate.swift; sourceTree = "<group>"; };
		C51DF8651F38C31C006C6A15 /* Locale.swift */ = {isa = PBXFileReference; fileEncoding = 4; lastKnownFileType = sourcecode.swift; path = Locale.swift; sourceTree = "<group>"; };
		C51FC31620F689F800400CE7 /* CustomStyles.swift */ = {isa = PBXFileReference; lastKnownFileType = sourcecode.swift; path = CustomStyles.swift; sourceTree = "<group>"; };
		C520EE911EBB84F9008805BC /* Base */ = {isa = PBXFileReference; lastKnownFileType = file.storyboard; name = Base; path = Base.lproj/Navigation.storyboard; sourceTree = "<group>"; };
		C520EE941EBBBD55008805BC /* en */ = {isa = PBXFileReference; lastKnownFileType = text.plist.strings; name = en; path = Base.lproj/Navigation.strings; sourceTree = "<group>"; };
		C52AC1251DF0E48600396B9F /* RouteProgressTests.swift */ = {isa = PBXFileReference; fileEncoding = 4; lastKnownFileType = sourcecode.swift; path = RouteProgressTests.swift; sourceTree = "<group>"; };
		C52D09CD1DEF5E5100BE3C5C /* route.json */ = {isa = PBXFileReference; fileEncoding = 4; lastKnownFileType = text.json; path = route.json; sourceTree = "<group>"; };
		C52D09D21DEF636C00BE3C5C /* Fixture.swift */ = {isa = PBXFileReference; fileEncoding = 4; lastKnownFileType = sourcecode.swift; path = Fixture.swift; sourceTree = "<group>"; };
		C53208AA1E81FFB900910266 /* NavigationMapView.swift */ = {isa = PBXFileReference; fileEncoding = 4; lastKnownFileType = sourcecode.swift; lineEnding = 0; path = NavigationMapView.swift; sourceTree = "<group>"; };
		C5381F01204E03B600A5493E /* UIDevice.swift */ = {isa = PBXFileReference; lastKnownFileType = sourcecode.swift; path = UIDevice.swift; sourceTree = "<group>"; };
		C5387A9C1F8FDB13000D2E93 /* routeWithInstructions.json */ = {isa = PBXFileReference; fileEncoding = 4; lastKnownFileType = text.json; path = routeWithInstructions.json; sourceTree = "<group>"; };
		C53C19701F38EACD008DB406 /* zh-Hans */ = {isa = PBXFileReference; lastKnownFileType = text.plist.strings; name = "zh-Hans"; path = "zh-Hans.lproj/Localizable.strings"; sourceTree = "<group>"; };
		C53C19711F38EADB008DB406 /* it */ = {isa = PBXFileReference; lastKnownFileType = text.plist.strings; name = it; path = it.lproj/Localizable.strings; sourceTree = "<group>"; };
		C53C19721F38EADB008DB406 /* es */ = {isa = PBXFileReference; fileEncoding = 4; lastKnownFileType = text.plist.strings; name = es; path = es.lproj/Localizable.strings; sourceTree = "<group>"; };
		C53C19731F38EADC008DB406 /* lt */ = {isa = PBXFileReference; fileEncoding = 4; lastKnownFileType = text.plist.strings; name = lt; path = lt.lproj/Localizable.strings; sourceTree = "<group>"; };
		C53C19751F38EADE008DB406 /* fr */ = {isa = PBXFileReference; lastKnownFileType = text.plist.strings; name = fr; path = fr.lproj/Localizable.strings; sourceTree = "<group>"; };
		C53C19771F38EAE4008DB406 /* ca */ = {isa = PBXFileReference; fileEncoding = 4; lastKnownFileType = text.plist.strings; name = ca; path = ca.lproj/Localizable.strings; sourceTree = "<group>"; };
		C53C197A1F38EAEA008DB406 /* Base */ = {isa = PBXFileReference; lastKnownFileType = text.plist.strings; name = Base; path = Base.lproj/Localizable.strings; sourceTree = "<group>"; };
		C53F2F0720EBC95600D9798F /* Example-CarPlay.app */ = {isa = PBXFileReference; explicitFileType = wrapper.application; includeInIndex = 0; path = "Example-CarPlay.app"; sourceTree = BUILT_PRODUCTS_DIR; };
		C549F8311F17F2C5001A0A2D /* MapboxMobileEvents.framework */ = {isa = PBXFileReference; lastKnownFileType = wrapper.framework; name = MapboxMobileEvents.framework; path = Carthage/Build/iOS/MapboxMobileEvents.framework; sourceTree = "<group>"; };
		C54C655120336F2600D338E0 /* Constants.swift */ = {isa = PBXFileReference; lastKnownFileType = sourcecode.swift; path = Constants.swift; sourceTree = "<group>"; };
		C551B0E520D42222009A986F /* NavigationLocationManagerTests.swift */ = {isa = PBXFileReference; lastKnownFileType = sourcecode.swift; path = NavigationLocationManagerTests.swift; sourceTree = "<group>"; };
		C55C299820D2E2F600B0406C /* NavigationMapViewTests.swift */ = {isa = PBXFileReference; lastKnownFileType = sourcecode.swift; path = NavigationMapViewTests.swift; sourceTree = "<group>"; };
		C561735A1F182113005954F6 /* RouteStep.swift */ = {isa = PBXFileReference; fileEncoding = 4; lastKnownFileType = sourcecode.swift; path = RouteStep.swift; sourceTree = "<group>"; };
		C565168A1FE1E23E00A0AD18 /* MapboxVoiceController.swift */ = {isa = PBXFileReference; lastKnownFileType = sourcecode.swift; path = MapboxVoiceController.swift; sourceTree = "<group>"; };
		C57491DE1FACC42F006F97BC /* CGPoint.swift */ = {isa = PBXFileReference; lastKnownFileType = sourcecode.swift; name = CGPoint.swift; path = ../MapboxNavigation/CGPoint.swift; sourceTree = "<group>"; };
		C57607B01F4CC97D00C27423 /* Solar.framework */ = {isa = PBXFileReference; lastKnownFileType = wrapper.framework; name = Solar.framework; path = Carthage/Build/iOS/Solar.framework; sourceTree = "<group>"; };
		C578DA071EFD0FFF0052079F /* ProcessInfo.swift */ = {isa = PBXFileReference; fileEncoding = 4; lastKnownFileType = sourcecode.swift; path = ProcessInfo.swift; sourceTree = "<group>"; };
		C57AD98920EAA39A0087B24B /* Entitlements.plist */ = {isa = PBXFileReference; fileEncoding = 4; lastKnownFileType = text.plist.xml; path = Entitlements.plist; sourceTree = "<group>"; };
		C58159001EA6D02700FC6C3D /* MGLVectorTileSource.swift */ = {isa = PBXFileReference; fileEncoding = 4; lastKnownFileType = sourcecode.swift; path = MGLVectorTileSource.swift; sourceTree = "<group>"; };
		C582BA2B2073E77E00647DAA /* StringTests.swift */ = {isa = PBXFileReference; lastKnownFileType = sourcecode.swift; path = StringTests.swift; sourceTree = "<group>"; };
		C582FD5E203626E900A9086E /* CLLocationDirection.swift */ = {isa = PBXFileReference; lastKnownFileType = sourcecode.swift; path = CLLocationDirection.swift; sourceTree = "<group>"; };
		C58821FF1FB0F0D7008B0A2D /* Error.swift */ = {isa = PBXFileReference; lastKnownFileType = sourcecode.swift; path = Error.swift; sourceTree = "<group>"; };
		C58D6BAC1DDCF2AE00387F53 /* Constants.swift */ = {isa = PBXFileReference; fileEncoding = 4; lastKnownFileType = sourcecode.swift; path = Constants.swift; sourceTree = "<group>"; };
		C5A60EC820A2417200C21178 /* MD5Tests.swift */ = {isa = PBXFileReference; lastKnownFileType = sourcecode.swift; path = MD5Tests.swift; sourceTree = "<group>"; };
		C5A60ECA20A241B600C21178 /* md5_crazy_strings.txt */ = {isa = PBXFileReference; lastKnownFileType = text; path = md5_crazy_strings.txt; sourceTree = "<group>"; };
		C5A6B2DC1F4CE8E8004260EA /* StyleType.swift */ = {isa = PBXFileReference; lastKnownFileType = sourcecode.swift; path = StyleType.swift; sourceTree = "<group>"; };
		C5A7EC5B1FD610A80008B9BA /* VisualInstructionComponent.swift */ = {isa = PBXFileReference; lastKnownFileType = sourcecode.swift; path = VisualInstructionComponent.swift; sourceTree = "<group>"; };
		C5A9DDBD202E12EE007D52DA /* MapboxSpeech.framework */ = {isa = PBXFileReference; lastKnownFileType = wrapper.framework; name = MapboxSpeech.framework; path = Carthage/Build/iOS/MapboxSpeech.framework; sourceTree = "<group>"; };
		C5ABB50D20408D2C00AFA92C /* NavigationServiceTests.swift */ = {isa = PBXFileReference; lastKnownFileType = sourcecode.swift; path = NavigationServiceTests.swift; sourceTree = "<group>"; };
		C5ADFBC91DDCC7840011824B /* MapboxCoreNavigation.framework */ = {isa = PBXFileReference; explicitFileType = wrapper.framework; includeInIndex = 0; path = MapboxCoreNavigation.framework; sourceTree = BUILT_PRODUCTS_DIR; };
		C5ADFBCC1DDCC7840011824B /* MapboxCoreNavigation.h */ = {isa = PBXFileReference; lastKnownFileType = sourcecode.c.h; path = MapboxCoreNavigation.h; sourceTree = "<group>"; };
		C5ADFBCD1DDCC7840011824B /* Info.plist */ = {isa = PBXFileReference; lastKnownFileType = text.plist.xml; path = Info.plist; sourceTree = "<group>"; };
		C5ADFBD21DDCC7840011824B /* MapboxCoreNavigationTests.xctest */ = {isa = PBXFileReference; explicitFileType = wrapper.cfbundle; includeInIndex = 0; path = MapboxCoreNavigationTests.xctest; sourceTree = BUILT_PRODUCTS_DIR; };
		C5ADFBD71DDCC7840011824B /* MapboxCoreNavigationTests.swift */ = {isa = PBXFileReference; lastKnownFileType = sourcecode.swift; path = MapboxCoreNavigationTests.swift; sourceTree = "<group>"; };
		C5ADFBD91DDCC7840011824B /* Info.plist */ = {isa = PBXFileReference; lastKnownFileType = text.plist.xml; path = Info.plist; sourceTree = "<group>"; };
		C5ADFBF91DDCC9580011824B /* RouteController.swift */ = {isa = PBXFileReference; fileEncoding = 4; lastKnownFileType = sourcecode.swift; path = RouteController.swift; sourceTree = "<group>"; };
		C5ADFBFB1DDCC9AD0011824B /* RouteProgress.swift */ = {isa = PBXFileReference; fileEncoding = 4; lastKnownFileType = sourcecode.swift; path = RouteProgress.swift; sourceTree = "<group>"; };
		C5BF7370206AB0DE00CDBB6D /* MapboxCoreNavigationTests-Bridging-Header.h */ = {isa = PBXFileReference; lastKnownFileType = sourcecode.c.h; path = "MapboxCoreNavigationTests-Bridging-Header.h"; sourceTree = "<group>"; };
		C5BF7371206AB0DF00CDBB6D /* CLHeadingPrivate.h */ = {isa = PBXFileReference; lastKnownFileType = sourcecode.c.h; path = CLHeadingPrivate.h; sourceTree = "<group>"; };
		C5CFE4871EF2FD4C006F48E8 /* MMEEventsManager.swift */ = {isa = PBXFileReference; fileEncoding = 4; lastKnownFileType = sourcecode.swift; path = MMEEventsManager.swift; sourceTree = "<group>"; };
		C5D1C9931FB236900067C619 /* ErrorCode.swift */ = {isa = PBXFileReference; lastKnownFileType = sourcecode.swift; path = ErrorCode.swift; sourceTree = "<group>"; };
		C5D9800C1EFA8BA9006DBF2E /* CustomViewController.swift */ = {isa = PBXFileReference; fileEncoding = 4; lastKnownFileType = sourcecode.swift; path = CustomViewController.swift; sourceTree = "<group>"; };
		C5D9800E1EFBCDAD006DBF2E /* Date.swift */ = {isa = PBXFileReference; fileEncoding = 4; lastKnownFileType = sourcecode.swift; path = Date.swift; sourceTree = "<group>"; };
		C5E7A31B1F4F6828001CB015 /* NavigationRouteOptions.swift */ = {isa = PBXFileReference; lastKnownFileType = sourcecode.swift; path = NavigationRouteOptions.swift; sourceTree = "<group>"; };
		C5EF397420599120009A2C50 /* straight-line.json */ = {isa = PBXFileReference; lastKnownFileType = text.json; path = "straight-line.json"; sourceTree = "<group>"; };
		C5F2DC9F206DBF5E002F99F6 /* Sequence.swift */ = {isa = PBXFileReference; lastKnownFileType = sourcecode.swift; path = Sequence.swift; sourceTree = "<group>"; };
		C5F4D21820DC468B0059FABF /* CongestionLevel.swift */ = {isa = PBXFileReference; lastKnownFileType = sourcecode.swift; path = CongestionLevel.swift; sourceTree = "<group>"; };
		C5FFAC1420D96F5B009E7F98 /* CarPlayNavigationViewController.swift */ = {isa = PBXFileReference; fileEncoding = 4; lastKnownFileType = sourcecode.swift; path = CarPlayNavigationViewController.swift; sourceTree = "<group>"; };
		CFD47D8F20FD85EC00BC1E49 /* MGLAccountManager.swift */ = {isa = PBXFileReference; fileEncoding = 4; lastKnownFileType = sourcecode.swift; path = MGLAccountManager.swift; sourceTree = "<group>"; };
		DA1811FD20128B0900C91918 /* he */ = {isa = PBXFileReference; lastKnownFileType = text.plist.strings; name = he; path = he.lproj/Main.strings; sourceTree = "<group>"; };
		DA1811FE20128B0900C91918 /* he */ = {isa = PBXFileReference; lastKnownFileType = text.plist.strings; name = he; path = he.lproj/Navigation.strings; sourceTree = "<group>"; };
		DA18120120128B7B00C91918 /* he */ = {isa = PBXFileReference; lastKnownFileType = text.plist.strings; name = he; path = he.lproj/Localizable.strings; sourceTree = "<group>"; };
		DA18120320128E9400C91918 /* fr */ = {isa = PBXFileReference; lastKnownFileType = text.plist.strings; name = fr; path = fr.lproj/Localizable.strings; sourceTree = "<group>"; };
		DA181204201290FC00C91918 /* es */ = {isa = PBXFileReference; lastKnownFileType = text.plist.stringsdict; name = es; path = Resources/es.lproj/Localizable.stringsdict; sourceTree = "<group>"; };
		DA1812052012910000C91918 /* vi */ = {isa = PBXFileReference; lastKnownFileType = text.plist.stringsdict; name = vi; path = Resources/vi.lproj/Localizable.stringsdict; sourceTree = "<group>"; };
		DA181207201292E700C91918 /* fr */ = {isa = PBXFileReference; lastKnownFileType = text.plist.stringsdict; name = fr; path = Resources/fr.lproj/Localizable.stringsdict; sourceTree = "<group>"; };
		DA3327391F50C6DA00C5EE88 /* sl */ = {isa = PBXFileReference; fileEncoding = 4; lastKnownFileType = text.plist.strings; name = sl; path = sl.lproj/Main.strings; sourceTree = "<group>"; };
		DA33273A1F50C6FC00C5EE88 /* sl */ = {isa = PBXFileReference; fileEncoding = 4; lastKnownFileType = text.plist.strings; name = sl; path = sl.lproj/Main.strings; sourceTree = "<group>"; };
		DA33273B1F50C70E00C5EE88 /* sl */ = {isa = PBXFileReference; fileEncoding = 4; lastKnownFileType = text.plist.strings; name = sl; path = sl.lproj/Navigation.strings; sourceTree = "<group>"; };
		DA33273D1F50C7CA00C5EE88 /* uk */ = {isa = PBXFileReference; fileEncoding = 4; lastKnownFileType = text.plist.strings; name = uk; path = uk.lproj/Main.strings; sourceTree = "<group>"; };
		DA33273E1F50C7D800C5EE88 /* uk */ = {isa = PBXFileReference; fileEncoding = 4; lastKnownFileType = text.plist.strings; name = uk; path = uk.lproj/Main.strings; sourceTree = "<group>"; };
		DA33273F1F50C7E400C5EE88 /* uk */ = {isa = PBXFileReference; fileEncoding = 4; lastKnownFileType = text.plist.strings; name = uk; path = uk.lproj/Navigation.strings; sourceTree = "<group>"; };
		DA352568201096F20048DDFC /* da */ = {isa = PBXFileReference; lastKnownFileType = text.plist.strings; name = da; path = da.lproj/Main.strings; sourceTree = "<group>"; };
		DA35256F2010A5200048DDFC /* en */ = {isa = PBXFileReference; lastKnownFileType = text.plist.stringsdict; name = en; path = Resources/en.lproj/Localizable.stringsdict; sourceTree = "<group>"; };
		DA3525712011435E0048DDFC /* da */ = {isa = PBXFileReference; lastKnownFileType = text.plist.strings; name = da; path = da.lproj/Main.strings; sourceTree = "<group>"; };
		DA352572201143BA0048DDFC /* da */ = {isa = PBXFileReference; lastKnownFileType = text.plist.strings; name = da; path = da.lproj/Navigation.strings; sourceTree = "<group>"; };
		DA352573201143D30048DDFC /* da */ = {isa = PBXFileReference; lastKnownFileType = text.plist.strings; name = da; path = da.lproj/Localizable.strings; sourceTree = "<group>"; };
		DA545ABA1FA993DF0090908E /* de */ = {isa = PBXFileReference; lastKnownFileType = text.plist.strings; name = de; path = de.lproj/Main.strings; sourceTree = "<group>"; };
		DA545ABB1FA993FB0090908E /* de */ = {isa = PBXFileReference; lastKnownFileType = text.plist.strings; name = de; path = de.lproj/Main.strings; sourceTree = "<group>"; };
		DA545ABC1FA9941F0090908E /* de */ = {isa = PBXFileReference; lastKnownFileType = text.plist.strings; name = de; path = de.lproj/Localizable.strings; sourceTree = "<group>"; };
		DA545ABE1FA9A1370090908E /* nl */ = {isa = PBXFileReference; lastKnownFileType = text.plist.strings; name = nl; path = nl.lproj/Main.strings; sourceTree = "<group>"; };
		DA545ABF1FA9A1530090908E /* nl */ = {isa = PBXFileReference; lastKnownFileType = text.plist.strings; name = nl; path = nl.lproj/Main.strings; sourceTree = "<group>"; };
		DA545AC01FA9A15A0090908E /* nl */ = {isa = PBXFileReference; lastKnownFileType = text.plist.strings; name = nl; path = nl.lproj/Localizable.strings; sourceTree = "<group>"; };
		DA545AC21FA9A16D0090908E /* nl */ = {isa = PBXFileReference; lastKnownFileType = text.plist.strings; name = nl; path = nl.lproj/Localizable.strings; sourceTree = "<group>"; };
		DA545AC31FAA86350090908E /* de */ = {isa = PBXFileReference; lastKnownFileType = text.plist.strings; name = de; path = de.lproj/Navigation.strings; sourceTree = "<group>"; };
		DA545AC41FAA86450090908E /* de */ = {isa = PBXFileReference; lastKnownFileType = text.plist.strings; name = de; path = de.lproj/Localizable.strings; sourceTree = "<group>"; };
		DA5AD03C1FEBA03700FC7D7B /* bg */ = {isa = PBXFileReference; lastKnownFileType = text.plist.strings; name = bg; path = bg.lproj/Main.strings; sourceTree = "<group>"; };
		DA5AD03D1FEBA03700FC7D7B /* bg */ = {isa = PBXFileReference; lastKnownFileType = text.plist.strings; name = bg; path = bg.lproj/Main.strings; sourceTree = "<group>"; };
		DA5AD0401FEBA23200FC7D7B /* bg */ = {isa = PBXFileReference; lastKnownFileType = text.plist.strings; name = bg; path = bg.lproj/Localizable.strings; sourceTree = "<group>"; };
		DA625E901F10557300FBE176 /* fa */ = {isa = PBXFileReference; fileEncoding = 4; lastKnownFileType = text.plist.strings; name = fa; path = fa.lproj/Main.strings; sourceTree = "<group>"; };
		DA625E911F10559600FBE176 /* fa */ = {isa = PBXFileReference; fileEncoding = 4; lastKnownFileType = text.plist.strings; name = fa; path = fa.lproj/Main.strings; sourceTree = "<group>"; };
		DA625E921F1055DE00FBE176 /* fa */ = {isa = PBXFileReference; fileEncoding = 4; lastKnownFileType = text.plist.strings; name = fa; path = fa.lproj/Navigation.strings; sourceTree = "<group>"; };
		DA625E931F105B1900FBE176 /* fr */ = {isa = PBXFileReference; lastKnownFileType = text.plist.strings; name = fr; path = fr.lproj/Main.strings; sourceTree = "<group>"; };
		DA625E941F105B1A00FBE176 /* fr */ = {isa = PBXFileReference; lastKnownFileType = text.plist.strings; name = fr; path = fr.lproj/Main.strings; sourceTree = "<group>"; };
		DA625E951F105B1A00FBE176 /* fr */ = {isa = PBXFileReference; fileEncoding = 4; lastKnownFileType = text.plist.strings; name = fr; path = fr.lproj/Navigation.strings; sourceTree = "<group>"; };
		DA625E981F105C1200FBE176 /* hu */ = {isa = PBXFileReference; lastKnownFileType = text.plist.strings; name = hu; path = hu.lproj/Main.strings; sourceTree = "<group>"; };
		DA625E991F105C1300FBE176 /* hu */ = {isa = PBXFileReference; lastKnownFileType = text.plist.strings; name = hu; path = hu.lproj/Main.strings; sourceTree = "<group>"; };
		DA625E9A1F105C1300FBE176 /* hu */ = {isa = PBXFileReference; fileEncoding = 4; lastKnownFileType = text.plist.strings; name = hu; path = hu.lproj/Navigation.strings; sourceTree = "<group>"; };
		DA625E9C1F105CB100FBE176 /* hu */ = {isa = PBXFileReference; fileEncoding = 4; lastKnownFileType = text.plist.strings; name = hu; path = hu.lproj/Localizable.strings; sourceTree = "<group>"; };
		DA625E9D1F105D1A00FBE176 /* lt */ = {isa = PBXFileReference; lastKnownFileType = text.plist.strings; name = lt; path = lt.lproj/Main.strings; sourceTree = "<group>"; };
		DA625E9E1F105D1A00FBE176 /* lt */ = {isa = PBXFileReference; lastKnownFileType = text.plist.strings; name = lt; path = lt.lproj/Main.strings; sourceTree = "<group>"; };
		DA625EA41F1060E300FBE176 /* ca */ = {isa = PBXFileReference; fileEncoding = 4; lastKnownFileType = text.plist.strings; name = ca; path = ca.lproj/Navigation.strings; sourceTree = "<group>"; };
		DA625EA51F10614500FBE176 /* es */ = {isa = PBXFileReference; fileEncoding = 4; lastKnownFileType = text.plist.strings; name = es; path = es.lproj/Navigation.strings; sourceTree = "<group>"; };
		DA625EA71F10616600FBE176 /* es */ = {isa = PBXFileReference; fileEncoding = 4; lastKnownFileType = text.plist.strings; name = es; path = es.lproj/Localizable.strings; sourceTree = "<group>"; };
		DA625EA91F1061DA00FBE176 /* sv */ = {isa = PBXFileReference; fileEncoding = 4; lastKnownFileType = text.plist.strings; name = sv; path = sv.lproj/Navigation.strings; sourceTree = "<group>"; };
		DA625EAA1F10621A00FBE176 /* vi */ = {isa = PBXFileReference; fileEncoding = 4; lastKnownFileType = text.plist.strings; name = vi; path = vi.lproj/Navigation.strings; sourceTree = "<group>"; };
		DA678B7A1F6CEE6200F05913 /* ru */ = {isa = PBXFileReference; lastKnownFileType = text.plist.strings; name = ru; path = ru.lproj/Localizable.strings; sourceTree = "<group>"; };
		DA678B7B1F6CF46600F05913 /* hu */ = {isa = PBXFileReference; fileEncoding = 4; lastKnownFileType = text.plist.strings; name = hu; path = hu.lproj/Localizable.strings; sourceTree = "<group>"; };
		DA678B7C1F6CF47200F05913 /* sv */ = {isa = PBXFileReference; fileEncoding = 4; lastKnownFileType = text.plist.strings; name = sv; path = sv.lproj/Localizable.strings; sourceTree = "<group>"; };
		DA678B7D1F6CF47A00F05913 /* vi */ = {isa = PBXFileReference; fileEncoding = 4; lastKnownFileType = text.plist.strings; name = vi; path = vi.lproj/Localizable.strings; sourceTree = "<group>"; };
		DA73F87820BF851B0067649B /* de */ = {isa = PBXFileReference; lastKnownFileType = text.plist.stringsdict; name = de; path = Resources/de.lproj/Localizable.stringsdict; sourceTree = "<group>"; };
		DA8264851F2AAD8400454B24 /* zh-Hant */ = {isa = PBXFileReference; fileEncoding = 4; lastKnownFileType = text.plist.strings; name = "zh-Hant"; path = "zh-Hant.lproj/Main.strings"; sourceTree = "<group>"; };
		DA8264861F2AAD9F00454B24 /* zh-Hant */ = {isa = PBXFileReference; fileEncoding = 4; lastKnownFileType = text.plist.strings; name = "zh-Hant"; path = "zh-Hant.lproj/Main.strings"; sourceTree = "<group>"; };
		DA8264871F2AADC200454B24 /* zh-Hant */ = {isa = PBXFileReference; fileEncoding = 4; lastKnownFileType = text.plist.strings; name = "zh-Hant"; path = "zh-Hant.lproj/Navigation.strings"; sourceTree = "<group>"; };
		DAA292FF1F16CC2200D94613 /* lt */ = {isa = PBXFileReference; fileEncoding = 4; lastKnownFileType = text.plist.strings; name = lt; path = lt.lproj/Navigation.strings; sourceTree = "<group>"; };
		DAA293011F16DA0C00D94613 /* es */ = {isa = PBXFileReference; fileEncoding = 4; lastKnownFileType = text.plist.strings; name = es; path = es.lproj/Main.strings; sourceTree = "<group>"; };
		DAA293021F16DA1300D94613 /* es */ = {isa = PBXFileReference; fileEncoding = 4; lastKnownFileType = text.plist.strings; name = es; path = es.lproj/Main.strings; sourceTree = "<group>"; };
		DAAE5F311EAE4C4700832871 /* Base */ = {isa = PBXFileReference; fileEncoding = 4; lastKnownFileType = text.plist.strings; name = Base; path = Base.lproj/Localizable.strings; sourceTree = "<group>"; };
		DAAE5F331EAE4C5A00832871 /* zh-Hans */ = {isa = PBXFileReference; fileEncoding = 4; lastKnownFileType = text.plist.strings; name = "zh-Hans"; path = "zh-Hans.lproj/Localizable.strings"; sourceTree = "<group>"; };
		DAB2CCE61DF7AFDE001B2FE1 /* dc-line.geojson */ = {isa = PBXFileReference; fileEncoding = 4; lastKnownFileType = text; path = "dc-line.geojson"; sourceTree = "<group>"; };
		DAC049BE201715D5004C2217 /* ru */ = {isa = PBXFileReference; lastKnownFileType = text.plist.strings; name = ru; path = ru.lproj/Localizable.strings; sourceTree = "<group>"; };
		DAC049BF201715EA004C2217 /* ru */ = {isa = PBXFileReference; lastKnownFileType = text.plist.stringsdict; name = ru; path = Resources/ru.lproj/Localizable.stringsdict; sourceTree = "<group>"; };
		DAC049C020171886004C2217 /* he */ = {isa = PBXFileReference; lastKnownFileType = text.plist.strings; name = he; path = he.lproj/Main.strings; sourceTree = "<group>"; };
		DAC049C1201718AC004C2217 /* he */ = {isa = PBXFileReference; lastKnownFileType = text.plist.strings; name = he; path = he.lproj/Localizable.strings; sourceTree = "<group>"; };
		DACCD9CD1F1FE05C00BB09A1 /* Example-Swift-BridgingHeader.h */ = {isa = PBXFileReference; fileEncoding = 4; lastKnownFileType = sourcecode.c.h; path = "Example-Swift-BridgingHeader.h"; sourceTree = "<group>"; };
		DAD17201214DB12B009C8161 /* CPMapTemplateTests.swift */ = {isa = PBXFileReference; lastKnownFileType = sourcecode.swift; path = CPMapTemplateTests.swift; sourceTree = "<group>"; };
		DAD88E00202AC7AA00AAA536 /* uk */ = {isa = PBXFileReference; lastKnownFileType = text.plist.stringsdict; name = uk; path = Resources/uk.lproj/Localizable.stringsdict; sourceTree = "<group>"; };
		DAD88E01202AC80100AAA536 /* uk */ = {isa = PBXFileReference; lastKnownFileType = text.plist.strings; name = uk; path = uk.lproj/Localizable.strings; sourceTree = "<group>"; };
		DAD88E02202AC81F00AAA536 /* da */ = {isa = PBXFileReference; lastKnownFileType = text.plist.stringsdict; name = da; path = Resources/da.lproj/Localizable.stringsdict; sourceTree = "<group>"; };
		DADAD826203504C6002E25CA /* MBNavigationSettings.h */ = {isa = PBXFileReference; lastKnownFileType = sourcecode.c.h; path = MBNavigationSettings.h; sourceTree = "<group>"; };
		DADAD827203504C6002E25CA /* MBNavigationSettings.m */ = {isa = PBXFileReference; lastKnownFileType = sourcecode.c.objc; path = MBNavigationSettings.m; sourceTree = "<group>"; };
		DADAD82C20350849002E25CA /* MBRouteVoiceController.h */ = {isa = PBXFileReference; lastKnownFileType = sourcecode.c.h; path = MBRouteVoiceController.h; sourceTree = "<group>"; };
		DADAD82D20350849002E25CA /* MBRouteVoiceController.m */ = {isa = PBXFileReference; lastKnownFileType = sourcecode.c.objc; path = MBRouteVoiceController.m; sourceTree = "<group>"; };
		DAE26B1A20644047001D6E1F /* ar */ = {isa = PBXFileReference; lastKnownFileType = text.plist.strings; name = ar; path = ar.lproj/Main.strings; sourceTree = "<group>"; };
		DAE26B1B20644047001D6E1F /* ar */ = {isa = PBXFileReference; lastKnownFileType = text.plist.strings; name = ar; path = ar.lproj/Main.strings; sourceTree = "<group>"; };
		DAE26B1C20644047001D6E1F /* ar */ = {isa = PBXFileReference; lastKnownFileType = text.plist.strings; name = ar; path = ar.lproj/Navigation.strings; sourceTree = "<group>"; };
		DAE26B1F2064407D001D6E1F /* ar */ = {isa = PBXFileReference; lastKnownFileType = text.plist.strings; name = ar; path = ar.lproj/Localizable.strings; sourceTree = "<group>"; };
		DAE26B20206441D8001D6E1F /* pt-PT */ = {isa = PBXFileReference; lastKnownFileType = text.plist.strings; name = "pt-PT"; path = "pt-PT.lproj/Main.strings"; sourceTree = "<group>"; };
		DAE26B21206441D9001D6E1F /* pt-PT */ = {isa = PBXFileReference; lastKnownFileType = text.plist.strings; name = "pt-PT"; path = "pt-PT.lproj/Main.strings"; sourceTree = "<group>"; };
		DAE26B22206441D9001D6E1F /* pt-PT */ = {isa = PBXFileReference; lastKnownFileType = text.plist.strings; name = "pt-PT"; path = "pt-PT.lproj/Navigation.strings"; sourceTree = "<group>"; };
		DAE26B23206441F7001D6E1F /* pt-PT */ = {isa = PBXFileReference; lastKnownFileType = text.plist.strings; name = "pt-PT"; path = "pt-PT.lproj/Localizable.strings"; sourceTree = "<group>"; };
		DAE26B2420644215001D6E1F /* pt-PT */ = {isa = PBXFileReference; lastKnownFileType = text.plist.strings; name = "pt-PT"; path = "pt-PT.lproj/Localizable.strings"; sourceTree = "<group>"; };
		DAE26B2520644225001D6E1F /* pt-PT */ = {isa = PBXFileReference; lastKnownFileType = text.plist.stringsdict; name = "pt-PT"; path = "Resources/pt-PT.lproj/Localizable.stringsdict"; sourceTree = "<group>"; };
		DAE26B272064742F001D6E1F /* ar */ = {isa = PBXFileReference; lastKnownFileType = text.plist.strings; name = ar; path = ar.lproj/Localizable.strings; sourceTree = "<group>"; };
		DAE26B2820647A82001D6E1F /* he */ = {isa = PBXFileReference; lastKnownFileType = text.plist.stringsdict; name = he; path = Resources/he.lproj/Localizable.stringsdict; sourceTree = "<group>"; };
		DAE7114C1F22E94E009AED76 /* it */ = {isa = PBXFileReference; fileEncoding = 4; lastKnownFileType = text.plist.strings; name = it; path = it.lproj/Main.strings; sourceTree = "<group>"; };
		DAE7114D1F22E966009AED76 /* it */ = {isa = PBXFileReference; fileEncoding = 4; lastKnownFileType = text.plist.strings; name = it; path = it.lproj/Main.strings; sourceTree = "<group>"; };
		DAE7114E1F22E977009AED76 /* it */ = {isa = PBXFileReference; fileEncoding = 4; lastKnownFileType = text.plist.strings; name = it; path = it.lproj/Navigation.strings; sourceTree = "<group>"; };
		DAF257122017C1E800367EF5 /* sv */ = {isa = PBXFileReference; lastKnownFileType = text.plist.stringsdict; name = sv; path = Resources/sv.lproj/Localizable.stringsdict; sourceTree = "<group>"; };
		DAFEB36A2093A0D800A86A83 /* ko */ = {isa = PBXFileReference; lastKnownFileType = text.plist.strings; name = ko; path = ko.lproj/Navigation.strings; sourceTree = "<group>"; };
		DAFEB36D2093A11F00A86A83 /* ko */ = {isa = PBXFileReference; lastKnownFileType = text.plist.strings; name = ko; path = ko.lproj/Localizable.strings; sourceTree = "<group>"; };
		DAFEB36E2093A3E000A86A83 /* ko */ = {isa = PBXFileReference; lastKnownFileType = text.plist.strings; name = ko; path = ko.lproj/Localizable.strings; sourceTree = "<group>"; };
		DAFEB36F2093A3EF00A86A83 /* ko */ = {isa = PBXFileReference; lastKnownFileType = text.plist.stringsdict; name = ko; path = Resources/ko.lproj/Localizable.stringsdict; sourceTree = "<group>"; };
/* End PBXFileReference section */

/* Begin PBXFrameworksBuildPhase section */
		351BEBD31E5BCC28006FE110 /* Frameworks */ = {
			isa = PBXFrameworksBuildPhase;
			buildActionMask = 2147483647;
			files = (
				35379D0021480DEC00FD402E /* MapboxGeocoder.framework in Frameworks */,
				354A01BF1E6625D100D765C2 /* Mapbox.framework in Frameworks */,
				35CC14161F7994B1009E872A /* Turf.framework in Frameworks */,
			);
			runOnlyForDeploymentPostprocessing = 0;
		};
		352BBC441E5E78D700703DF1 /* Frameworks */ = {
			isa = PBXFrameworksBuildPhase;
			buildActionMask = 2147483647;
			files = (
			);
			runOnlyForDeploymentPostprocessing = 0;
		};
		352BBC521E5E78EA00703DF1 /* Frameworks */ = {
			isa = PBXFrameworksBuildPhase;
			buildActionMask = 2147483647;
			files = (
			);
			runOnlyForDeploymentPostprocessing = 0;
		};
		3546BF71207BA4A8007FF453 /* Frameworks */ = {
			isa = PBXFrameworksBuildPhase;
			buildActionMask = 2147483647;
			files = (
				3546BF99207BA935007FF453 /* MapboxMobileEvents.framework in Frameworks */,
				3546BF9D207BA935007FF453 /* MapboxDirections.framework in Frameworks */,
				3546BF8A207BA920007FF453 /* MapboxCoreNavigation.framework in Frameworks */,
				3546BF8E207BA920007FF453 /* MapboxNavigation.framework in Frameworks */,
				3546BF9B207BA935007FF453 /* Polyline.framework in Frameworks */,
				3546BF93207BA935007FF453 /* MapboxSpeech.framework in Frameworks */,
				3546BF95207BA935007FF453 /* Turf.framework in Frameworks */,
				3546BF97207BA935007FF453 /* Solar.framework in Frameworks */,
				3546BF9F207BA935007FF453 /* Mapbox.framework in Frameworks */,
			);
			runOnlyForDeploymentPostprocessing = 0;
		};
		358D14601E5E3B7700ADE590 /* Frameworks */ = {
			isa = PBXFrameworksBuildPhase;
			buildActionMask = 2147483647;
			files = (
				35E9B0AD1F9E0F8F00BF84AB /* MapboxNavigation.framework in Frameworks */,
				354A01CF1E66266100D765C2 /* MapboxDirections.framework in Frameworks */,
				C57607B11F4CC9E800C27423 /* Solar.framework in Frameworks */,
				C549F8321F17F2C5001A0A2D /* MapboxMobileEvents.framework in Frameworks */,
				35CC14171F79A434009E872A /* Turf.framework in Frameworks */,
				354A01C91E66265B00D765C2 /* Polyline.framework in Frameworks */,
				492B6F84213703D10076D2C6 /* MapboxGeocoder.framework in Frameworks */,
				35C714B0203B251F00F0C2AE /* MapboxSpeech.framework in Frameworks */,
				354A01C21E66265100D765C2 /* Mapbox.framework in Frameworks */,
			);
			runOnlyForDeploymentPostprocessing = 0;
		};
		358D14A31E5E3FDC00ADE590 /* Frameworks */ = {
			isa = PBXFrameworksBuildPhase;
			buildActionMask = 2147483647;
			files = (
				354A01DB1E6626E900D765C2 /* MapboxCoreNavigation.framework in Frameworks */,
				354A01EA1E6626EF00D765C2 /* MapboxDirections.framework in Frameworks */,
				354A01E41E6626EF00D765C2 /* Polyline.framework in Frameworks */,
				35CC14191F79A43B009E872A /* Turf.framework in Frameworks */,
				C5A6B2DE1F4DE57E004260EA /* Solar.framework in Frameworks */,
				C51245F21F19471C00E33B52 /* MapboxMobileEvents.framework in Frameworks */,
				354A01DD1E6626EA00D765C2 /* MapboxNavigation.framework in Frameworks */,
				35C714AE203B251300F0C2AE /* MapboxSpeech.framework in Frameworks */,
				354A01EC1E6626EF00D765C2 /* Mapbox.framework in Frameworks */,
			);
			runOnlyForDeploymentPostprocessing = 0;
		};
		35A7DBEB1E3A1C59000BAB5C /* Frameworks */ = {
			isa = PBXFrameworksBuildPhase;
			buildActionMask = 2147483647;
			files = (
				C5EA98721F19414C00C8AA16 /* MapboxMobileEvents.framework in Frameworks */,
				354A01B91E66256600D765C2 /* MapboxDirections.framework in Frameworks */,
				359D00CF1E732D7100C2E770 /* Polyline.framework in Frameworks */,
				35CC14151F7994B0009E872A /* Turf.framework in Frameworks */,
			);
			runOnlyForDeploymentPostprocessing = 0;
		};
		35B711CC1E5E7AD2001EDA8D /* Frameworks */ = {
			isa = PBXFrameworksBuildPhase;
			buildActionMask = 2147483647;
			files = (
				3525449D1E663D32004C8F1C /* MapboxCoreNavigation.framework in Frameworks */,
				1603C891214351EE00167D95 /* Cedar.framework in Frameworks */,
				35B711D41E5E7AD2001EDA8D /* MapboxNavigation.framework in Frameworks */,
			);
			runOnlyForDeploymentPostprocessing = 0;
		};
		C53F2EE920EBC95600D9798F /* Frameworks */ = {
			isa = PBXFrameworksBuildPhase;
			buildActionMask = 2147483647;
			files = (
				C53F2EEA20EBC95600D9798F /* MapboxNavigation.framework in Frameworks */,
				C53F2EEB20EBC95600D9798F /* MapboxDirections.framework in Frameworks */,
				C53F2EEC20EBC95600D9798F /* Solar.framework in Frameworks */,
				C53F2EED20EBC95600D9798F /* MapboxMobileEvents.framework in Frameworks */,
				C53F2EEE20EBC95600D9798F /* Turf.framework in Frameworks */,
				3507F9FB2134309E0086B39E /* MapboxGeocoder.framework in Frameworks */,
				C53F2EEF20EBC95600D9798F /* Polyline.framework in Frameworks */,
				C53F2EF020EBC95600D9798F /* MapboxSpeech.framework in Frameworks */,
				C53F2EF120EBC95600D9798F /* Mapbox.framework in Frameworks */,
			);
			runOnlyForDeploymentPostprocessing = 0;
		};
		C5ADFBCF1DDCC7840011824B /* Frameworks */ = {
			isa = PBXFrameworksBuildPhase;
			buildActionMask = 2147483647;
			files = (
				352BBC3B1E5E6A0C00703DF1 /* MapboxCoreNavigation.framework in Frameworks */,
			);
			runOnlyForDeploymentPostprocessing = 0;
		};
/* End PBXFrameworksBuildPhase section */

/* Begin PBXGroup section */
		160A4A6521278F2D0028B070 /* Templates */ = {
			isa = PBXGroup;
			children = (
			);
			name = Templates;
			sourceTree = "<group>";
		};
		16120A4B20645D2C007EA21D /* Support */ = {
			isa = PBXGroup;
			children = (
				16435E02206EE32F00AF48B6 /* DirectionsSpy.swift */,
				16435E04206EE37800AF48B6 /* DummyURLSessionDataTask.swift */,
				16120A4C20645D6E007EA21D /* MMEEventsManagerSpy.swift */,
				3EA93EBD6E6BEC966BBE51D6 /* RouteControllerDelegateSpy.swift */,
			);
			path = Support;
			sourceTree = "<group>";
		};
		16E11B53212B3D4700027CD3 /* Extensions and Categories */ = {
			isa = PBXGroup;
			children = (
				160A4A68212791010028B070 /* CPBarButton+MBTestable.h */,
				160A4A69212791010028B070 /* CPBarButton+MBTestable.m */,
				16AC9D0F212E356200CECE44 /* CPMapTemplate+MBTestable.h */,
				16AC9D10212E356200CECE44 /* CPMapTemplate+MBTestable.mm */,
				DAD17201214DB12B009C8161 /* CPMapTemplateTests.swift */,
			);
			name = "Extensions and Categories";
			sourceTree = "<group>";
		};
		16E3625A2012656C00DF0592 /* Support */ = {
			isa = PBXGroup;
			children = (
				16E3625B201265D600DF0592 /* ImageDownloadOperationSpy.swift */,
				1662244620256C0700EA4824 /* ImageLoadingURLProtocolSpy.swift */,
				3EA93170CB959F3065ACFFC3 /* SpeechAPISpy.swift */,
				8D5CF3AF215054AF005592D6 /* FBSnapshotTestCase.swift */,
			);
			path = Support;
			sourceTree = "<group>";
		};
		35002D721E5F6C830090E733 /* Supporting files */ = {
			isa = PBXGroup;
			children = (
				DACCD9CD1F1FE05C00BB09A1 /* Example-Swift-BridgingHeader.h */,
				355D20DB1EF30A6D0012B1E0 /* tunnel.route */,
				354D9F871EF2FE900006FAA8 /* tunnel.json */,
				35002D661E5F6B1B0090E733 /* Main.storyboard */,
				35002D5F1E5F6ADB0090E733 /* Assets.xcassets */,
				35002D601E5F6ADB0090E733 /* Base.lproj */,
				35002D5D1E5F6ABB0090E733 /* Info.plist */,
				C57AD98920EAA39A0087B24B /* Entitlements.plist */,
			);
			name = "Supporting files";
			sourceTree = "<group>";
		};
		35002D731E5F6C8F0090E733 /* Supporting files */ = {
			isa = PBXGroup;
			children = (
				35002D6A1E5F6C7F0090E733 /* Assets.xcassets */,
				35002D6B1E5F6C7F0090E733 /* Base.lproj */,
				35002D6C1E5F6C7F0090E733 /* Info.plist */,
				35002D6D1E5F6C7F0090E733 /* main.m */,
				35002D741E5F6CD30090E733 /* Main.storyboard */,
			);
			name = "Supporting files";
			sourceTree = "<group>";
		};
		3507F9FD213430CB0086B39E /* CarPlay */ = {
			isa = PBXGroup;
			children = (
				16C2A420211526EE00FE6E68 /* CarPlayManager.swift */,
				16EF6C21211BA4B300AA580B /* CarPlayMapViewController.swift */,
				C5FFAC1420D96F5B009E7F98 /* CarPlayNavigationViewController.swift */,
				35379D0121480E1300FD402E /* CarPlayManager+Search.swift */,
				352C35BF2134958F00D77796 /* RecentItem.swift */,
			);
			name = CarPlay;
			sourceTree = "<group>";
		};
		351BEBD81E5BCC28006FE110 /* MapboxNavigation */ = {
			isa = PBXGroup;
			children = (
				3507F9FD213430CB0086B39E /* CarPlay */,
				C51923B41EA55C5E002AF9E1 /* Extensions */,
				356B7D8A1EE166E100FE5B89 /* scripts */,
				351BEC201E5BD4DC006FE110 /* Supporting files */,
				160A4A6521278F2D0028B070 /* Templates */,
				C51923B51EA55CD4002AF9E1 /* Views */,
				3EA93A10227A7DAF1861D9F5 /* Cache.swift */,
				C54C655120336F2600D338E0 /* Constants.swift */,
				160D8278205996DA00D278D6 /* DataCache.swift */,
				35726EE71F0856E900AFA1B6 /* DayStyle.swift */,
				35025F3E1F051DD2002BA3EA /* DialogViewController.swift */,
				8DE879651FBB9980002F06C0 /* EndOfRouteViewController.swift */,
				C58821FF1FB0F0D7008B0A2D /* Error.swift */,
				C5D1C9931FB236900067C619 /* ErrorCode.swift */,
				8D8EA9BB20575CD80077F478 /* FeedbackCollectionViewCell.swift */,
				35CB1E121F97DD740011CC44 /* FeedbackItem.swift */,
				35F611C31F1E1C0500C43249 /* FeedbackViewController.swift */,
				AEC3AC992106703100A26F34 /* HighwayShield.swift */,
				3EA938479CF48D7AD1B6369B /* ImageCache.swift */,
				16A509D6202BC0CA0011D788 /* ImageDownload.swift */,
				3EA934C5D8DBAA19DB0F5271 /* ImageDownloader.swift */,
				3EA938BE5468824787100228 /* ImageRepository.swift */,
				3EA93230997B8D59E3B76C8C /* InstructionPresenter.swift */,
				35D825FD1E6A2EC60088F83B /* MapboxNavigation.h */,
				C565168A1FE1E23E00A0AD18 /* MapboxVoiceController.swift */,
				DADAD82C20350849002E25CA /* MBRouteVoiceController.h */,
				DADAD82D20350849002E25CA /* MBRouteVoiceController.m */,
				CFD47D8F20FD85EC00BC1E49 /* MGLAccountManager.swift */,
				C53208AA1E81FFB900910266 /* NavigationMapView.swift */,
				359D1B271FFE70D30052FA42 /* NavigationView.swift */,
				351BEBEA1E5BCC63006FE110 /* NavigationViewController.swift */,
				351BEBE41E5BCC63006FE110 /* RouteMapViewController.swift */,
				35C9973E1E732C1B00544D1C /* RouteVoiceController.swift */,
				353EC9D61FB09708002EB0AB /* StepsViewController.swift */,
				351BEBE01E5BCC63006FE110 /* Style.swift */,
				353AA55F1FCEF583009F0384 /* StyleManager.swift */,
				C5A6B2DC1F4CE8E8004260EA /* StyleType.swift */,
				35B1E2941F1FF8EC00A13D32 /* UserCourseView.swift */,
			);
			path = MapboxNavigation;
			sourceTree = "<group>";
		};
		351BEC201E5BD4DC006FE110 /* Supporting files */ = {
			isa = PBXGroup;
			children = (
				351BEC211E5BD506006FE110 /* Resources */,
				351BEBDA1E5BCC28006FE110 /* Info.plist */,
			);
			name = "Supporting files";
			sourceTree = "<group>";
		};
		351BEC211E5BD506006FE110 /* Resources */ = {
			isa = PBXGroup;
			children = (
				351BEC281E5BD530006FE110 /* Assets.xcassets */,
				C520EE921EBB84F9008805BC /* Navigation.storyboard */,
				DAAE5F321EAE4C4700832871 /* Localizable.strings */,
				DA35256E2010A5200048DDFC /* Localizable.stringsdict */,
			);
			name = Resources;
			sourceTree = "<group>";
		};
		352BBC481E5E78D700703DF1 /* SwiftTests */ = {
			isa = PBXGroup;
			children = (
				352BBC491E5E78D700703DF1 /* Example_SwiftTests.swift */,
				352BBC4B1E5E78D700703DF1 /* Info.plist */,
			);
			name = SwiftTests;
			path = Examples/SwiftTests;
			sourceTree = "<group>";
		};
		352BBC561E5E78EA00703DF1 /* Objective-CTests */ = {
			isa = PBXGroup;
			children = (
				352BBC571E5E78EA00703DF1 /* Example_Objective_CTests.m */,
				352BBC591E5E78EA00703DF1 /* Info.plist */,
			);
			name = "Objective-CTests";
			path = "Examples/Objective-CTests";
			sourceTree = "<group>";
		};
		352C35BE2134958100D77796 /* Search */ = {
			isa = PBXGroup;
			children = (
			);
			name = Search;
			sourceTree = "<group>";
		};
		3546BF75207BA4A8007FF453 /* RouteTest */ = {
			isa = PBXGroup;
			children = (
				3546BF86207BA722007FF453 /* Routes */,
				3546BF76207BA4A8007FF453 /* AppDelegate.swift */,
				3546BFA4207BAB7A007FF453 /* Fixture.swift */,
				3546BF7D207BA4AA007FF453 /* Assets.xcassets */,
				3546BF82207BA4AA007FF453 /* Info.plist */,
				3546BFA2207BAB14007FF453 /* LaunchScreen.storyboard */,
			);
			path = RouteTest;
			sourceTree = "<group>";
		};
		3546BF86207BA722007FF453 /* Routes */ = {
			isa = PBXGroup;
			children = (
				3546BF87207BA73C007FF453 /* downtown-sf.json */,
				359416FD20A9CB0400372638 /* multiwaypoints.json */,
			);
			path = Routes;
			sourceTree = "<group>";
		};
		354A9BC920EA9BC100F03325 /* Events */ = {
			isa = PBXGroup;
			children = (
				354A9BCC20EA9C8100F03325 /* CoreFeedbackEvent.swift */,
				354A9BCA20EA9BDA00F03325 /* EventDetails.swift */,
				C5CFE4871EF2FD4C006F48E8 /* MMEEventsManager.swift */,
				354A9BC520EA991900F03325 /* SessionState.swift */,
				352F464C20EB74C200147886 /* EventsManager.swift */,
			);
			name = Events;
			sourceTree = "<group>";
		};
		355DB5731EFA73410091BFB7 /* Fixtures */ = {
			isa = PBXGroup;
			children = (
				35EB9A6920A1A89500CB1225 /* turn_left.data */,
				352690481ECC843700E387BD /* Fixture.swift */,
				8D07C5A720B612310093D779 /* EmptyStyle.json */,
				355DB5741EFA78070091BFB7 /* GGPark-to-BernalHeights.route */,
				355DB5761EFA780E0091BFB7 /* UnionSquare-to-GGPark.route */,
				351030101F54B72000E3B7E7 /* route-for-lane-testing.json */,
				16B63DCC205C8EEF002D56D4 /* route-with-instructions.json */,
				35DC9D8E1F4321CC001ECD64 /* route-with-lanes.json */,
				3540514C1F73F3BB00ED572D /* route-with-straight-roundabout.json */,
				AE5F8770209A082500F58FDB /* route-with-banner-instructions.json */,
			);
			path = Fixtures;
			sourceTree = "<group>";
		};
		358D14641E5E3B7700ADE590 /* Swift */ = {
			isa = PBXGroup;
			children = (
				352C35BE2134958100D77796 /* Search */,
				35002D721E5F6C830090E733 /* Supporting files */,
				358D14651E5E3B7700ADE590 /* AppDelegate.swift */,
				35379CFB21480BFB00FD402E /* AppDelegate+CarPlay.swift */,
				358D14671E5E3B7700ADE590 /* ViewController.swift */,
				C5D9800C1EFA8BA9006DBF2E /* CustomViewController.swift */,
				6441B1691EFC64E50076499F /* WaypointConfirmationViewController.swift */,
				C51FC31620F689F800400CE7 /* CustomStyles.swift */,
				3577B877214FF35800094294 /* FavoritesList.swift */,
			);
			name = Swift;
			path = Examples/Swift;
			sourceTree = "<group>";
		};
		358D14A71E5E3FDC00ADE590 /* Objective-C */ = {
			isa = PBXGroup;
			children = (
				35002D731E5F6C8F0090E733 /* Supporting files */,
				35C6A3461E5E418D0004CA57 /* AppDelegate.h */,
				35C6A3471E5E418D0004CA57 /* AppDelegate.m */,
				35C6A34C1E5E418D0004CA57 /* ViewController.h */,
				35C6A34D1E5E418D0004CA57 /* ViewController.m */,
			);
			name = "Objective-C";
			path = "Examples/Objective-C";
			sourceTree = "<group>";
		};
		35B711D01E5E7AD2001EDA8D /* MapboxNavigationTests */ = {
			isa = PBXGroup;
			children = (
				16E11B53212B3D4700027CD3 /* Extensions and Categories */,
				355DB5731EFA73410091BFB7 /* Fixtures */,
				3527D2B61EC45FBD00C07FC9 /* Fixtures.xcassets */,
				16E3625A2012656C00DF0592 /* Support */,
				16EF6C1D21193A9600AA580B /* CarPlayManagerTests.swift */,
				35022319205BC94E00E1449A /* Constants.swift */,
				160D827A2059973C00D278D6 /* DataCacheTests.swift */,
				1662244A2029059C00EA4824 /* ImageCacheTests.swift */,
				16A509D4202A87B20011D788 /* ImageDownloaderTests.swift */,
				166224442025699600EA4824 /* ImageRepositoryTests.swift */,
				35B711D31E5E7AD2001EDA8D /* Info.plist */,
				8D54F149206ECF720038736D /* InstructionPresenterTests.swift */,
				35DC585C1FABC61100B5A956 /* InstructionsBannerViewIntegrationTests.swift */,
				35A262B82050A5CD00AEFF6D /* InstructionsBannerViewSnapshotTests.swift */,
				3510300E1F54B67000E3B7E7 /* LaneTests.swift */,
				35B1AEBB20AD9B3C00C8544E /* LeaksSpec.swift */,
				35B1AEBD20AD9C7800C8544E /* LeakTest.swift */,
				3540514E1F73F3F300ED572D /* ManeuverViewTests.swift */,
				35B711D11E5E7AD2001EDA8D /* MapboxNavigationTests.swift */,
				16E11B54212B40A900027CD3 /* MapboxNavigationTests-Bridging.h */,
				16E4F97E205B05FE00531791 /* MapboxVoiceControllerTests.swift */,
				C55C299820D2E2F600B0406C /* NavigationMapViewTests.swift */,
				AED2156E208F7FEA009AA673 /* NavigationViewControllerTests.swift */,
				AE00A739209A2C38006A3DC7 /* StepsViewControllerTests.swift */,
				35F1F5921FD57EFD00F8E502 /* StyleManagerTests.swift */,
				8D9CD7FD20880581004DC4B3 /* XCTestCase.swift */,
			);
			path = MapboxNavigationTests;
			sourceTree = "<group>";
		};
		35B711DB1E5E7B70001EDA8D /* Examples */ = {
			isa = PBXGroup;
			children = (
				358D14641E5E3B7700ADE590 /* Swift */,
				358D14A71E5E3FDC00ADE590 /* Objective-C */,
				352BBC481E5E78D700703DF1 /* SwiftTests */,
				352BBC561E5E78EA00703DF1 /* Objective-CTests */,
			);
			name = Examples;
			sourceTree = "<group>";
		};
		A9E2B43473B53369153F54C6 /* Frameworks */ = {
			isa = PBXGroup;
			children = (
				1603C890214351EE00167D95 /* Cedar.framework */,
				3507F9F92134305C0086B39E /* MapboxGeocoder.framework */,
				35B1AEBA20AD9AEC00C8544E /* Nimble.framework */,
				35B1AEB920AD9AE600C8544E /* Quick.framework */,
				C5A9DDBD202E12EE007D52DA /* MapboxSpeech.framework */,
				35CC14141F799496009E872A /* Turf.framework */,
				C57607B01F4CC97D00C27423 /* Solar.framework */,
				C549F8311F17F2C5001A0A2D /* MapboxMobileEvents.framework */,
				35213DAD1EC456CF00A62B21 /* FBSnapshotTestCase.framework */,
				354A01BC1E66259600D765C2 /* Polyline.framework */,
				354A01B81E66256600D765C2 /* MapboxDirections.framework */,
				35A1D3651E6624EF00A48FE8 /* Mapbox.framework */,
			);
			name = Frameworks;
			sourceTree = "<group>";
		};
		C51923B41EA55C5E002AF9E1 /* Extensions */ = {
			isa = PBXGroup;
			children = (
				352AFFA22139986E00EB3567 /* UIViewController.swift */,
				351BEC081E5BCC72006FE110 /* Bundle.swift */,
				8D24A2F720409A890098CBF8 /* CGSize.swift */,
				C5F4D21820DC468B0059FABF /* CongestionLevel.swift */,
				C51511D020EAC89D00372A91 /* CPMapTemplate.swift */,
				8D24A2F920449B430098CBF8 /* Dictionary.swift */,
				351BEC041E5BCC6C006FE110 /* ManeuverDirection.swift */,
				351BEBDF1E5BCC63006FE110 /* MGLMapView.swift */,
				35D825F91E6A2DBE0088F83B /* MGLMapView+MGLNavigationAdditions.h */,
				35D825FA1E6A2DBE0088F83B /* MGLMapView+MGLNavigationAdditions.m */,
				353E3C8E20A3501C00FD1789 /* MGLStyle.swift */,
				C58159001EA6D02700FC6C3D /* MGLVectorTileSource.swift */,
				8D5DFFF0207C04840093765A /* NSAttributedString.swift */,
				AE997D2121137B8B00EB0AAB /* String+LocalizedConstants.swift */,
				35B7837D1F9547B300291F9A /* Transitioning.swift */,
				359D283B1F9DC14F00FDE9C9 /* UICollectionView.swift */,
				8D24A2F52040960C0098CBF8 /* UIEdgeInsets.swift */,
				35CF34B01F0A733200C2692E /* UIFont.swift */,
				8DF399B11FB257B30034904C /* UIGestureRecognizer.swift */,
				35ECAF2C2092275100DC3BC3 /* UIImage.swift */,
				8DB45E8F201698EB001EA6A3 /* UIStackView.swift */,
				351BEBF01E5BCC63006FE110 /* UIView.swift */,
				3512C7C71FB0A0C100CDD2A3 /* UIViewController.swift */,
				AE46F95420EA735B00537AC2 /* VisualInstruction.swift */,
				C5A7EC5B1FD610A80008B9BA /* VisualInstructionComponent.swift */,
				8D391CE11FD71E78006BB91F /* Waypoint.swift */,
				35BA8238214BDBBD00468349 /* Locale.swift */,
			);
			name = Extensions;
			sourceTree = "<group>";
		};
		C51923B51EA55CD4002AF9E1 /* Views */ = {
			isa = PBXGroup;
			children = (
				351BEC091E5BCC72006FE110 /* DashedLineView.swift */,
				8D53136A20653FA20044891E /* ExitView.swift */,
				8D9ADEA620A0C61A0067E845 /* GenericRouteShield.swift */,
				351BEC031E5BCC6C006FE110 /* LaneView.swift */,
				359A8AEE1FA7B25800BDB486 /* LanesStyleKit.swift */,
				351BEBED1E5BCC63006FE110 /* ManeuversStyleKit.swift */,
				351BEBEF1E5BCC63006FE110 /* ManeuverView.swift */,
				35DC9D901F4323AA001ECD64 /* LanesView.swift */,
				35E407671F5625FF00EFC814 /* StyleKitMarker.swift */,
				3531C26F1F9E095400D92F9A /* InstructionsBannerView.swift */,
				35D428281FA0B61F00176028 /* InstructionsBannerViewLayout.swift */,
				353280A01FA72871005175F3 /* InstructionLabel.swift */,
				353610CD1FAB6A8F00FB1746 /* BottomBannerView.swift */,
				355ED36F1FAB724F00BCE1B8 /* BottomBannerViewLayout.swift */,
				35F520BF1FB482A200FC9C37 /* NextBannerView.swift */,
				35DA85781FC45787004092EC /* StatusView.swift */,
				8DB63A391FBBCA2200928389 /* RatingControl.swift */,
				35B5A47D1FFFDCE5000A3C8D /* NavigationViewLayout.swift */,
			);
			name = Views;
			sourceTree = "<group>";
		};
		C52D09CF1DEF5E5F00BE3C5C /* Fixtures */ = {
			isa = PBXGroup;
			children = (
				35718BE41EF316BA00AFA3D1 /* tunnel.json */,
				35718BE31EF316BA00AFA3D1 /* tunnel.route */,
				C52D09CD1DEF5E5100BE3C5C /* route.json */,
				DAB2CCE61DF7AFDE001B2FE1 /* dc-line.geojson */,
				C5387A9C1F8FDB13000D2E93 /* routeWithInstructions.json */,
				C5EF397420599120009A2C50 /* straight-line.json */,
				AEF2C8F12072B603007B061F /* routeWithTunnels_9thStreetDC.json */,
				C5A60ECA20A241B600C21178 /* md5_crazy_strings.txt */,
			);
			name = Fixtures;
			sourceTree = "<group>";
		};
		C53C196A1F38E9C1008DB406 /* Resources */ = {
			isa = PBXGroup;
			children = (
				C53C196F1F38EA25008DB406 /* Localizable.strings */,
			);
			name = Resources;
			sourceTree = "<group>";
		};
		C56173591F182103005954F6 /* Extensions */ = {
			isa = PBXGroup;
			children = (
				35BF8CA11F28EB60003F6125 /* Array.swift */,
				353E68FD1EF0B985007B2AE5 /* BundleAdditions.swift */,
				359574A71F28CC3800838209 /* CLLocation.swift */,
				C5D9800E1EFBCDAD006DBF2E /* Date.swift */,
				C51DF8651F38C31C006C6A15 /* Locale.swift */,
				C578DA071EFD0FFF0052079F /* ProcessInfo.swift */,
				C561735A1F182113005954F6 /* RouteStep.swift */,
				351927351F0FA072003A702D /* ScreenCapture.swift */,
				35BF8CA31F28EBD8003F6125 /* String.swift */,
				35A5413A1EFC052700E49846 /* RouteOptions.swift */,
				C57491DE1FACC42F006F97BC /* CGPoint.swift */,
				C582FD5E203626E900A9086E /* CLLocationDirection.swift */,
				C5381F01204E03B600A5493E /* UIDevice.swift */,
				C5F2DC9F206DBF5E002F99F6 /* Sequence.swift */,
			);
			name = Extensions;
			sourceTree = "<group>";
		};
		C5ADFBBF1DDCC7840011824B = {
			isa = PBXGroup;
			children = (
				35B711DB1E5E7B70001EDA8D /* Examples */,
				C5ADFBCB1DDCC7840011824B /* MapboxCoreNavigation */,
				351BEBD81E5BCC28006FE110 /* MapboxNavigation */,
				C5ADFBD61DDCC7840011824B /* MapboxCoreNavigationTests */,
				35B711D01E5E7AD2001EDA8D /* MapboxNavigationTests */,
				3546BF75207BA4A8007FF453 /* RouteTest */,
				C5ADFBCA1DDCC7840011824B /* Products */,
				A9E2B43473B53369153F54C6 /* Frameworks */,
			);
			sourceTree = "<group>";
		};
		C5ADFBCA1DDCC7840011824B /* Products */ = {
			isa = PBXGroup;
			children = (
				C5ADFBC91DDCC7840011824B /* MapboxCoreNavigation.framework */,
				C5ADFBD21DDCC7840011824B /* MapboxCoreNavigationTests.xctest */,
				351BEBD71E5BCC28006FE110 /* MapboxNavigation.framework */,
				358D14631E5E3B7700ADE590 /* Example-Swift.app */,
				358D14A61E5E3FDC00ADE590 /* Example-Objective-C.app */,
				352BBC471E5E78D700703DF1 /* Example-SwiftTests.xctest */,
				352BBC551E5E78EA00703DF1 /* Example-Objective-CTests.xctest */,
				35B711CF1E5E7AD2001EDA8D /* MapboxNavigationTests.xctest */,
				3546BF74207BA4A8007FF453 /* RouteTest.app */,
				C53F2F0720EBC95600D9798F /* Example-CarPlay.app */,
			);
			name = Products;
			sourceTree = "<group>";
		};
		C5ADFBCB1DDCC7840011824B /* MapboxCoreNavigation */ = {
			isa = PBXGroup;
			children = (
				354A9BC920EA9BC100F03325 /* Events */,
				C56173591F182103005954F6 /* Extensions */,
				C53C196A1F38E9C1008DB406 /* Resources */,
				C58D6BAC1DDCF2AE00387F53 /* Constants.swift */,
				351BEC0B1E5BCC72006FE110 /* DistanceFormatter.swift */,
				8DCE104F210FC5880048B0FB /* EndOfRouteFeedback.swift */,
				64847A031F04629D003F3A69 /* Feedback.swift */,
				C5ADFBCD1DDCC7840011824B /* Info.plist */,
				C5ADFBCC1DDCC7840011824B /* MapboxCoreNavigation.h */,
				DADAD826203504C6002E25CA /* MBNavigationSettings.h */,
				DADAD827203504C6002E25CA /* MBNavigationSettings.m */,
				35D457A61E2D253100A89946 /* MBRouteController.h */,
				35B839481E2E3D5D0045A868 /* MBRouteController.m */,
				353E68FB1EF0B7F8007B2AE5 /* NavigationLocationManager.swift */,
				C5E7A31B1F4F6828001CB015 /* NavigationRouteOptions.swift */,
				35375EC01F31FA86004CE727 /* NavigationSettings.swift */,
				351174F31EF1C0530065E248 /* ReplayLocationManager.swift */,
				C5ADFBF91DDCC9580011824B /* RouteController.swift */,
				8D2AA744211CDD4000EB7F72 /* NavigationService.swift */,
				8D4CF9C521349FFB009C3FEE /* NavigationServiceDelegate.swift */,
				8D1A5CD1212DDFCD0059BA4A /* CountdownTimer.swift */,
				8D75F990212B5C7F00F99CF3 /* TunnelAuthority.swift */,
				3582A25120EFA9680029C5DE /* RouterDelegate.swift */,
				C5ADFBFB1DDCC9AD0011824B /* RouteProgress.swift */,
				3582A24F20EEC46B0029C5DE /* Router.swift */,
				353E69031EF0C4E5007B2AE5 /* SimulatedLocationManager.swift */,
			);
			path = MapboxCoreNavigation;
			sourceTree = "<group>";
		};
		C5ADFBD61DDCC7840011824B /* MapboxCoreNavigationTests */ = {
			isa = PBXGroup;
			children = (
				C52D09CF1DEF5E5F00BE3C5C /* Fixtures */,
				16120A4B20645D2C007EA21D /* Support */,
				35C57D69208DD4A200BDD2A6 /* BridgingTests.m */,
				C5BF7371206AB0DF00CDBB6D /* CLHeadingPrivate.h */,
				359A8AEC1FA78D3000BDB486 /* DistanceFormatterTests.swift */,
				C52D09D21DEF636C00BE3C5C /* Fixture.swift */,
				C5ADFBD91DDCC7840011824B /* Info.plist */,
				359574A91F28CCBB00838209 /* LocationTests.swift */,
<<<<<<< HEAD
				C5ABB50D20408D2C00AFA92C /* NavigationServiceTests.swift */,
				AE8B1B96207D2B2B003050F6 /* TunnelAuthorityTests.swift */,
				C5BF7371206AB0DF00CDBB6D /* CLHeadingPrivate.h */,
=======
>>>>>>> 4484d5b9
				C5BF7370206AB0DE00CDBB6D /* MapboxCoreNavigationTests-Bridging-Header.h */,
				C5ADFBD71DDCC7840011824B /* MapboxCoreNavigationTests.swift */,
				C5A60EC820A2417200C21178 /* MD5Tests.swift */,
				C551B0E520D42222009A986F /* NavigationLocationManagerTests.swift */,
				C5ABB50D20408D2C00AFA92C /* RouteControllerTests.swift */,
				C52AC1251DF0E48600396B9F /* RouteProgressTests.swift */,
				C582BA2B2073E77E00647DAA /* StringTests.swift */,
				AE8B1B96207D2B2B003050F6 /* TunnelIntersectionManagerTests.swift */,
			);
			path = MapboxCoreNavigationTests;
			sourceTree = "<group>";
		};
/* End PBXGroup section */

/* Begin PBXHeadersBuildPhase section */
		351BEBD41E5BCC28006FE110 /* Headers */ = {
			isa = PBXHeadersBuildPhase;
			buildActionMask = 2147483647;
			files = (
				DA23C9611F4FC05C00BA9522 /* MGLMapView+MGLNavigationAdditions.h in Headers */,
				35D825FE1E6A2EC60088F83B /* MapboxNavigation.h in Headers */,
				DADAD82E20350849002E25CA /* MBRouteVoiceController.h in Headers */,
			);
			runOnlyForDeploymentPostprocessing = 0;
		};
		C5ADFBC61DDCC7840011824B /* Headers */ = {
			isa = PBXHeadersBuildPhase;
			buildActionMask = 2147483647;
			files = (
				DADAD828203504C6002E25CA /* MBNavigationSettings.h in Headers */,
				35D457A71E2D253100A89946 /* MBRouteController.h in Headers */,
				C5C94C1B1DDCD22B0097296A /* MapboxCoreNavigation.h in Headers */,
			);
			runOnlyForDeploymentPostprocessing = 0;
		};
/* End PBXHeadersBuildPhase section */

/* Begin PBXNativeTarget section */
		351BEBD61E5BCC28006FE110 /* MapboxNavigation */ = {
			isa = PBXNativeTarget;
			buildConfigurationList = 351BEBDE1E5BCC28006FE110 /* Build configuration list for PBXNativeTarget "MapboxNavigation" */;
			buildPhases = (
				351BEBD21E5BCC28006FE110 /* Sources */,
				351BEBD41E5BCC28006FE110 /* Headers */,
				351BEBD51E5BCC28006FE110 /* Resources */,
				351BEBD31E5BCC28006FE110 /* Frameworks */,
			);
			buildRules = (
			);
			dependencies = (
				35CEA3581E5CEBBC009F2255 /* PBXTargetDependency */,
			);
			name = MapboxNavigation;
			productName = MapboxNavigation;
			productReference = 351BEBD71E5BCC28006FE110 /* MapboxNavigation.framework */;
			productType = "com.apple.product-type.framework";
		};
		352BBC461E5E78D700703DF1 /* Example-SwiftTests */ = {
			isa = PBXNativeTarget;
			buildConfigurationList = 352BBC4E1E5E78D700703DF1 /* Build configuration list for PBXNativeTarget "Example-SwiftTests" */;
			buildPhases = (
				352BBC431E5E78D700703DF1 /* Sources */,
				352BBC441E5E78D700703DF1 /* Frameworks */,
				352BBC451E5E78D700703DF1 /* Resources */,
			);
			buildRules = (
			);
			dependencies = (
				352BBC4D1E5E78D700703DF1 /* PBXTargetDependency */,
			);
			name = "Example-SwiftTests";
			productName = "Example-SwiftTests";
			productReference = 352BBC471E5E78D700703DF1 /* Example-SwiftTests.xctest */;
			productType = "com.apple.product-type.bundle.unit-test";
		};
		352BBC541E5E78EA00703DF1 /* Example-Objective-CTests */ = {
			isa = PBXNativeTarget;
			buildConfigurationList = 352BBC5C1E5E78EA00703DF1 /* Build configuration list for PBXNativeTarget "Example-Objective-CTests" */;
			buildPhases = (
				352BBC511E5E78EA00703DF1 /* Sources */,
				352BBC521E5E78EA00703DF1 /* Frameworks */,
				352BBC531E5E78EA00703DF1 /* Resources */,
			);
			buildRules = (
			);
			dependencies = (
				352BBC5B1E5E78EA00703DF1 /* PBXTargetDependency */,
			);
			name = "Example-Objective-CTests";
			productName = "Example-Objective-CTests";
			productReference = 352BBC551E5E78EA00703DF1 /* Example-Objective-CTests.xctest */;
			productType = "com.apple.product-type.bundle.unit-test";
		};
		3546BF73207BA4A8007FF453 /* RouteTest */ = {
			isa = PBXNativeTarget;
			buildConfigurationList = 3546BF85207BA4AA007FF453 /* Build configuration list for PBXNativeTarget "RouteTest" */;
			buildPhases = (
				3546BF70207BA4A8007FF453 /* Sources */,
				3546BF71207BA4A8007FF453 /* Frameworks */,
				3546BF72207BA4A8007FF453 /* Resources */,
				3546BF92207BA920007FF453 /* Embed Frameworks */,
				3546BFA1207BA9DA007FF453 /* Apply Mapbox Access Token */,
			);
			buildRules = (
			);
			dependencies = (
				3546BF8D207BA920007FF453 /* PBXTargetDependency */,
				3546BF91207BA920007FF453 /* PBXTargetDependency */,
			);
			name = RouteTest;
			productName = RouteTest;
			productReference = 3546BF74207BA4A8007FF453 /* RouteTest.app */;
			productType = "com.apple.product-type.application";
		};
		358D14621E5E3B7700ADE590 /* Example-Swift */ = {
			isa = PBXNativeTarget;
			buildConfigurationList = 358D14741E5E3B7700ADE590 /* Build configuration list for PBXNativeTarget "Example-Swift" */;
			buildPhases = (
				358D145F1E5E3B7700ADE590 /* Sources */,
				358D14601E5E3B7700ADE590 /* Frameworks */,
				358D14611E5E3B7700ADE590 /* Resources */,
				354A01C41E66265100D765C2 /* Embed Frameworks */,
				DA408F661FB3CA3C004D9661 /* Apply Mapbox Access Token */,
			);
			buildRules = (
			);
			dependencies = (
				354A01D41E66268800D765C2 /* PBXTargetDependency */,
				354A01D21E66268400D765C2 /* PBXTargetDependency */,
			);
			name = "Example-Swift";
			productName = "Example-Swift";
			productReference = 358D14631E5E3B7700ADE590 /* Example-Swift.app */;
			productType = "com.apple.product-type.application";
		};
		358D14A51E5E3FDC00ADE590 /* Example-Objective-C */ = {
			isa = PBXNativeTarget;
			buildConfigurationList = 358D14BA1E5E3FDC00ADE590 /* Build configuration list for PBXNativeTarget "Example-Objective-C" */;
			buildPhases = (
				358D14A21E5E3FDC00ADE590 /* Sources */,
				358D14A31E5E3FDC00ADE590 /* Frameworks */,
				358D14A41E5E3FDC00ADE590 /* Resources */,
				354A01DF1E6626EA00D765C2 /* Embed Frameworks */,
				DA408F671FB3CA5C004D9661 /* Apply Mapbox Access Token */,
			);
			buildRules = (
			);
			dependencies = (
				354A01D81E6626D400D765C2 /* PBXTargetDependency */,
				354A01DA1E6626D400D765C2 /* PBXTargetDependency */,
			);
			name = "Example-Objective-C";
			productName = "Example-Objective-C";
			productReference = 358D14A61E5E3FDC00ADE590 /* Example-Objective-C.app */;
			productType = "com.apple.product-type.application";
		};
		35B711CE1E5E7AD2001EDA8D /* MapboxNavigationTests */ = {
			isa = PBXNativeTarget;
			buildConfigurationList = 35B711D71E5E7AD2001EDA8D /* Build configuration list for PBXNativeTarget "MapboxNavigationTests" */;
			buildPhases = (
				35B711CB1E5E7AD2001EDA8D /* Sources */,
				35B711CC1E5E7AD2001EDA8D /* Frameworks */,
				35B711CD1E5E7AD2001EDA8D /* Resources */,
				35B711DA1E5E7AEC001EDA8D /* Carthage copy frameworks */,
			);
			buildRules = (
			);
			dependencies = (
				3525449C1E663D2C004C8F1C /* PBXTargetDependency */,
				35B711D61E5E7AD2001EDA8D /* PBXTargetDependency */,
				8DBCA7782080174600981EB2 /* PBXTargetDependency */,
			);
			name = MapboxNavigationTests;
			productName = MapboxNavigationTests;
			productReference = 35B711CF1E5E7AD2001EDA8D /* MapboxNavigationTests.xctest */;
			productType = "com.apple.product-type.bundle.unit-test";
		};
		C53F2EDE20EBC95600D9798F /* Example-CarPlay */ = {
			isa = PBXNativeTarget;
			buildConfigurationList = C53F2F0420EBC95600D9798F /* Build configuration list for PBXNativeTarget "Example-CarPlay" */;
			buildPhases = (
				C53F2EE320EBC95600D9798F /* Sources */,
				C53F2EE920EBC95600D9798F /* Frameworks */,
				C53F2EF220EBC95600D9798F /* Resources */,
				C53F2EF920EBC95600D9798F /* Embed Frameworks */,
				C53F2F0320EBC95600D9798F /* Apply Mapbox Access Token */,
			);
			buildRules = (
			);
			dependencies = (
				C53F2EDF20EBC95600D9798F /* PBXTargetDependency */,
				C53F2EE120EBC95600D9798F /* PBXTargetDependency */,
			);
			name = "Example-CarPlay";
			productName = "Example-Swift";
			productReference = C53F2F0720EBC95600D9798F /* Example-CarPlay.app */;
			productType = "com.apple.product-type.application";
		};
		C5ADFBC81DDCC7840011824B /* MapboxCoreNavigation */ = {
			isa = PBXNativeTarget;
			buildConfigurationList = C5ADFBDD1DDCC7840011824B /* Build configuration list for PBXNativeTarget "MapboxCoreNavigation" */;
			buildPhases = (
				C5ADFBC41DDCC7840011824B /* Sources */,
				C5ADFBC61DDCC7840011824B /* Headers */,
				C5ADFBC71DDCC7840011824B /* Resources */,
				35A7DBEB1E3A1C59000BAB5C /* Frameworks */,
			);
			buildRules = (
			);
			dependencies = (
			);
			name = MapboxCoreNavigation;
			productName = MapboxNavigation;
			productReference = C5ADFBC91DDCC7840011824B /* MapboxCoreNavigation.framework */;
			productType = "com.apple.product-type.framework";
		};
		C5ADFBD11DDCC7840011824B /* MapboxCoreNavigationTests */ = {
			isa = PBXNativeTarget;
			buildConfigurationList = C5ADFBE01DDCC7840011824B /* Build configuration list for PBXNativeTarget "MapboxCoreNavigationTests" */;
			buildPhases = (
				C5ADFBCE1DDCC7840011824B /* Sources */,
				C5ADFBCF1DDCC7840011824B /* Frameworks */,
				C5ADFBD01DDCC7840011824B /* Resources */,
				352BBC3A1E5E69A700703DF1 /* Carthage copy frameworks */,
			);
			buildRules = (
			);
			dependencies = (
				C5ADFBD51DDCC7840011824B /* PBXTargetDependency */,
			);
			name = MapboxCoreNavigationTests;
			productName = MapboxNavigationTests;
			productReference = C5ADFBD21DDCC7840011824B /* MapboxCoreNavigationTests.xctest */;
			productType = "com.apple.product-type.bundle.unit-test";
		};
/* End PBXNativeTarget section */

/* Begin PBXProject section */
		C5ADFBC01DDCC7840011824B /* Project object */ = {
			isa = PBXProject;
			attributes = {
				KnownAssetTags = (
					New,
				);
				LastSwiftUpdateCheck = 0930;
				LastUpgradeCheck = 0930;
				ORGANIZATIONNAME = Mapbox;
				TargetAttributes = {
					351BEBD61E5BCC28006FE110 = {
						CreatedOnToolsVersion = 8.2.1;
						DevelopmentTeam = GJZR2MEM28;
						LastSwiftMigration = 0910;
						ProvisioningStyle = Automatic;
					};
					352BBC461E5E78D700703DF1 = {
						CreatedOnToolsVersion = 8.2.1;
						DevelopmentTeam = GJZR2MEM28;
						LastSwiftMigration = 0910;
						ProvisioningStyle = Automatic;
						TestTargetID = 358D14621E5E3B7700ADE590;
					};
					352BBC541E5E78EA00703DF1 = {
						CreatedOnToolsVersion = 8.2.1;
						DevelopmentTeam = GJZR2MEM28;
						ProvisioningStyle = Automatic;
						TestTargetID = 358D14A51E5E3FDC00ADE590;
					};
					3546BF73207BA4A8007FF453 = {
						CreatedOnToolsVersion = 9.3;
						DevelopmentTeam = GJZR2MEM28;
						ProvisioningStyle = Automatic;
						SystemCapabilities = {
							com.apple.BackgroundModes = {
								enabled = 1;
							};
						};
					};
					358D14621E5E3B7700ADE590 = {
						CreatedOnToolsVersion = 8.2.1;
						DevelopmentTeam = GJZR2MEM28;
						LastSwiftMigration = 0910;
						ProvisioningStyle = Automatic;
					};
					358D14A51E5E3FDC00ADE590 = {
						CreatedOnToolsVersion = 8.2.1;
						DevelopmentTeam = GJZR2MEM28;
						ProvisioningStyle = Automatic;
					};
					35B711CE1E5E7AD2001EDA8D = {
						CreatedOnToolsVersion = 8.2.1;
						DevelopmentTeam = GJZR2MEM28;
						LastSwiftMigration = 0910;
						ProvisioningStyle = Automatic;
						TestTargetID = 358D14621E5E3B7700ADE590;
					};
					C53F2EDE20EBC95600D9798F = {
						DevelopmentTeam = GJZR2MEM28;
						ProvisioningStyle = Manual;
					};
					C5ADFBC81DDCC7840011824B = {
						CreatedOnToolsVersion = 8.1;
						DevelopmentTeam = GJZR2MEM28;
						LastSwiftMigration = 0910;
						ProvisioningStyle = Automatic;
					};
					C5ADFBD11DDCC7840011824B = {
						CreatedOnToolsVersion = 8.1;
						DevelopmentTeam = GJZR2MEM28;
						LastSwiftMigration = 0920;
						ProvisioningStyle = Automatic;
					};
				};
			};
			buildConfigurationList = C5ADFBC31DDCC7840011824B /* Build configuration list for PBXProject "MapboxNavigation" */;
			compatibilityVersion = "Xcode 3.2";
			developmentRegion = English;
			hasScannedForEncodings = 0;
			knownRegions = (
				en,
				Base,
				"zh-Hans",
				sv,
				vi,
				ca,
				fa,
				fr,
				hu,
				lt,
				es,
				it,
				"zh-Hant",
				ru,
				sl,
				uk,
				"pt-BR",
				de,
				nl,
				bg,
				da,
				he,
				ar,
				"pt-PT",
				ko,
			);
			mainGroup = C5ADFBBF1DDCC7840011824B;
			productRefGroup = C5ADFBCA1DDCC7840011824B /* Products */;
			projectDirPath = "";
			projectRoot = "";
			targets = (
				358D14621E5E3B7700ADE590 /* Example-Swift */,
				358D14A51E5E3FDC00ADE590 /* Example-Objective-C */,
				C53F2EDE20EBC95600D9798F /* Example-CarPlay */,
				C5ADFBC81DDCC7840011824B /* MapboxCoreNavigation */,
				351BEBD61E5BCC28006FE110 /* MapboxNavigation */,
				C5ADFBD11DDCC7840011824B /* MapboxCoreNavigationTests */,
				352BBC461E5E78D700703DF1 /* Example-SwiftTests */,
				352BBC541E5E78EA00703DF1 /* Example-Objective-CTests */,
				35B711CE1E5E7AD2001EDA8D /* MapboxNavigationTests */,
				3546BF73207BA4A8007FF453 /* RouteTest */,
			);
		};
/* End PBXProject section */

/* Begin PBXResourcesBuildPhase section */
		351BEBD51E5BCC28006FE110 /* Resources */ = {
			isa = PBXResourcesBuildPhase;
			buildActionMask = 2147483647;
			files = (
				DAAE5F301EAE4C4700832871 /* Localizable.strings in Resources */,
				351BEC291E5BD530006FE110 /* Assets.xcassets in Resources */,
				C520EE901EBB84F9008805BC /* Navigation.storyboard in Resources */,
				DA3525702010A5210048DDFC /* Localizable.stringsdict in Resources */,
			);
			runOnlyForDeploymentPostprocessing = 0;
		};
		352BBC451E5E78D700703DF1 /* Resources */ = {
			isa = PBXResourcesBuildPhase;
			buildActionMask = 2147483647;
			files = (
			);
			runOnlyForDeploymentPostprocessing = 0;
		};
		352BBC531E5E78EA00703DF1 /* Resources */ = {
			isa = PBXResourcesBuildPhase;
			buildActionMask = 2147483647;
			files = (
			);
			runOnlyForDeploymentPostprocessing = 0;
		};
		3546BF72207BA4A8007FF453 /* Resources */ = {
			isa = PBXResourcesBuildPhase;
			buildActionMask = 2147483647;
			files = (
				359416FE20A9CB0400372638 /* multiwaypoints.json in Resources */,
				3546BFA3207BAB14007FF453 /* LaunchScreen.storyboard in Resources */,
				3546BF88207BA73C007FF453 /* downtown-sf.json in Resources */,
				3546BF7E207BA4AA007FF453 /* Assets.xcassets in Resources */,
			);
			runOnlyForDeploymentPostprocessing = 0;
		};
		358D14611E5E3B7700ADE590 /* Resources */ = {
			isa = PBXResourcesBuildPhase;
			buildActionMask = 2147483647;
			files = (
				C57AD98A20EAA39A0087B24B /* Entitlements.plist in Resources */,
				35002D691E5F6B2F0090E733 /* Main.storyboard in Resources */,
				354D9F891EF2FE900006FAA8 /* tunnel.json in Resources */,
				35002D611E5F6ADB0090E733 /* Assets.xcassets in Resources */,
				35002D621E5F6ADB0090E733 /* Base.lproj in Resources */,
				355D20DC1EF30A6D0012B1E0 /* tunnel.route in Resources */,
			);
			runOnlyForDeploymentPostprocessing = 0;
		};
		358D14A41E5E3FDC00ADE590 /* Resources */ = {
			isa = PBXResourcesBuildPhase;
			buildActionMask = 2147483647;
			files = (
				35002D6F1E5F6C7F0090E733 /* Base.lproj in Resources */,
				35002D6E1E5F6C7F0090E733 /* Assets.xcassets in Resources */,
				35002D761E5F6CD30090E733 /* Main.storyboard in Resources */,
			);
			runOnlyForDeploymentPostprocessing = 0;
		};
		35B711CD1E5E7AD2001EDA8D /* Resources */ = {
			isa = PBXResourcesBuildPhase;
			buildActionMask = 2147483647;
			files = (
				351030111F54B72000E3B7E7 /* route-for-lane-testing.json in Resources */,
				3527D2B91EC4619400C07FC9 /* Fixtures.xcassets in Resources */,
				35DC9D8D1F431E59001ECD64 /* route.json in Resources */,
				355DB5771EFA780E0091BFB7 /* UnionSquare-to-GGPark.route in Resources */,
				355DB5751EFA78070091BFB7 /* GGPark-to-BernalHeights.route in Resources */,
				35EB9A6A20A1AB7C00CB1225 /* turn_left.data in Resources */,
				3540514D1F73F3BB00ED572D /* route-with-straight-roundabout.json in Resources */,
				8D07C5A820B612310093D779 /* EmptyStyle.json in Resources */,
				16B63DCD205C8EEF002D56D4 /* route-with-instructions.json in Resources */,
				AE5F8771209A082500F58FDB /* route-with-banner-instructions.json in Resources */,
				35DC9D8F1F4321CC001ECD64 /* route-with-lanes.json in Resources */,
			);
			runOnlyForDeploymentPostprocessing = 0;
		};
		C53F2EF220EBC95600D9798F /* Resources */ = {
			isa = PBXResourcesBuildPhase;
			buildActionMask = 2147483647;
			files = (
				C53F2EF320EBC95600D9798F /* Entitlements.plist in Resources */,
				C53F2EF420EBC95600D9798F /* Main.storyboard in Resources */,
				C53F2EF520EBC95600D9798F /* tunnel.json in Resources */,
				C53F2EF620EBC95600D9798F /* Assets.xcassets in Resources */,
				C53F2EF720EBC95600D9798F /* Base.lproj in Resources */,
				C53F2EF820EBC95600D9798F /* tunnel.route in Resources */,
			);
			runOnlyForDeploymentPostprocessing = 0;
		};
		C5ADFBC71DDCC7840011824B /* Resources */ = {
			isa = PBXResourcesBuildPhase;
			buildActionMask = 2147483647;
			files = (
				C53C196D1F38EA25008DB406 /* Localizable.strings in Resources */,
			);
			runOnlyForDeploymentPostprocessing = 0;
		};
		C5ADFBD01DDCC7840011824B /* Resources */ = {
			isa = PBXResourcesBuildPhase;
			buildActionMask = 2147483647;
			files = (
				C5387A9D1F8FDB13000D2E93 /* routeWithInstructions.json in Resources */,
				C5EF397520599120009A2C50 /* straight-line.json in Resources */,
				C5A60ECD20A25DA100C21178 /* md5_crazy_strings.txt in Resources */,
				DAB2CCE71DF7AFDF001B2FE1 /* dc-line.geojson in Resources */,
				AEF2C8F22072B603007B061F /* routeWithTunnels_9thStreetDC.json in Resources */,
				35718BE71EF3194200AFA3D1 /* tunnel.json in Resources */,
				C52D09CE1DEF5E5100BE3C5C /* route.json in Resources */,
				35718BE81EF3194500AFA3D1 /* tunnel.route in Resources */,
			);
			runOnlyForDeploymentPostprocessing = 0;
		};
/* End PBXResourcesBuildPhase section */

/* Begin PBXShellScriptBuildPhase section */
		352BBC3A1E5E69A700703DF1 /* Carthage copy frameworks */ = {
			isa = PBXShellScriptBuildPhase;
			buildActionMask = 2147483647;
			files = (
			);
			inputPaths = (
				"$(SRCROOT)/Carthage/Build/iOS/MapboxDirections.framework",
				"$(SRCROOT)/Carthage/Build/iOS/Polyline.framework",
				"$(SRCROOT)/Carthage/Build/iOS/MapboxMobileEvents.framework",
			);
			name = "Carthage copy frameworks";
			outputPaths = (
			);
			runOnlyForDeploymentPostprocessing = 0;
			shellPath = /bin/sh;
			shellScript = "/usr/local/bin/carthage copy-frameworks\n";
		};
		3546BFA1207BA9DA007FF453 /* Apply Mapbox Access Token */ = {
			isa = PBXShellScriptBuildPhase;
			buildActionMask = 2147483647;
			files = (
			);
			inputPaths = (
			);
			name = "Apply Mapbox Access Token";
			outputPaths = (
			);
			runOnlyForDeploymentPostprocessing = 0;
			shellPath = /bin/sh;
			shellScript = "# This Run Script build phase helps to keep the navigation SDK’s developers from exposing their own access tokens during development. See <https://www.mapbox.com/help/ios-private-access-token/> for more information. If you are developing an application privately, you may add the MGLMapboxAccessToken key directly to your Info.plist file and delete this build phase.\n\ntoken_file=~/.mapbox\ntoken_file2=~/mapbox\ntoken=\"$(cat $token_file 2>/dev/null || cat $token_file2 2>/dev/null)\"\nif [ \"$token\" ]; then\nplutil -replace MGLMapboxAccessToken -string $token \"$TARGET_BUILD_DIR/$INFOPLIST_PATH\"\nelse\necho 'warning: Missing Mapbox access token'\nopen 'https://www.mapbox.com/studio/account/tokens/'\necho \"warning: Get an access token from <https://www.mapbox.com/studio/account/tokens/>, then create a new file at $token_file or $token_file2 that contains the access token.\"\nfi\n";
		};
		35B711DA1E5E7AEC001EDA8D /* Carthage copy frameworks */ = {
			isa = PBXShellScriptBuildPhase;
			buildActionMask = 2147483647;
			files = (
			);
			inputPaths = (
				"$(SRCROOT)/Carthage/Build/iOS/Mapbox.framework",
				"$(SRCROOT)/Carthage/Build/iOS/MapboxDirections.framework",
				"$(SRCROOT)/Carthage/Build/iOS/Polyline.framework",
				"$(SRCROOT)/Carthage/Build/iOS/FBSnapshotTestCase.framework",
				"$(SRCROOT)/Carthage/Build/iOS/MapboxMobileEvents.framework",
				"$(SRCROOT)/Carthage/Build/iOS/Solar.framework",
				"$(SRCROOT)/Carthage/Build/iOS/Turf.framework",
				"$(SRCROOT)/Carthage/Build/iOS/MapboxSpeech.framework",
				"$(SRCROOT)/Carthage/Build/iOS/Quick.framework",
				"$(SRCROOT)/Carthage/Build/iOS/Nimble.framework",
				"$(SRCROOT)/Carthage/Build/iOS/Cedar.framework",
			);
			name = "Carthage copy frameworks";
			outputPaths = (
			);
			runOnlyForDeploymentPostprocessing = 0;
			shellPath = /bin/sh;
			shellScript = "/usr/local/bin/carthage copy-frameworks\n";
		};
		C53F2F0320EBC95600D9798F /* Apply Mapbox Access Token */ = {
			isa = PBXShellScriptBuildPhase;
			buildActionMask = 2147483647;
			files = (
			);
			inputPaths = (
				"$(TARGET_BUILD_DIR)/$(INFOPLIST_PATH)",
			);
			name = "Apply Mapbox Access Token";
			outputPaths = (
			);
			runOnlyForDeploymentPostprocessing = 0;
			shellPath = /bin/sh;
			shellScript = "# This Run Script build phase helps to keep the navigation SDK’s developers from exposing their own access tokens during development. See <https://www.mapbox.com/help/ios-private-access-token/> for more information. If you are developing an application privately, you may add the MGLMapboxAccessToken key directly to your Info.plist file and delete this build phase.\n\ntoken_file=~/.mapbox\ntoken_file2=~/mapbox\ntoken=\"$(cat $token_file 2>/dev/null || cat $token_file2 2>/dev/null)\"\nif [ \"$token\" ]; then\n  plutil -replace MGLMapboxAccessToken -string $token \"$TARGET_BUILD_DIR/$INFOPLIST_PATH\"\nelse\n  echo 'warning: Missing Mapbox access token'\n  open 'https://www.mapbox.com/account/access-tokens/'\n  echo \"warning: Get an access token from <https://www.mapbox.com/account/access-tokens/>, then create a new file at $token_file or $token_file2 that contains the access token.\"\nfi\n";
		};
		DA408F661FB3CA3C004D9661 /* Apply Mapbox Access Token */ = {
			isa = PBXShellScriptBuildPhase;
			buildActionMask = 2147483647;
			files = (
			);
			inputPaths = (
				"$(TARGET_BUILD_DIR)/$(INFOPLIST_PATH)",
			);
			name = "Apply Mapbox Access Token";
			outputPaths = (
			);
			runOnlyForDeploymentPostprocessing = 0;
			shellPath = /bin/sh;
			shellScript = "# This Run Script build phase helps to keep the navigation SDK’s developers from exposing their own access tokens during development. See <https://www.mapbox.com/help/ios-private-access-token/> for more information. If you are developing an application privately, you may add the MGLMapboxAccessToken key directly to your Info.plist file and delete this build phase.\n\ntoken_file=~/.mapbox\ntoken_file2=~/mapbox\ntoken=\"$(cat $token_file 2>/dev/null || cat $token_file2 2>/dev/null)\"\nif [ \"$token\" ]; then\n  plutil -replace MGLMapboxAccessToken -string $token \"$TARGET_BUILD_DIR/$INFOPLIST_PATH\"\nelse\n  echo 'warning: Missing Mapbox access token'\n  open 'https://www.mapbox.com/account/access-tokens/'\n  echo \"warning: Get an access token from <https://www.mapbox.com/account/access-tokens/>, then create a new file at $token_file or $token_file2 that contains the access token.\"\nfi\n";
		};
		DA408F671FB3CA5C004D9661 /* Apply Mapbox Access Token */ = {
			isa = PBXShellScriptBuildPhase;
			buildActionMask = 2147483647;
			files = (
			);
			inputPaths = (
				"$(TARGET_BUILD_DIR)/$(INFOPLIST_PATH)",
			);
			name = "Apply Mapbox Access Token";
			outputPaths = (
			);
			runOnlyForDeploymentPostprocessing = 0;
			shellPath = /bin/sh;
			shellScript = "# This Run Script build phase helps to keep the navigation SDK’s developers from exposing their own access tokens during development. See <https://www.mapbox.com/help/ios-private-access-token/> for more information. If you are developing an application privately, you may add the MGLMapboxAccessToken key directly to your Info.plist file and delete this build phase.\n\ntoken_file=~/.mapbox\ntoken_file2=~/mapbox\ntoken=\"$(cat $token_file 2>/dev/null || cat $token_file2 2>/dev/null)\"\nif [ \"$token\" ]; then\n  plutil -replace MGLMapboxAccessToken -string $token \"$TARGET_BUILD_DIR/$INFOPLIST_PATH\"\nelse\n  echo 'warning: Missing Mapbox access token'\n  open 'https://www.mapbox.com/account/access-tokens/'\n  echo \"warning: Get an access token from <https://www.mapbox.com/account/access-tokens/>, then create a new file at $token_file or $token_file2 that contains the access token.\"\nfi\n";
		};
/* End PBXShellScriptBuildPhase section */

/* Begin PBXSourcesBuildPhase section */
		351BEBD21E5BCC28006FE110 /* Sources */ = {
			isa = PBXSourcesBuildPhase;
			buildActionMask = 2147483647;
			files = (
				351BEBF11E5BCC63006FE110 /* MGLMapView.swift in Sources */,
				351BEC061E5BCC6C006FE110 /* ManeuverDirection.swift in Sources */,
				35D825FC1E6A2DBE0088F83B /* MGLMapView+MGLNavigationAdditions.m in Sources */,
				C51511D120EAC89D00372A91 /* CPMapTemplate.swift in Sources */,
				353280A11FA72871005175F3 /* InstructionLabel.swift in Sources */,
				351BEBFF1E5BCC63006FE110 /* ManeuversStyleKit.swift in Sources */,
				35D428291FA0B61F00176028 /* InstructionsBannerViewLayout.swift in Sources */,
				C54C655220336F2600D338E0 /* Constants.swift in Sources */,
				353610CE1FAB6A8F00FB1746 /* BottomBannerView.swift in Sources */,
				AEC3AC9A2106703100A26F34 /* HighwayShield.swift in Sources */,
				C58822001FB0F0D7008B0A2D /* Error.swift in Sources */,
				35C9973F1E732C1B00544D1C /* RouteVoiceController.swift in Sources */,
				C5F4D21920DC468B0059FABF /* CongestionLevel.swift in Sources */,
				3597B9A42149B2C20021B0D9 /* UIViewController.swift in Sources */,
				8D24A2FA20449B430098CBF8 /* Dictionary.swift in Sources */,
				8DB45E90201698EB001EA6A3 /* UIStackView.swift in Sources */,
				351BEBFC1E5BCC63006FE110 /* NavigationViewController.swift in Sources */,
				8D8EA9BC20575CD80077F478 /* FeedbackCollectionViewCell.swift in Sources */,
				35E407681F5625FF00EFC814 /* StyleKitMarker.swift in Sources */,
				C588C3C21F33882100520EF2 /* String.swift in Sources */,
				C53208AB1E81FFB900910266 /* NavigationMapView.swift in Sources */,
				16EF6C22211BA4B300AA580B /* CarPlayMapViewController.swift in Sources */,
				351BEBF61E5BCC63006FE110 /* RouteMapViewController.swift in Sources */,
				16A509D7202BC0CA0011D788 /* ImageDownload.swift in Sources */,
				8DB63A3A1FBBCA2200928389 /* RatingControl.swift in Sources */,
				8D391CE21FD71E78006BB91F /* Waypoint.swift in Sources */,
				353EC9D71FB09708002EB0AB /* StepsViewController.swift in Sources */,
				35726EE81F0856E900AFA1B6 /* DayStyle.swift in Sources */,
				8D9ADEA720A0C61A0067E845 /* GenericRouteShield.swift in Sources */,
				35DC9D911F4323AA001ECD64 /* LanesView.swift in Sources */,
				359D1B281FFE70D30052FA42 /* NavigationView.swift in Sources */,
				C5FFAC1520D96F5C009E7F98 /* CarPlayNavigationViewController.swift in Sources */,
				8DE879661FBB9980002F06C0 /* EndOfRouteViewController.swift in Sources */,
				8D24A2F62040960C0098CBF8 /* UIEdgeInsets.swift in Sources */,
				353E3C8F20A3501C00FD1789 /* MGLStyle.swift in Sources */,
				35379D0221480E1300FD402E /* CarPlayManager+Search.swift in Sources */,
				DADAD82F20350849002E25CA /* MBRouteVoiceController.m in Sources */,
				AE997D2221137B8B00EB0AAB /* String+LocalizedConstants.swift in Sources */,
				C57491DF1FACC42F006F97BC /* CGPoint.swift in Sources */,
				16C2A421211526EE00FE6E68 /* CarPlayManager.swift in Sources */,
				8D53136B20653FA20044891E /* ExitView.swift in Sources */,
				C58159011EA6D02700FC6C3D /* MGLVectorTileSource.swift in Sources */,
				351BEC011E5BCC63006FE110 /* ManeuverView.swift in Sources */,
				35B1E2951F1FF8EC00A13D32 /* UserCourseView.swift in Sources */,
				35B5A47E1FFFDCE5000A3C8D /* NavigationViewLayout.swift in Sources */,
				3531C2701F9E095400D92F9A /* InstructionsBannerView.swift in Sources */,
				C5F2DCA1206DBF5E002F99F6 /* Sequence.swift in Sources */,
				35DA85791FC45787004092EC /* StatusView.swift in Sources */,
				AE46F95520EA735B00537AC2 /* VisualInstruction.swift in Sources */,
				35025F3F1F051DD2002BA3EA /* DialogViewController.swift in Sources */,
				359A8AEF1FA7B25B00BDB486 /* LanesStyleKit.swift in Sources */,
				355ED3701FAB724F00BCE1B8 /* BottomBannerViewLayout.swift in Sources */,
				351BEC0E1E5BCC72006FE110 /* DashedLineView.swift in Sources */,
				35ECAF2D2092275100DC3BC3 /* UIImage.swift in Sources */,
				351BEC051E5BCC6C006FE110 /* LaneView.swift in Sources */,
				C5A7EC5C1FD610A80008B9BA /* VisualInstructionComponent.swift in Sources */,
				CFD47D9020FD85EC00BC1E49 /* MGLAccountManager.swift in Sources */,
				351BEC0D1E5BCC72006FE110 /* Bundle.swift in Sources */,
				8DF399B21FB257B30034904C /* UIGestureRecognizer.swift in Sources */,
				35B7837E1F9547B300291F9A /* Transitioning.swift in Sources */,
				8D5DFFF1207C04840093765A /* NSAttributedString.swift in Sources */,
				C565168B1FE1E23E00A0AD18 /* MapboxVoiceController.swift in Sources */,
				35CF34B11F0A733200C2692E /* UIFont.swift in Sources */,
				C51DF8671F38C337006C6A15 /* Date.swift in Sources */,
				359D283C1F9DC14F00FDE9C9 /* UICollectionView.swift in Sources */,
				8D24A2F820409A890098CBF8 /* CGSize.swift in Sources */,
				35CB1E131F97DD740011CC44 /* FeedbackItem.swift in Sources */,
				35F611C41F1E1C0500C43249 /* FeedbackViewController.swift in Sources */,
				353AA5601FCEF583009F0384 /* StyleManager.swift in Sources */,
				35F520C01FB482A200FC9C37 /* NextBannerView.swift in Sources */,
				35BA8239214BDBBD00468349 /* Locale.swift in Sources */,
				C5A6B2DD1F4CE8E8004260EA /* StyleType.swift in Sources */,
				C5381F03204E052A00A5493E /* UIDevice.swift in Sources */,
				351BEC021E5BCC63006FE110 /* UIView.swift in Sources */,
				160D8279205996DA00D278D6 /* DataCache.swift in Sources */,
				351BEBF21E5BCC63006FE110 /* Style.swift in Sources */,
				C5D1C9941FB236900067C619 /* ErrorCode.swift in Sources */,
				3EA937B1F4DF73EB004BA6BE /* InstructionPresenter.swift in Sources */,
				3EA93A1FEFDDB709DE84BED9 /* ImageRepository.swift in Sources */,
				3EA9371104016CD402547F1A /* ImageCache.swift in Sources */,
				3EA9369C33A8F10DAE9043AA /* ImageDownloader.swift in Sources */,
				3EA9301B03F8679BEDD4795F /* Cache.swift in Sources */,
				35379D0321480E5700FD402E /* RecentItem.swift in Sources */,
			);
			runOnlyForDeploymentPostprocessing = 0;
		};
		352BBC431E5E78D700703DF1 /* Sources */ = {
			isa = PBXSourcesBuildPhase;
			buildActionMask = 2147483647;
			files = (
				352BBC4A1E5E78D700703DF1 /* Example_SwiftTests.swift in Sources */,
			);
			runOnlyForDeploymentPostprocessing = 0;
		};
		352BBC511E5E78EA00703DF1 /* Sources */ = {
			isa = PBXSourcesBuildPhase;
			buildActionMask = 2147483647;
			files = (
				352BBC581E5E78EA00703DF1 /* Example_Objective_CTests.m in Sources */,
			);
			runOnlyForDeploymentPostprocessing = 0;
		};
		3546BF70207BA4A8007FF453 /* Sources */ = {
			isa = PBXSourcesBuildPhase;
			buildActionMask = 2147483647;
			files = (
				3546BF77207BA4A8007FF453 /* AppDelegate.swift in Sources */,
				3546BFA5207BAB7A007FF453 /* Fixture.swift in Sources */,
			);
			runOnlyForDeploymentPostprocessing = 0;
		};
		358D145F1E5E3B7700ADE590 /* Sources */ = {
			isa = PBXSourcesBuildPhase;
			buildActionMask = 2147483647;
			files = (
				358D14681E5E3B7700ADE590 /* ViewController.swift in Sources */,
				C5D9800D1EFA8BA9006DBF2E /* CustomViewController.swift in Sources */,
				C51FC31720F689F800400CE7 /* CustomStyles.swift in Sources */,
				6441B16A1EFC64E50076499F /* WaypointConfirmationViewController.swift in Sources */,
				358D14661E5E3B7700ADE590 /* AppDelegate.swift in Sources */,
			);
			runOnlyForDeploymentPostprocessing = 0;
		};
		358D14A21E5E3FDC00ADE590 /* Sources */ = {
			isa = PBXSourcesBuildPhase;
			buildActionMask = 2147483647;
			files = (
				352BBC401E5E6C9F00703DF1 /* AppDelegate.m in Sources */,
				35002D711E5F6C7F0090E733 /* main.m in Sources */,
				35C6A35B1E5E418D0004CA57 /* ViewController.m in Sources */,
			);
			runOnlyForDeploymentPostprocessing = 0;
		};
		35B711CB1E5E7AD2001EDA8D /* Sources */ = {
			isa = PBXSourcesBuildPhase;
			buildActionMask = 2147483647;
			files = (
				8D9CD7FF20880581004DC4B3 /* XCTestCase.swift in Sources */,
				35DC585D1FABC61100B5A956 /* InstructionsBannerViewIntegrationTests.swift in Sources */,
				3502231A205BC94E00E1449A /* Constants.swift in Sources */,
				C55C299920D2E2F600B0406C /* NavigationMapViewTests.swift in Sources */,
				1662244720256C0700EA4824 /* ImageLoadingURLProtocolSpy.swift in Sources */,
				AE291FFF20975A7E00F23DFC /* NavigationViewControllerTests.swift in Sources */,
				16EF6C1E21193A9600AA580B /* CarPlayManagerTests.swift in Sources */,
				DAD17202214DB12B009C8161 /* CPMapTemplateTests.swift in Sources */,
				35EFD009207CA5E800BF3873 /* ManeuverViewTests.swift in Sources */,
				16E4F97F205B05FE00531791 /* MapboxVoiceControllerTests.swift in Sources */,
				35A262B92050A5CD00AEFF6D /* InstructionsBannerViewSnapshotTests.swift in Sources */,
				8D5CF3B0215054AF005592D6 /* FBSnapshotTestCase.swift in Sources */,
				16AC9D11212E356200CECE44 /* CPMapTemplate+MBTestable.mm in Sources */,
				35F1F5931FD57EFD00F8E502 /* StyleManagerTests.swift in Sources */,
				AE00A73A209A2C38006A3DC7 /* StepsViewControllerTests.swift in Sources */,
				16435E06206EE37800AF48B6 /* DummyURLSessionDataTask.swift in Sources */,
				35B1AEBC20AD9B3C00C8544E /* LeaksSpec.swift in Sources */,
				16A509D5202A87B20011D788 /* ImageDownloaderTests.swift in Sources */,
				8D54F14A206ECF720038736D /* InstructionPresenterTests.swift in Sources */,
				16C6E6012147194A0057098D /* MMEEventsManagerSpy.swift in Sources */,
				166224452025699600EA4824 /* ImageRepositoryTests.swift in Sources */,
				160D827B2059973C00D278D6 /* DataCacheTests.swift in Sources */,
				35B1AEBE20AD9C7800C8544E /* LeakTest.swift in Sources */,
				16E3625C201265D600DF0592 /* ImageDownloadOperationSpy.swift in Sources */,
				1662244B2029059C00EA4824 /* ImageCacheTests.swift in Sources */,
				3510300F1F54B67000E3B7E7 /* LaneTests.swift in Sources */,
				352690491ECC843700E387BD /* Fixture.swift in Sources */,
				160A4A712127A46C0028B070 /* CPBarButton+MBTestable.m in Sources */,
				3EA932D8F44915EFF3B8A088 /* SpeechAPISpy.swift in Sources */,
			);
			runOnlyForDeploymentPostprocessing = 0;
		};
		C53F2EE320EBC95600D9798F /* Sources */ = {
			isa = PBXSourcesBuildPhase;
			buildActionMask = 2147483647;
			files = (
				C53F2EE420EBC95600D9798F /* ViewController.swift in Sources */,
				C53F2EE520EBC95600D9798F /* CustomViewController.swift in Sources */,
				C53F2EE720EBC95600D9798F /* WaypointConfirmationViewController.swift in Sources */,
				C5DE4B6220F6B6B3007AFBE6 /* CustomStyles.swift in Sources */,
				35379CFD21480C0500FD402E /* AppDelegate+CarPlay.swift in Sources */,
				C53F2EE820EBC95600D9798F /* AppDelegate.swift in Sources */,
				3577B878214FF35800094294 /* FavoritesList.swift in Sources */,
			);
			runOnlyForDeploymentPostprocessing = 0;
		};
		C5ADFBC41DDCC7840011824B /* Sources */ = {
			isa = PBXSourcesBuildPhase;
			buildActionMask = 2147483647;
			files = (
				C5381F02204E03B600A5493E /* UIDevice.swift in Sources */,
				354A9BCB20EA9BDA00F03325 /* EventDetails.swift in Sources */,
				8D1A5CD2212DDFCD0059BA4A /* CountdownTimer.swift in Sources */,
				C561735B1F182113005954F6 /* RouteStep.swift in Sources */,
				354A9BC620EA991900F03325 /* SessionState.swift in Sources */,
				C582FD5F203626E900A9086E /* CLLocationDirection.swift in Sources */,
				35BF8CA21F28EB60003F6125 /* Array.swift in Sources */,
				3582A25220EFA9680029C5DE /* RouterDelegate.swift in Sources */,
				353E68FC1EF0B7F8007B2AE5 /* NavigationLocationManager.swift in Sources */,
				353E68FE1EF0B985007B2AE5 /* BundleAdditions.swift in Sources */,
				354A9BCD20EA9C8100F03325 /* CoreFeedbackEvent.swift in Sources */,
				3582A25020EEC46B0029C5DE /* Router.swift in Sources */,
				8D75F991212B5C7F00F99CF3 /* TunnelAuthority.swift in Sources */,
				C5E7A31C1F4F6828001CB015 /* NavigationRouteOptions.swift in Sources */,
				352F464D20EB74C200147886 /* EventsManager.swift in Sources */,
				351174F41EF1C0530065E248 /* ReplayLocationManager.swift in Sources */,
				C5C94C1C1DDCD2340097296A /* RouteController.swift in Sources */,
				359574A81F28CC5A00838209 /* CLLocation.swift in Sources */,
				8DCE1050210FC5880048B0FB /* EndOfRouteFeedback.swift in Sources */,
				351927361F0FA072003A702D /* ScreenCapture.swift in Sources */,
				C5D9800F1EFBCDAD006DBF2E /* Date.swift in Sources */,
				35B839491E2E3D5D0045A868 /* MBRouteController.m in Sources */,
				8D2AA745211CDD4000EB7F72 /* NavigationService.swift in Sources */,
				DADAD829203504C6002E25CA /* MBNavigationSettings.m in Sources */,
				35A5413B1EFC052700E49846 /* RouteOptions.swift in Sources */,
				353E69041EF0C4E5007B2AE5 /* SimulatedLocationManager.swift in Sources */,
				DAFA92071F01735000A7FB09 /* DistanceFormatter.swift in Sources */,
				C5C94C1D1DDCD2370097296A /* RouteProgress.swift in Sources */,
				8D4CF9C621349FFB009C3FEE /* NavigationServiceDelegate.swift in Sources */,
				C5CFE4881EF2FD4C006F48E8 /* MMEEventsManager.swift in Sources */,
				C578DA081EFD0FFF0052079F /* ProcessInfo.swift in Sources */,
				C5F2DCA0206DBF5E002F99F6 /* Sequence.swift in Sources */,
				35BF8CA41F28EBD8003F6125 /* String.swift in Sources */,
				64847A041F04629D003F3A69 /* Feedback.swift in Sources */,
				C58D6BAD1DDCF2AE00387F53 /* Constants.swift in Sources */,
				35C77F621FE8219900338416 /* NavigationSettings.swift in Sources */,
				C51DF8661F38C31C006C6A15 /* Locale.swift in Sources */,
			);
			runOnlyForDeploymentPostprocessing = 0;
		};
		C5ADFBCE1DDCC7840011824B /* Sources */ = {
			isa = PBXSourcesBuildPhase;
			buildActionMask = 2147483647;
			files = (
				16435E05206EE37800AF48B6 /* DummyURLSessionDataTask.swift in Sources */,
				C5ADFBD81DDCC7840011824B /* MapboxCoreNavigationTests.swift in Sources */,
				16120A4D20645D6E007EA21D /* MMEEventsManagerSpy.swift in Sources */,
				C551B0E620D42222009A986F /* NavigationLocationManagerTests.swift in Sources */,
				359A8AED1FA78D3000BDB486 /* DistanceFormatterTests.swift in Sources */,
				C52AC1261DF0E48600396B9F /* RouteProgressTests.swift in Sources */,
				359574AA1F28CCBB00838209 /* LocationTests.swift in Sources */,
				C582BA2C2073E77E00647DAA /* StringTests.swift in Sources */,
				35C57D6A208DD4A200BDD2A6 /* BridgingTests.m in Sources */,
				C52D09D31DEF636C00BE3C5C /* Fixture.swift in Sources */,
				C5A60ECC20A25BC900C21178 /* MD5Tests.swift in Sources */,
				16435E03206EE32F00AF48B6 /* DirectionsSpy.swift in Sources */,
				35EF782A212C324E001B4BB5 /* TunnelAuthorityTests.swift in Sources */,
				C5ABB50E20408D2C00AFA92C /* NavigationServiceTests.swift in Sources */,
				3EA93DC5BA00B5DFCBE7BAC3 /* RouteControllerDelegateSpy.swift in Sources */,
			);
			runOnlyForDeploymentPostprocessing = 0;
		};
/* End PBXSourcesBuildPhase section */

/* Begin PBXTargetDependency section */
		3525449C1E663D2C004C8F1C /* PBXTargetDependency */ = {
			isa = PBXTargetDependency;
			target = C5ADFBC81DDCC7840011824B /* MapboxCoreNavigation */;
			targetProxy = 3525449B1E663D2C004C8F1C /* PBXContainerItemProxy */;
		};
		352BBC4D1E5E78D700703DF1 /* PBXTargetDependency */ = {
			isa = PBXTargetDependency;
			target = 358D14621E5E3B7700ADE590 /* Example-Swift */;
			targetProxy = 352BBC4C1E5E78D700703DF1 /* PBXContainerItemProxy */;
		};
		352BBC5B1E5E78EA00703DF1 /* PBXTargetDependency */ = {
			isa = PBXTargetDependency;
			target = 358D14A51E5E3FDC00ADE590 /* Example-Objective-C */;
			targetProxy = 352BBC5A1E5E78EA00703DF1 /* PBXContainerItemProxy */;
		};
		3546BF8D207BA920007FF453 /* PBXTargetDependency */ = {
			isa = PBXTargetDependency;
			target = C5ADFBC81DDCC7840011824B /* MapboxCoreNavigation */;
			targetProxy = 3546BF8C207BA920007FF453 /* PBXContainerItemProxy */;
		};
		3546BF91207BA920007FF453 /* PBXTargetDependency */ = {
			isa = PBXTargetDependency;
			target = 351BEBD61E5BCC28006FE110 /* MapboxNavigation */;
			targetProxy = 3546BF90207BA920007FF453 /* PBXContainerItemProxy */;
		};
		354A01D21E66268400D765C2 /* PBXTargetDependency */ = {
			isa = PBXTargetDependency;
			target = 351BEBD61E5BCC28006FE110 /* MapboxNavigation */;
			targetProxy = 354A01D11E66268400D765C2 /* PBXContainerItemProxy */;
		};
		354A01D41E66268800D765C2 /* PBXTargetDependency */ = {
			isa = PBXTargetDependency;
			target = C5ADFBC81DDCC7840011824B /* MapboxCoreNavigation */;
			targetProxy = 354A01D31E66268800D765C2 /* PBXContainerItemProxy */;
		};
		354A01D81E6626D400D765C2 /* PBXTargetDependency */ = {
			isa = PBXTargetDependency;
			target = C5ADFBC81DDCC7840011824B /* MapboxCoreNavigation */;
			targetProxy = 354A01D71E6626D400D765C2 /* PBXContainerItemProxy */;
		};
		354A01DA1E6626D400D765C2 /* PBXTargetDependency */ = {
			isa = PBXTargetDependency;
			target = 351BEBD61E5BCC28006FE110 /* MapboxNavigation */;
			targetProxy = 354A01D91E6626D400D765C2 /* PBXContainerItemProxy */;
		};
		35B711D61E5E7AD2001EDA8D /* PBXTargetDependency */ = {
			isa = PBXTargetDependency;
			target = 351BEBD61E5BCC28006FE110 /* MapboxNavigation */;
			targetProxy = 35B711D51E5E7AD2001EDA8D /* PBXContainerItemProxy */;
		};
		35CEA3581E5CEBBC009F2255 /* PBXTargetDependency */ = {
			isa = PBXTargetDependency;
			target = C5ADFBC81DDCC7840011824B /* MapboxCoreNavigation */;
			targetProxy = 35CEA3571E5CEBBC009F2255 /* PBXContainerItemProxy */;
		};
		8DBCA7782080174600981EB2 /* PBXTargetDependency */ = {
			isa = PBXTargetDependency;
			target = 358D14621E5E3B7700ADE590 /* Example-Swift */;
			targetProxy = 8DBCA7772080174600981EB2 /* PBXContainerItemProxy */;
		};
		C53F2EDF20EBC95600D9798F /* PBXTargetDependency */ = {
			isa = PBXTargetDependency;
			target = C5ADFBC81DDCC7840011824B /* MapboxCoreNavigation */;
			targetProxy = C53F2EE020EBC95600D9798F /* PBXContainerItemProxy */;
		};
		C53F2EE120EBC95600D9798F /* PBXTargetDependency */ = {
			isa = PBXTargetDependency;
			target = 351BEBD61E5BCC28006FE110 /* MapboxNavigation */;
			targetProxy = C53F2EE220EBC95600D9798F /* PBXContainerItemProxy */;
		};
		C5ADFBD51DDCC7840011824B /* PBXTargetDependency */ = {
			isa = PBXTargetDependency;
			target = C5ADFBC81DDCC7840011824B /* MapboxCoreNavigation */;
			targetProxy = C5ADFBD41DDCC7840011824B /* PBXContainerItemProxy */;
		};
/* End PBXTargetDependency section */

/* Begin PBXVariantGroup section */
		35002D661E5F6B1B0090E733 /* Main.storyboard */ = {
			isa = PBXVariantGroup;
			children = (
				35002D671E5F6B1B0090E733 /* Base */,
				35C6ED9C1EBB224A00A27EF8 /* zh-Hans */,
				35C6ED9E1EBB224D00A27EF8 /* sv */,
				35C6EDA01EBB224E00A27EF8 /* vi */,
				35C6EDA21EBB224F00A27EF8 /* ca */,
				35C6EDAD1EBB266300A27EF8 /* en */,
				DA625E901F10557300FBE176 /* fa */,
				DA625E931F105B1900FBE176 /* fr */,
				DA625E981F105C1200FBE176 /* hu */,
				DA625E9D1F105D1A00FBE176 /* lt */,
				DAA293011F16DA0C00D94613 /* es */,
				DAE7114C1F22E94E009AED76 /* it */,
				DA8264851F2AAD8400454B24 /* zh-Hant */,
				35190E911F461A32007C1393 /* ru */,
				DA3327391F50C6DA00C5EE88 /* sl */,
				DA33273D1F50C7CA00C5EE88 /* uk */,
				3531C2671F9DDC6E00D92F9A /* pt-BR */,
				DA545ABA1FA993DF0090908E /* de */,
				DA545ABE1FA9A1370090908E /* nl */,
				DA5AD03C1FEBA03700FC7D7B /* bg */,
				DA3525712011435E0048DDFC /* da */,
				DAC049C020171886004C2217 /* he */,
				DAE26B1A20644047001D6E1F /* ar */,
				DAE26B20206441D8001D6E1F /* pt-PT */,
			);
			name = Main.storyboard;
			sourceTree = "<group>";
		};
		35002D741E5F6CD30090E733 /* Main.storyboard */ = {
			isa = PBXVariantGroup;
			children = (
				35002D751E5F6CD30090E733 /* Base */,
				35C6EDA41EBB227100A27EF8 /* zh-Hans */,
				35C6EDA61EBB227600A27EF8 /* sv */,
				35C6EDA81EBB227900A27EF8 /* vi */,
				35C6EDAA1EBB228000A27EF8 /* ca */,
				35C6EDB21EBB286500A27EF8 /* en */,
				DA625E911F10559600FBE176 /* fa */,
				DA625E941F105B1A00FBE176 /* fr */,
				DA625E991F105C1300FBE176 /* hu */,
				DA625E9E1F105D1A00FBE176 /* lt */,
				DAA293021F16DA1300D94613 /* es */,
				DAE7114D1F22E966009AED76 /* it */,
				DA8264861F2AAD9F00454B24 /* zh-Hant */,
				35190E921F461A32007C1393 /* ru */,
				DA33273A1F50C6FC00C5EE88 /* sl */,
				DA33273E1F50C7D800C5EE88 /* uk */,
				3531C2681F9DDC6E00D92F9A /* pt-BR */,
				DA545ABB1FA993FB0090908E /* de */,
				DA545ABF1FA9A1530090908E /* nl */,
				DA5AD03D1FEBA03700FC7D7B /* bg */,
				DA352568201096F20048DDFC /* da */,
				DA1811FD20128B0900C91918 /* he */,
				DAE26B1B20644047001D6E1F /* ar */,
				DAE26B21206441D9001D6E1F /* pt-PT */,
			);
			name = Main.storyboard;
			sourceTree = "<group>";
		};
		C520EE921EBB84F9008805BC /* Navigation.storyboard */ = {
			isa = PBXVariantGroup;
			children = (
				C520EE911EBB84F9008805BC /* Base */,
				C520EE941EBBBD55008805BC /* en */,
				DA625E921F1055DE00FBE176 /* fa */,
				DA625E951F105B1A00FBE176 /* fr */,
				DA625E9A1F105C1300FBE176 /* hu */,
				DA625EA41F1060E300FBE176 /* ca */,
				DA625EA51F10614500FBE176 /* es */,
				DA625EA91F1061DA00FBE176 /* sv */,
				DA625EAA1F10621A00FBE176 /* vi */,
				DAA292FF1F16CC2200D94613 /* lt */,
				DAE7114E1F22E977009AED76 /* it */,
				DA8264871F2AADC200454B24 /* zh-Hant */,
				35190E931F461A32007C1393 /* ru */,
				DA33273B1F50C70E00C5EE88 /* sl */,
				DA33273F1F50C7E400C5EE88 /* uk */,
				3531C2691F9DDC6F00D92F9A /* pt-BR */,
				DA545AC31FAA86350090908E /* de */,
				DA352572201143BA0048DDFC /* da */,
				DA1811FE20128B0900C91918 /* he */,
				DAE26B1C20644047001D6E1F /* ar */,
				DAE26B22206441D9001D6E1F /* pt-PT */,
				DAFEB36A2093A0D800A86A83 /* ko */,
			);
			name = Navigation.storyboard;
			path = Resources;
			sourceTree = "<group>";
		};
		C53C196F1F38EA25008DB406 /* Localizable.strings */ = {
			isa = PBXVariantGroup;
			children = (
				C53C19701F38EACD008DB406 /* zh-Hans */,
				C53C19711F38EADB008DB406 /* it */,
				C53C19721F38EADB008DB406 /* es */,
				C53C19731F38EADC008DB406 /* lt */,
				C53C19751F38EADE008DB406 /* fr */,
				C53C19771F38EAE4008DB406 /* ca */,
				C53C197A1F38EAEA008DB406 /* Base */,
				DA678B7B1F6CF46600F05913 /* hu */,
				DA678B7C1F6CF47200F05913 /* sv */,
				DA678B7D1F6CF47A00F05913 /* vi */,
				3531C26A1F9DDC6F00D92F9A /* pt-BR */,
				DA545ABC1FA9941F0090908E /* de */,
				DA545AC01FA9A15A0090908E /* nl */,
				DA18120120128B7B00C91918 /* he */,
				DAC049BE201715D5004C2217 /* ru */,
				DAE26B1F2064407D001D6E1F /* ar */,
				DAE26B23206441F7001D6E1F /* pt-PT */,
				DAFEB36D2093A11F00A86A83 /* ko */,
			);
			name = Localizable.strings;
			path = Resources;
			sourceTree = "<group>";
		};
		DA35256E2010A5200048DDFC /* Localizable.stringsdict */ = {
			isa = PBXVariantGroup;
			children = (
				DA35256F2010A5200048DDFC /* en */,
				DA181204201290FC00C91918 /* es */,
				DA1812052012910000C91918 /* vi */,
				DA181207201292E700C91918 /* fr */,
				DAC049BF201715EA004C2217 /* ru */,
				DAF257122017C1E800367EF5 /* sv */,
				DAD88E00202AC7AA00AAA536 /* uk */,
				DAD88E02202AC81F00AAA536 /* da */,
				DAE26B2520644225001D6E1F /* pt-PT */,
				DAE26B2820647A82001D6E1F /* he */,
				DAFEB36F2093A3EF00A86A83 /* ko */,
				DA73F87820BF851B0067649B /* de */,
			);
			name = Localizable.stringsdict;
			sourceTree = "<group>";
		};
		DAAE5F321EAE4C4700832871 /* Localizable.strings */ = {
			isa = PBXVariantGroup;
			children = (
				DAAE5F311EAE4C4700832871 /* Base */,
				DAAE5F331EAE4C5A00832871 /* zh-Hans */,
				357F0DF01EB9D99F00A0B53C /* sv */,
				357F0DF11EB9DAB400A0B53C /* vi */,
				35C6ED9A1EBB1DE400A27EF8 /* ca */,
				DA625E9C1F105CB100FBE176 /* hu */,
				DA625EA71F10616600FBE176 /* es */,
				DA678B7A1F6CEE6200F05913 /* ru */,
				3531C26B1F9DDC6F00D92F9A /* pt-BR */,
				DA545AC21FA9A16D0090908E /* nl */,
				DA545AC41FAA86450090908E /* de */,
				DA5AD0401FEBA23200FC7D7B /* bg */,
				DA352573201143D30048DDFC /* da */,
				DA18120320128E9400C91918 /* fr */,
				DAC049C1201718AC004C2217 /* he */,
				DAD88E01202AC80100AAA536 /* uk */,
				DAE26B2420644215001D6E1F /* pt-PT */,
				DAE26B272064742F001D6E1F /* ar */,
				DAFEB36E2093A3E000A86A83 /* ko */,
			);
			name = Localizable.strings;
			path = Resources;
			sourceTree = "<group>";
		};
/* End PBXVariantGroup section */

/* Begin XCBuildConfiguration section */
		351BEBDC1E5BCC28006FE110 /* Debug */ = {
			isa = XCBuildConfiguration;
			buildSettings = {
				CODE_SIGN_IDENTITY = "iPhone Developer";
				"CODE_SIGN_IDENTITY[sdk=iphoneos*]" = "";
				DEBUG_INFORMATION_FORMAT = dwarf;
				DEFINES_MODULE = YES;
				DEVELOPMENT_TEAM = GJZR2MEM28;
				DYLIB_COMPATIBILITY_VERSION = 1;
				DYLIB_CURRENT_VERSION = 34;
				DYLIB_INSTALL_NAME_BASE = "@rpath";
				FRAMEWORK_SEARCH_PATHS = (
					"$(inherited)",
					"$(PROJECT_DIR)/Carthage/Build/iOS",
				);
				INFOPLIST_FILE = MapboxNavigation/Info.plist;
				INSTALL_PATH = "$(LOCAL_LIBRARY_DIR)/Frameworks";
				LD_RUNPATH_SEARCH_PATHS = "$(inherited) @executable_path/Frameworks @loader_path/Frameworks";
				PRODUCT_BUNDLE_IDENTIFIER = com.mapbox.MapboxNavigation;
				PRODUCT_NAME = "$(TARGET_NAME)";
				SKIP_INSTALL = YES;
				SWIFT_SWIFT3_OBJC_INFERENCE = Off;
				SWIFT_VERSION = 4.0;
			};
			name = Debug;
		};
		351BEBDD1E5BCC28006FE110 /* Release */ = {
			isa = XCBuildConfiguration;
			buildSettings = {
				CODE_SIGN_IDENTITY = "";
				DEFINES_MODULE = YES;
				DEVELOPMENT_TEAM = GJZR2MEM28;
				DYLIB_COMPATIBILITY_VERSION = 1;
				DYLIB_CURRENT_VERSION = 34;
				DYLIB_INSTALL_NAME_BASE = "@rpath";
				FRAMEWORK_SEARCH_PATHS = (
					"$(inherited)",
					"$(PROJECT_DIR)/Carthage/Build/iOS",
				);
				INFOPLIST_FILE = MapboxNavigation/Info.plist;
				INSTALL_PATH = "$(LOCAL_LIBRARY_DIR)/Frameworks";
				LD_RUNPATH_SEARCH_PATHS = "$(inherited) @executable_path/Frameworks @loader_path/Frameworks";
				PRODUCT_BUNDLE_IDENTIFIER = com.mapbox.MapboxNavigation;
				PRODUCT_NAME = "$(TARGET_NAME)";
				SKIP_INSTALL = YES;
				SWIFT_SWIFT3_OBJC_INFERENCE = Off;
				SWIFT_VERSION = 4.0;
			};
			name = Release;
		};
		352BBC4F1E5E78D700703DF1 /* Debug */ = {
			isa = XCBuildConfiguration;
			buildSettings = {
				BUNDLE_LOADER = "$(TEST_HOST)";
				DEBUG_INFORMATION_FORMAT = dwarf;
				DEVELOPMENT_TEAM = GJZR2MEM28;
				FRAMEWORK_SEARCH_PATHS = (
					"$(inherited)",
					"$(PROJECT_DIR)/Carthage/Build/iOS",
				);
				INFOPLIST_FILE = Examples/SwiftTests/Info.plist;
				LD_RUNPATH_SEARCH_PATHS = "$(inherited) @executable_path/Frameworks @loader_path/Frameworks";
				PRODUCT_BUNDLE_IDENTIFIER = "com.mapbox.Example-SwiftTests";
				PRODUCT_NAME = "$(TARGET_NAME)";
				SWIFT_SWIFT3_OBJC_INFERENCE = Off;
				SWIFT_VERSION = 4.0;
				TEST_HOST = "$(BUILT_PRODUCTS_DIR)/Example-Swift.app/Example-Swift";
			};
			name = Debug;
		};
		352BBC501E5E78D700703DF1 /* Release */ = {
			isa = XCBuildConfiguration;
			buildSettings = {
				BUNDLE_LOADER = "$(TEST_HOST)";
				DEVELOPMENT_TEAM = GJZR2MEM28;
				FRAMEWORK_SEARCH_PATHS = (
					"$(inherited)",
					"$(PROJECT_DIR)/Carthage/Build/iOS",
				);
				INFOPLIST_FILE = Examples/SwiftTests/Info.plist;
				LD_RUNPATH_SEARCH_PATHS = "$(inherited) @executable_path/Frameworks @loader_path/Frameworks";
				PRODUCT_BUNDLE_IDENTIFIER = "com.mapbox.Example-SwiftTests";
				PRODUCT_NAME = "$(TARGET_NAME)";
				SWIFT_SWIFT3_OBJC_INFERENCE = Off;
				SWIFT_VERSION = 4.0;
				TEST_HOST = "$(BUILT_PRODUCTS_DIR)/Example-Swift.app/Example-Swift";
			};
			name = Release;
		};
		352BBC5D1E5E78EA00703DF1 /* Debug */ = {
			isa = XCBuildConfiguration;
			buildSettings = {
				BUNDLE_LOADER = "$(TEST_HOST)";
				DEBUG_INFORMATION_FORMAT = dwarf;
				DEVELOPMENT_TEAM = GJZR2MEM28;
				INFOPLIST_FILE = "Examples/Objective-CTests/Info.plist";
				LD_RUNPATH_SEARCH_PATHS = "$(inherited) @executable_path/Frameworks @loader_path/Frameworks";
				PRODUCT_BUNDLE_IDENTIFIER = "com.mapbox.Example-Objective-CTests";
				PRODUCT_NAME = "$(TARGET_NAME)";
				TEST_HOST = "$(BUILT_PRODUCTS_DIR)/Example-Objective-C.app/Example-Objective-C";
			};
			name = Debug;
		};
		352BBC5E1E5E78EA00703DF1 /* Release */ = {
			isa = XCBuildConfiguration;
			buildSettings = {
				BUNDLE_LOADER = "$(TEST_HOST)";
				DEVELOPMENT_TEAM = GJZR2MEM28;
				INFOPLIST_FILE = "Examples/Objective-CTests/Info.plist";
				LD_RUNPATH_SEARCH_PATHS = "$(inherited) @executable_path/Frameworks @loader_path/Frameworks";
				PRODUCT_BUNDLE_IDENTIFIER = "com.mapbox.Example-Objective-CTests";
				PRODUCT_NAME = "$(TARGET_NAME)";
				TEST_HOST = "$(BUILT_PRODUCTS_DIR)/Example-Objective-C.app/Example-Objective-C";
			};
			name = Release;
		};
		3546BF83207BA4AA007FF453 /* Debug */ = {
			isa = XCBuildConfiguration;
			buildSettings = {
				ALWAYS_EMBED_SWIFT_STANDARD_LIBRARIES = YES;
				ASSETCATALOG_COMPILER_APPICON_NAME = AppIcon;
				CLANG_ANALYZER_NUMBER_OBJECT_CONVERSION = YES_AGGRESSIVE;
				CLANG_CXX_LANGUAGE_STANDARD = "gnu++14";
				CLANG_ENABLE_OBJC_WEAK = YES;
				CLANG_WARN_DEPRECATED_OBJC_IMPLEMENTATIONS = YES;
				CLANG_WARN_OBJC_IMPLICIT_RETAIN_SELF = YES;
				CLANG_WARN_UNGUARDED_AVAILABILITY = YES_AGGRESSIVE;
				CODE_SIGN_IDENTITY = "iPhone Developer";
				CODE_SIGN_STYLE = Automatic;
				DEBUG_INFORMATION_FORMAT = dwarf;
				DEVELOPMENT_TEAM = GJZR2MEM28;
				FRAMEWORK_SEARCH_PATHS = (
					"$(inherited)",
					"$(PROJECT_DIR)/Carthage/Build/iOS",
				);
				GCC_C_LANGUAGE_STANDARD = gnu11;
				INFOPLIST_FILE = RouteTest/Info.plist;
				LD_RUNPATH_SEARCH_PATHS = "$(inherited) @executable_path/Frameworks";
				PRODUCT_BUNDLE_IDENTIFIER = com.mapbox.RouteTest;
				PRODUCT_NAME = "$(TARGET_NAME)";
				SWIFT_VERSION = 4.0;
				TARGETED_DEVICE_FAMILY = "1,2";
			};
			name = Debug;
		};
		3546BF84207BA4AA007FF453 /* Release */ = {
			isa = XCBuildConfiguration;
			buildSettings = {
				ALWAYS_EMBED_SWIFT_STANDARD_LIBRARIES = YES;
				ASSETCATALOG_COMPILER_APPICON_NAME = AppIcon;
				CLANG_ANALYZER_NUMBER_OBJECT_CONVERSION = YES_AGGRESSIVE;
				CLANG_CXX_LANGUAGE_STANDARD = "gnu++14";
				CLANG_ENABLE_OBJC_WEAK = YES;
				CLANG_WARN_DEPRECATED_OBJC_IMPLEMENTATIONS = YES;
				CLANG_WARN_OBJC_IMPLICIT_RETAIN_SELF = YES;
				CLANG_WARN_UNGUARDED_AVAILABILITY = YES_AGGRESSIVE;
				CODE_SIGN_IDENTITY = "iPhone Developer";
				CODE_SIGN_STYLE = Automatic;
				DEVELOPMENT_TEAM = GJZR2MEM28;
				FRAMEWORK_SEARCH_PATHS = (
					"$(inherited)",
					"$(PROJECT_DIR)/Carthage/Build/iOS",
				);
				GCC_C_LANGUAGE_STANDARD = gnu11;
				INFOPLIST_FILE = RouteTest/Info.plist;
				LD_RUNPATH_SEARCH_PATHS = "$(inherited) @executable_path/Frameworks";
				PRODUCT_BUNDLE_IDENTIFIER = com.mapbox.RouteTest;
				PRODUCT_NAME = "$(TARGET_NAME)";
				SWIFT_VERSION = 4.0;
				TARGETED_DEVICE_FAMILY = "1,2";
			};
			name = Release;
		};
		358D14721E5E3B7700ADE590 /* Debug */ = {
			isa = XCBuildConfiguration;
			buildSettings = {
				ALWAYS_EMBED_SWIFT_STANDARD_LIBRARIES = YES;
				ASSETCATALOG_COMPILER_APPICON_NAME = AppIcon;
				CLANG_ENABLE_MODULES = YES;
				CODE_SIGN_IDENTITY = "iPhone Developer";
				DEBUG_INFORMATION_FORMAT = dwarf;
				DEVELOPMENT_TEAM = GJZR2MEM28;
				FRAMEWORK_SEARCH_PATHS = (
					"$(inherited)",
					"$(PROJECT_DIR)/Carthage/Build/iOS",
				);
				INFOPLIST_FILE = "$(SRCROOT)/Examples/Swift/Info.plist";
				LD_RUNPATH_SEARCH_PATHS = "$(inherited) @executable_path/Frameworks";
				PRODUCT_BUNDLE_IDENTIFIER = "com.mapbox.Example-Swift";
				PRODUCT_NAME = "$(TARGET_NAME)";
				SWIFT_OBJC_BRIDGING_HEADER = "Examples/Swift/Example-Swift-BridgingHeader.h";
				SWIFT_OPTIMIZATION_LEVEL = "-Onone";
				SWIFT_SWIFT3_OBJC_INFERENCE = Off;
				SWIFT_VERSION = 4.0;
			};
			name = Debug;
		};
		358D14731E5E3B7700ADE590 /* Release */ = {
			isa = XCBuildConfiguration;
			buildSettings = {
				ALWAYS_EMBED_SWIFT_STANDARD_LIBRARIES = YES;
				ASSETCATALOG_COMPILER_APPICON_NAME = AppIcon;
				CLANG_ENABLE_MODULES = YES;
				DEVELOPMENT_TEAM = GJZR2MEM28;
				FRAMEWORK_SEARCH_PATHS = (
					"$(inherited)",
					"$(PROJECT_DIR)/Carthage/Build/iOS",
				);
				INFOPLIST_FILE = "$(SRCROOT)/Examples/Swift/Info.plist";
				LD_RUNPATH_SEARCH_PATHS = "$(inherited) @executable_path/Frameworks";
				PRODUCT_BUNDLE_IDENTIFIER = "com.mapbox.Example-Swift";
				PRODUCT_NAME = "$(TARGET_NAME)";
				SWIFT_OBJC_BRIDGING_HEADER = "Examples/Swift/Example-Swift-BridgingHeader.h";
				SWIFT_SWIFT3_OBJC_INFERENCE = Off;
				SWIFT_VERSION = 4.0;
			};
			name = Release;
		};
		358D14BB1E5E3FDC00ADE590 /* Debug */ = {
			isa = XCBuildConfiguration;
			buildSettings = {
				ALWAYS_EMBED_SWIFT_STANDARD_LIBRARIES = YES;
				ASSETCATALOG_COMPILER_APPICON_NAME = AppIcon;
				CODE_SIGN_IDENTITY = "iPhone Developer";
				DEBUG_INFORMATION_FORMAT = dwarf;
				DEVELOPMENT_TEAM = GJZR2MEM28;
				FRAMEWORK_SEARCH_PATHS = (
					"$(inherited)",
					"$(PROJECT_DIR)/Carthage/Build/iOS",
				);
				INFOPLIST_FILE = "$(SRCROOT)/Examples/Objective-C/Info.plist";
				LD_RUNPATH_SEARCH_PATHS = "$(inherited) @executable_path/Frameworks";
				PRODUCT_BUNDLE_IDENTIFIER = "com.mapbox.Example-Objective-C";
				PRODUCT_NAME = "$(TARGET_NAME)";
			};
			name = Debug;
		};
		358D14BC1E5E3FDC00ADE590 /* Release */ = {
			isa = XCBuildConfiguration;
			buildSettings = {
				ALWAYS_EMBED_SWIFT_STANDARD_LIBRARIES = YES;
				ASSETCATALOG_COMPILER_APPICON_NAME = AppIcon;
				DEVELOPMENT_TEAM = GJZR2MEM28;
				FRAMEWORK_SEARCH_PATHS = (
					"$(inherited)",
					"$(PROJECT_DIR)/Carthage/Build/iOS",
				);
				INFOPLIST_FILE = "$(SRCROOT)/Examples/Objective-C/Info.plist";
				LD_RUNPATH_SEARCH_PATHS = "$(inherited) @executable_path/Frameworks";
				PRODUCT_BUNDLE_IDENTIFIER = "com.mapbox.Example-Objective-C";
				PRODUCT_NAME = "$(TARGET_NAME)";
			};
			name = Release;
		};
		35B711D81E5E7AD2001EDA8D /* Debug */ = {
			isa = XCBuildConfiguration;
			buildSettings = {
				ALWAYS_EMBED_SWIFT_STANDARD_LIBRARIES = YES;
				DEBUG_INFORMATION_FORMAT = dwarf;
				DEVELOPMENT_TEAM = GJZR2MEM28;
				FRAMEWORK_SEARCH_PATHS = (
					"$(inherited)",
					"$(PROJECT_DIR)/Carthage/Build/iOS",
				);
				INFOPLIST_FILE = MapboxNavigationTests/Info.plist;
				LD_RUNPATH_SEARCH_PATHS = "$(inherited) @executable_path/Frameworks @loader_path/Frameworks";
				PRODUCT_BUNDLE_IDENTIFIER = com.mapbox.MapboxNavigationTests;
				PRODUCT_NAME = "$(TARGET_NAME)";
				SWIFT_OBJC_BRIDGING_HEADER = "MapboxNavigationTests/MapboxNavigationTests-Bridging.h";
				SWIFT_SWIFT3_OBJC_INFERENCE = Off;
				SWIFT_VERSION = 4.0;
				TEST_HOST = "$(BUILT_PRODUCTS_DIR)/Example-Swift.app/Example-Swift";
			};
			name = Debug;
		};
		35B711D91E5E7AD2001EDA8D /* Release */ = {
			isa = XCBuildConfiguration;
			buildSettings = {
				ALWAYS_EMBED_SWIFT_STANDARD_LIBRARIES = YES;
				DEVELOPMENT_TEAM = GJZR2MEM28;
				FRAMEWORK_SEARCH_PATHS = (
					"$(inherited)",
					"$(PROJECT_DIR)/Carthage/Build/iOS",
				);
				INFOPLIST_FILE = MapboxNavigationTests/Info.plist;
				LD_RUNPATH_SEARCH_PATHS = "$(inherited) @executable_path/Frameworks @loader_path/Frameworks";
				PRODUCT_BUNDLE_IDENTIFIER = com.mapbox.MapboxNavigationTests;
				PRODUCT_NAME = "$(TARGET_NAME)";
				SWIFT_OBJC_BRIDGING_HEADER = "MapboxNavigationTests/MapboxNavigationTests-Bridging.h";
				SWIFT_SWIFT3_OBJC_INFERENCE = Off;
				SWIFT_VERSION = 4.0;
				TEST_HOST = "$(BUILT_PRODUCTS_DIR)/Example-Swift.app/Example-Swift";
			};
			name = Release;
		};
		C53F2F0520EBC95600D9798F /* Debug */ = {
			isa = XCBuildConfiguration;
			buildSettings = {
				ALWAYS_EMBED_SWIFT_STANDARD_LIBRARIES = YES;
				ASSETCATALOG_COMPILER_APPICON_NAME = AppIcon;
				CLANG_ENABLE_MODULES = YES;
				CODE_SIGN_ENTITLEMENTS = "${SRCROOT}/Examples/Swift/Entitlements.plist";
				CODE_SIGN_IDENTITY = "iPhone Developer";
				CODE_SIGN_STYLE = Manual;
				DEBUG_INFORMATION_FORMAT = dwarf;
				DEVELOPMENT_TEAM = GJZR2MEM28;
				FRAMEWORK_SEARCH_PATHS = (
					"$(inherited)",
					"$(PROJECT_DIR)/Carthage/Build/iOS",
				);
				INFOPLIST_FILE = "$(SRCROOT)/Examples/Swift/Info.plist";
				LD_RUNPATH_SEARCH_PATHS = "$(inherited) @executable_path/Frameworks";
				PRODUCT_BUNDLE_IDENTIFIER = "com.mapbox.Example-CarPlay";
				PRODUCT_NAME = "$(TARGET_NAME)";
				PROVISIONING_PROFILE = "69c90fd8-c53b-41a4-ac73-5bc11068a49a";
				PROVISIONING_PROFILE_SPECIFIER = "Navigation Example";
				SWIFT_OBJC_BRIDGING_HEADER = "Examples/Swift/Example-Swift-BridgingHeader.h";
				SWIFT_OPTIMIZATION_LEVEL = "-Onone";
				SWIFT_SWIFT3_OBJC_INFERENCE = Off;
				SWIFT_VERSION = 4.0;
			};
			name = Debug;
		};
		C53F2F0620EBC95600D9798F /* Release */ = {
			isa = XCBuildConfiguration;
			buildSettings = {
				ALWAYS_EMBED_SWIFT_STANDARD_LIBRARIES = YES;
				ASSETCATALOG_COMPILER_APPICON_NAME = AppIcon;
				CLANG_ENABLE_MODULES = YES;
				CODE_SIGN_ENTITLEMENTS = "${SRCROOT}/Examples/Swift/Entitlements.plist";
				CODE_SIGN_IDENTITY = "iPhone Developer";
				"CODE_SIGN_IDENTITY[sdk=iphoneos*]" = "iPhone Developer";
				CODE_SIGN_STYLE = Manual;
				DEVELOPMENT_TEAM = GJZR2MEM28;
				FRAMEWORK_SEARCH_PATHS = (
					"$(inherited)",
					"$(PROJECT_DIR)/Carthage/Build/iOS",
				);
				INFOPLIST_FILE = "$(SRCROOT)/Examples/Swift/Info.plist";
				LD_RUNPATH_SEARCH_PATHS = "$(inherited) @executable_path/Frameworks";
				PRODUCT_BUNDLE_IDENTIFIER = "com.mapbox.Example-CarPlay";
				PRODUCT_NAME = "$(TARGET_NAME)";
				PROVISIONING_PROFILE = "69c90fd8-c53b-41a4-ac73-5bc11068a49a";
				PROVISIONING_PROFILE_SPECIFIER = "Navigation Example";
				SWIFT_OBJC_BRIDGING_HEADER = "Examples/Swift/Example-Swift-BridgingHeader.h";
				SWIFT_SWIFT3_OBJC_INFERENCE = Off;
				SWIFT_VERSION = 4.0;
			};
			name = Release;
		};
		C5ADFBDB1DDCC7840011824B /* Debug */ = {
			isa = XCBuildConfiguration;
			buildSettings = {
				ALWAYS_SEARCH_USER_PATHS = NO;
				CLANG_ANALYZER_LOCALIZABILITY_NONLOCALIZED = YES;
				CLANG_ANALYZER_NONNULL = YES;
				CLANG_CXX_LANGUAGE_STANDARD = "gnu++0x";
				CLANG_CXX_LIBRARY = "libc++";
				CLANG_ENABLE_MODULES = YES;
				CLANG_ENABLE_OBJC_ARC = YES;
				CLANG_WARN_BLOCK_CAPTURE_AUTORELEASING = YES;
				CLANG_WARN_BOOL_CONVERSION = YES;
				CLANG_WARN_COMMA = YES;
				CLANG_WARN_CONSTANT_CONVERSION = YES;
				CLANG_WARN_DEPRECATED_OBJC_IMPLEMENTATIONS = YES;
				CLANG_WARN_DIRECT_OBJC_ISA_USAGE = YES_ERROR;
				CLANG_WARN_DOCUMENTATION_COMMENTS = YES;
				CLANG_WARN_EMPTY_BODY = YES;
				CLANG_WARN_ENUM_CONVERSION = YES;
				CLANG_WARN_INFINITE_RECURSION = YES;
				CLANG_WARN_INT_CONVERSION = YES;
				CLANG_WARN_NON_LITERAL_NULL_CONVERSION = YES;
				CLANG_WARN_OBJC_IMPLICIT_RETAIN_SELF = YES;
				CLANG_WARN_OBJC_LITERAL_CONVERSION = YES;
				CLANG_WARN_OBJC_ROOT_CLASS = YES_ERROR;
				CLANG_WARN_RANGE_LOOP_ANALYSIS = YES;
				CLANG_WARN_STRICT_PROTOTYPES = YES;
				CLANG_WARN_SUSPICIOUS_MOVE = YES;
				CLANG_WARN_SUSPICIOUS_MOVES = YES;
				CLANG_WARN_UNREACHABLE_CODE = YES;
				CLANG_WARN__DUPLICATE_METHOD_MATCH = YES;
				"CODE_SIGN_IDENTITY[sdk=iphoneos*]" = "iPhone Developer";
				COPY_PHASE_STRIP = NO;
				CURRENT_PROJECT_VERSION = 34;
				DEBUG_INFORMATION_FORMAT = "dwarf-with-dsym";
				ENABLE_STRICT_OBJC_MSGSEND = YES;
				ENABLE_TESTABILITY = YES;
				GCC_C_LANGUAGE_STANDARD = gnu99;
				GCC_DYNAMIC_NO_PIC = NO;
				GCC_NO_COMMON_BLOCKS = YES;
				GCC_OPTIMIZATION_LEVEL = 0;
				GCC_PREPROCESSOR_DEFINITIONS = (
					"DEBUG=1",
					"$(inherited)",
				);
				GCC_WARN_64_TO_32_BIT_CONVERSION = YES;
				GCC_WARN_ABOUT_RETURN_TYPE = YES_ERROR;
				GCC_WARN_UNDECLARED_SELECTOR = YES;
				GCC_WARN_UNINITIALIZED_AUTOS = YES_AGGRESSIVE;
				GCC_WARN_UNUSED_FUNCTION = YES;
				GCC_WARN_UNUSED_VARIABLE = YES;
				IPHONEOS_DEPLOYMENT_TARGET = 9.0;
				MTL_ENABLE_DEBUG_INFO = YES;
				ONLY_ACTIVE_ARCH = YES;
				SDKROOT = iphoneos;
				SWIFT_ACTIVE_COMPILATION_CONDITIONS = DEBUG;
				SWIFT_OPTIMIZATION_LEVEL = "-Onone";
				SWIFT_VERSION = 4.0;
				TARGETED_DEVICE_FAMILY = "1,2";
				VERSIONING_SYSTEM = "apple-generic";
				VERSION_INFO_PREFIX = "";
			};
			name = Debug;
		};
		C5ADFBDC1DDCC7840011824B /* Release */ = {
			isa = XCBuildConfiguration;
			buildSettings = {
				ALWAYS_SEARCH_USER_PATHS = NO;
				CLANG_ANALYZER_LOCALIZABILITY_NONLOCALIZED = YES;
				CLANG_ANALYZER_NONNULL = YES;
				CLANG_CXX_LANGUAGE_STANDARD = "gnu++0x";
				CLANG_CXX_LIBRARY = "libc++";
				CLANG_ENABLE_MODULES = YES;
				CLANG_ENABLE_OBJC_ARC = YES;
				CLANG_WARN_BLOCK_CAPTURE_AUTORELEASING = YES;
				CLANG_WARN_BOOL_CONVERSION = YES;
				CLANG_WARN_COMMA = YES;
				CLANG_WARN_CONSTANT_CONVERSION = YES;
				CLANG_WARN_DEPRECATED_OBJC_IMPLEMENTATIONS = YES;
				CLANG_WARN_DIRECT_OBJC_ISA_USAGE = YES_ERROR;
				CLANG_WARN_DOCUMENTATION_COMMENTS = YES;
				CLANG_WARN_EMPTY_BODY = YES;
				CLANG_WARN_ENUM_CONVERSION = YES;
				CLANG_WARN_INFINITE_RECURSION = YES;
				CLANG_WARN_INT_CONVERSION = YES;
				CLANG_WARN_NON_LITERAL_NULL_CONVERSION = YES;
				CLANG_WARN_OBJC_IMPLICIT_RETAIN_SELF = YES;
				CLANG_WARN_OBJC_LITERAL_CONVERSION = YES;
				CLANG_WARN_OBJC_ROOT_CLASS = YES_ERROR;
				CLANG_WARN_RANGE_LOOP_ANALYSIS = YES;
				CLANG_WARN_STRICT_PROTOTYPES = YES;
				CLANG_WARN_SUSPICIOUS_MOVE = YES;
				CLANG_WARN_SUSPICIOUS_MOVES = YES;
				CLANG_WARN_UNREACHABLE_CODE = YES;
				CLANG_WARN__DUPLICATE_METHOD_MATCH = YES;
				"CODE_SIGN_IDENTITY[sdk=iphoneos*]" = "iPhone Developer";
				COPY_PHASE_STRIP = NO;
				CURRENT_PROJECT_VERSION = 34;
				DEBUG_INFORMATION_FORMAT = "dwarf-with-dsym";
				ENABLE_NS_ASSERTIONS = NO;
				ENABLE_STRICT_OBJC_MSGSEND = YES;
				GCC_C_LANGUAGE_STANDARD = gnu99;
				GCC_NO_COMMON_BLOCKS = YES;
				GCC_WARN_64_TO_32_BIT_CONVERSION = YES;
				GCC_WARN_ABOUT_RETURN_TYPE = YES_ERROR;
				GCC_WARN_UNDECLARED_SELECTOR = YES;
				GCC_WARN_UNINITIALIZED_AUTOS = YES_AGGRESSIVE;
				GCC_WARN_UNUSED_FUNCTION = YES;
				GCC_WARN_UNUSED_VARIABLE = YES;
				IPHONEOS_DEPLOYMENT_TARGET = 9.0;
				MTL_ENABLE_DEBUG_INFO = NO;
				SDKROOT = iphoneos;
				SWIFT_OPTIMIZATION_LEVEL = "-Owholemodule";
				SWIFT_VERSION = 4.0;
				TARGETED_DEVICE_FAMILY = "1,2";
				VALIDATE_PRODUCT = YES;
				VERSIONING_SYSTEM = "apple-generic";
				VERSION_INFO_PREFIX = "";
			};
			name = Release;
		};
		C5ADFBDE1DDCC7840011824B /* Debug */ = {
			isa = XCBuildConfiguration;
			buildSettings = {
				CLANG_ENABLE_MODULES = YES;
				CODE_SIGN_IDENTITY = "iPhone Developer";
				"CODE_SIGN_IDENTITY[sdk=iphoneos*]" = "";
				DEFINES_MODULE = YES;
				DEVELOPMENT_TEAM = GJZR2MEM28;
				DYLIB_COMPATIBILITY_VERSION = 1;
				DYLIB_CURRENT_VERSION = 34;
				DYLIB_INSTALL_NAME_BASE = "@rpath";
				FRAMEWORK_SEARCH_PATHS = (
					"$(inherited)",
					"$(PROJECT_DIR)/Carthage/Build/iOS",
				);
				INFOPLIST_FILE = MapboxCoreNavigation/Info.plist;
				INSTALL_PATH = "$(LOCAL_LIBRARY_DIR)/Frameworks";
				LD_RUNPATH_SEARCH_PATHS = "$(inherited) @executable_path/Frameworks @loader_path/Frameworks";
				PRODUCT_BUNDLE_IDENTIFIER = com.mapbox.MapboxCoreNavigation;
				PRODUCT_NAME = "$(TARGET_NAME)";
				SKIP_INSTALL = YES;
				SWIFT_OPTIMIZATION_LEVEL = "-Onone";
				SWIFT_SWIFT3_OBJC_INFERENCE = Off;
				SWIFT_VERSION = 4.0;
			};
			name = Debug;
		};
		C5ADFBDF1DDCC7840011824B /* Release */ = {
			isa = XCBuildConfiguration;
			buildSettings = {
				CLANG_ENABLE_MODULES = YES;
				CODE_SIGN_IDENTITY = "";
				DEFINES_MODULE = YES;
				DEVELOPMENT_TEAM = GJZR2MEM28;
				DYLIB_COMPATIBILITY_VERSION = 1;
				DYLIB_CURRENT_VERSION = 34;
				DYLIB_INSTALL_NAME_BASE = "@rpath";
				FRAMEWORK_SEARCH_PATHS = (
					"$(inherited)",
					"$(PROJECT_DIR)/Carthage/Build/iOS",
				);
				INFOPLIST_FILE = MapboxCoreNavigation/Info.plist;
				INSTALL_PATH = "$(LOCAL_LIBRARY_DIR)/Frameworks";
				LD_RUNPATH_SEARCH_PATHS = "$(inherited) @executable_path/Frameworks @loader_path/Frameworks";
				PRODUCT_BUNDLE_IDENTIFIER = com.mapbox.MapboxCoreNavigation;
				PRODUCT_NAME = "$(TARGET_NAME)";
				SKIP_INSTALL = YES;
				SWIFT_SWIFT3_OBJC_INFERENCE = Off;
				SWIFT_VERSION = 4.0;
			};
			name = Release;
		};
		C5ADFBE11DDCC7840011824B /* Debug */ = {
			isa = XCBuildConfiguration;
			buildSettings = {
				ALWAYS_EMBED_SWIFT_STANDARD_LIBRARIES = YES;
				CLANG_ENABLE_MODULES = YES;
				DEVELOPMENT_TEAM = GJZR2MEM28;
				FRAMEWORK_SEARCH_PATHS = (
					"$(inherited)",
					"$(PROJECT_DIR)/Carthage/Build/iOS",
				);
				INFOPLIST_FILE = MapboxCoreNavigationTests/Info.plist;
				LD_RUNPATH_SEARCH_PATHS = "$(inherited) $(PROJECT_DIR)/Carthage/Build/iOS @executable_path/Frameworks @loader_path/Frameworks";
				PRODUCT_BUNDLE_IDENTIFIER = com.mapbox.MapboxCoreNavigationTests;
				PRODUCT_NAME = "$(TARGET_NAME)";
				SWIFT_OBJC_BRIDGING_HEADER = "MapboxCoreNavigationTests/MapboxCoreNavigationTests-Bridging-Header.h";
				SWIFT_OPTIMIZATION_LEVEL = "-Onone";
				SWIFT_SWIFT3_OBJC_INFERENCE = Off;
				SWIFT_VERSION = 4.0;
			};
			name = Debug;
		};
		C5ADFBE21DDCC7840011824B /* Release */ = {
			isa = XCBuildConfiguration;
			buildSettings = {
				ALWAYS_EMBED_SWIFT_STANDARD_LIBRARIES = YES;
				CLANG_ENABLE_MODULES = YES;
				DEVELOPMENT_TEAM = GJZR2MEM28;
				FRAMEWORK_SEARCH_PATHS = (
					"$(inherited)",
					"$(PROJECT_DIR)/Carthage/Build/iOS",
				);
				INFOPLIST_FILE = MapboxCoreNavigationTests/Info.plist;
				LD_RUNPATH_SEARCH_PATHS = "$(inherited) $(PROJECT_DIR)/Carthage/Build/iOS @executable_path/Frameworks @loader_path/Frameworks";
				PRODUCT_BUNDLE_IDENTIFIER = com.mapbox.MapboxCoreNavigationTests;
				PRODUCT_NAME = "$(TARGET_NAME)";
				SWIFT_OBJC_BRIDGING_HEADER = "MapboxCoreNavigationTests/MapboxCoreNavigationTests-Bridging-Header.h";
				SWIFT_SWIFT3_OBJC_INFERENCE = Off;
				SWIFT_VERSION = 4.0;
			};
			name = Release;
		};
/* End XCBuildConfiguration section */

/* Begin XCConfigurationList section */
		351BEBDE1E5BCC28006FE110 /* Build configuration list for PBXNativeTarget "MapboxNavigation" */ = {
			isa = XCConfigurationList;
			buildConfigurations = (
				351BEBDC1E5BCC28006FE110 /* Debug */,
				351BEBDD1E5BCC28006FE110 /* Release */,
			);
			defaultConfigurationIsVisible = 0;
			defaultConfigurationName = Release;
		};
		352BBC4E1E5E78D700703DF1 /* Build configuration list for PBXNativeTarget "Example-SwiftTests" */ = {
			isa = XCConfigurationList;
			buildConfigurations = (
				352BBC4F1E5E78D700703DF1 /* Debug */,
				352BBC501E5E78D700703DF1 /* Release */,
			);
			defaultConfigurationIsVisible = 0;
			defaultConfigurationName = Release;
		};
		352BBC5C1E5E78EA00703DF1 /* Build configuration list for PBXNativeTarget "Example-Objective-CTests" */ = {
			isa = XCConfigurationList;
			buildConfigurations = (
				352BBC5D1E5E78EA00703DF1 /* Debug */,
				352BBC5E1E5E78EA00703DF1 /* Release */,
			);
			defaultConfigurationIsVisible = 0;
			defaultConfigurationName = Release;
		};
		3546BF85207BA4AA007FF453 /* Build configuration list for PBXNativeTarget "RouteTest" */ = {
			isa = XCConfigurationList;
			buildConfigurations = (
				3546BF83207BA4AA007FF453 /* Debug */,
				3546BF84207BA4AA007FF453 /* Release */,
			);
			defaultConfigurationIsVisible = 0;
			defaultConfigurationName = Release;
		};
		358D14741E5E3B7700ADE590 /* Build configuration list for PBXNativeTarget "Example-Swift" */ = {
			isa = XCConfigurationList;
			buildConfigurations = (
				358D14721E5E3B7700ADE590 /* Debug */,
				358D14731E5E3B7700ADE590 /* Release */,
			);
			defaultConfigurationIsVisible = 0;
			defaultConfigurationName = Release;
		};
		358D14BA1E5E3FDC00ADE590 /* Build configuration list for PBXNativeTarget "Example-Objective-C" */ = {
			isa = XCConfigurationList;
			buildConfigurations = (
				358D14BB1E5E3FDC00ADE590 /* Debug */,
				358D14BC1E5E3FDC00ADE590 /* Release */,
			);
			defaultConfigurationIsVisible = 0;
			defaultConfigurationName = Release;
		};
		35B711D71E5E7AD2001EDA8D /* Build configuration list for PBXNativeTarget "MapboxNavigationTests" */ = {
			isa = XCConfigurationList;
			buildConfigurations = (
				35B711D81E5E7AD2001EDA8D /* Debug */,
				35B711D91E5E7AD2001EDA8D /* Release */,
			);
			defaultConfigurationIsVisible = 0;
			defaultConfigurationName = Release;
		};
		C53F2F0420EBC95600D9798F /* Build configuration list for PBXNativeTarget "Example-CarPlay" */ = {
			isa = XCConfigurationList;
			buildConfigurations = (
				C53F2F0520EBC95600D9798F /* Debug */,
				C53F2F0620EBC95600D9798F /* Release */,
			);
			defaultConfigurationIsVisible = 0;
			defaultConfigurationName = Release;
		};
		C5ADFBC31DDCC7840011824B /* Build configuration list for PBXProject "MapboxNavigation" */ = {
			isa = XCConfigurationList;
			buildConfigurations = (
				C5ADFBDB1DDCC7840011824B /* Debug */,
				C5ADFBDC1DDCC7840011824B /* Release */,
			);
			defaultConfigurationIsVisible = 0;
			defaultConfigurationName = Release;
		};
		C5ADFBDD1DDCC7840011824B /* Build configuration list for PBXNativeTarget "MapboxCoreNavigation" */ = {
			isa = XCConfigurationList;
			buildConfigurations = (
				C5ADFBDE1DDCC7840011824B /* Debug */,
				C5ADFBDF1DDCC7840011824B /* Release */,
			);
			defaultConfigurationIsVisible = 0;
			defaultConfigurationName = Release;
		};
		C5ADFBE01DDCC7840011824B /* Build configuration list for PBXNativeTarget "MapboxCoreNavigationTests" */ = {
			isa = XCConfigurationList;
			buildConfigurations = (
				C5ADFBE11DDCC7840011824B /* Debug */,
				C5ADFBE21DDCC7840011824B /* Release */,
			);
			defaultConfigurationIsVisible = 0;
			defaultConfigurationName = Release;
		};
/* End XCConfigurationList section */
	};
	rootObject = C5ADFBC01DDCC7840011824B /* Project object */;
}<|MERGE_RESOLUTION|>--- conflicted
+++ resolved
@@ -1502,12 +1502,9 @@
 				C52D09D21DEF636C00BE3C5C /* Fixture.swift */,
 				C5ADFBD91DDCC7840011824B /* Info.plist */,
 				359574A91F28CCBB00838209 /* LocationTests.swift */,
-<<<<<<< HEAD
 				C5ABB50D20408D2C00AFA92C /* NavigationServiceTests.swift */,
 				AE8B1B96207D2B2B003050F6 /* TunnelAuthorityTests.swift */,
 				C5BF7371206AB0DF00CDBB6D /* CLHeadingPrivate.h */,
-=======
->>>>>>> 4484d5b9
 				C5BF7370206AB0DE00CDBB6D /* MapboxCoreNavigationTests-Bridging-Header.h */,
 				C5ADFBD71DDCC7840011824B /* MapboxCoreNavigationTests.swift */,
 				C5A60EC820A2417200C21178 /* MD5Tests.swift */,
