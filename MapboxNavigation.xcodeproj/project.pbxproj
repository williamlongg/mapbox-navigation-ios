--- conflicted
+++ resolved
@@ -2050,11 +2050,6 @@
 				DADAD829203504C6002E25CA /* MBNavigationSettings.m in Sources */,
 				35A5413B1EFC052700E49846 /* RouteOptions.swift in Sources */,
 				353E69041EF0C4E5007B2AE5 /* SimulatedLocationManager.swift in Sources */,
-<<<<<<< HEAD
-				AE8B1B95207BFAEF003050F6 /* TunnelIntersectionManager.swift in Sources */,
-				3538421820DBEF4C00921CAB /* MBFixLocation.swift in Sources */,
-=======
->>>>>>> 7f5aa7f7
 				DAFA92071F01735000A7FB09 /* DistanceFormatter.swift in Sources */,
 				C5C94C1D1DDCD2370097296A /* RouteProgress.swift in Sources */,
 				C5CFE4881EF2FD4C006F48E8 /* MMEEventsManager.swift in Sources */,
