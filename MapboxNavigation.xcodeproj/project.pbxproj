// !$*UTF8*$!
{
	archiveVersion = 1;
	classes = {
	};
	objectVersion = 46;
	objects = {

/* Begin PBXBuildFile section */
		1603C891214351EE00167D95 /* Cedar.framework in Frameworks */ = {isa = PBXBuildFile; fileRef = 1603C890214351EE00167D95 /* Cedar.framework */; };
		160D8279205996DA00D278D6 /* DataCache.swift in Sources */ = {isa = PBXBuildFile; fileRef = 160D8278205996DA00D278D6 /* DataCache.swift */; };
		160D827B2059973C00D278D6 /* DataCacheTests.swift in Sources */ = {isa = PBXBuildFile; fileRef = 160D827A2059973C00D278D6 /* DataCacheTests.swift */; };
		162039CF216C348500875F5C /* NavigationEventsManagerTests.swift in Sources */ = {isa = PBXBuildFile; fileRef = 162039CE216C348500875F5C /* NavigationEventsManagerTests.swift */; };
		1622E882215D776C006A2E5F /* MapboxNavigationNative.framework in Frameworks */ = {isa = PBXBuildFile; fileRef = 35C98734212E042C00808B82 /* MapboxNavigationNative.framework */; };
		1622E883215D7824006A2E5F /* MapboxNavigationNative.framework in Embed Frameworks */ = {isa = PBXBuildFile; fileRef = 35C98734212E042C00808B82 /* MapboxNavigationNative.framework */; settings = {ATTRIBUTES = (CodeSignOnCopy, RemoveHeadersOnCopy, ); }; };
		166224452025699600EA4824 /* ImageRepositoryTests.swift in Sources */ = {isa = PBXBuildFile; fileRef = 166224442025699600EA4824 /* ImageRepositoryTests.swift */; };
		1662244720256C0700EA4824 /* ImageLoadingURLProtocolSpy.swift in Sources */ = {isa = PBXBuildFile; fileRef = 1662244620256C0700EA4824 /* ImageLoadingURLProtocolSpy.swift */; };
		1662244B2029059C00EA4824 /* ImageCacheTests.swift in Sources */ = {isa = PBXBuildFile; fileRef = 1662244A2029059C00EA4824 /* ImageCacheTests.swift */; };
		169A970A216440820082A6A0 /* NavigationViewControllerTestDoubles.swift in Sources */ = {isa = PBXBuildFile; fileRef = 169A9709216440820082A6A0 /* NavigationViewControllerTestDoubles.swift */; };
		16A509D5202A87B20011D788 /* ImageDownloaderTests.swift in Sources */ = {isa = PBXBuildFile; fileRef = 16A509D4202A87B20011D788 /* ImageDownloaderTests.swift */; };
		16A509D7202BC0CA0011D788 /* ImageDownload.swift in Sources */ = {isa = PBXBuildFile; fileRef = 16A509D6202BC0CA0011D788 /* ImageDownload.swift */; };
		16B63DCD205C8EEF002D56D4 /* route-with-instructions.json in Resources */ = {isa = PBXBuildFile; fileRef = 16B63DCC205C8EEF002D56D4 /* route-with-instructions.json */; };
		16E3625C201265D600DF0592 /* ImageDownloadOperationSpy.swift in Sources */ = {isa = PBXBuildFile; fileRef = 16E3625B201265D600DF0592 /* ImageDownloadOperationSpy.swift */; };
		16E4F97F205B05FE00531791 /* MapboxVoiceControllerTests.swift in Sources */ = {isa = PBXBuildFile; fileRef = 16E4F97E205B05FE00531791 /* MapboxVoiceControllerTests.swift */; };
		35002D611E5F6ADB0090E733 /* Assets.xcassets in Resources */ = {isa = PBXBuildFile; fileRef = 35002D5F1E5F6ADB0090E733 /* Assets.xcassets */; };
		35002D691E5F6B2F0090E733 /* Main.storyboard in Resources */ = {isa = PBXBuildFile; fileRef = 35002D661E5F6B1B0090E733 /* Main.storyboard */; };
		3502231A205BC94E00E1449A /* Constants.swift in Sources */ = {isa = PBXBuildFile; fileRef = 35022319205BC94E00E1449A /* Constants.swift */; };
		35025F3F1F051DD2002BA3EA /* DialogViewController.swift in Sources */ = {isa = PBXBuildFile; fileRef = 35025F3E1F051DD2002BA3EA /* DialogViewController.swift */; };
		3507F9FB2134309E0086B39E /* MapboxGeocoder.framework in Frameworks */ = {isa = PBXBuildFile; fileRef = 3507F9F92134305C0086B39E /* MapboxGeocoder.framework */; };
		3507F9FC2134309E0086B39E /* MapboxGeocoder.framework in Embed Frameworks */ = {isa = PBXBuildFile; fileRef = 3507F9F92134305C0086B39E /* MapboxGeocoder.framework */; settings = {ATTRIBUTES = (CodeSignOnCopy, RemoveHeadersOnCopy, ); }; };
		3510300F1F54B67000E3B7E7 /* LaneTests.swift in Sources */ = {isa = PBXBuildFile; fileRef = 3510300E1F54B67000E3B7E7 /* LaneTests.swift */; };
		351030111F54B72000E3B7E7 /* route-for-lane-testing.json in Resources */ = {isa = PBXBuildFile; fileRef = 351030101F54B72000E3B7E7 /* route-for-lane-testing.json */; };
		351174F41EF1C0530065E248 /* ReplayLocationManager.swift in Sources */ = {isa = PBXBuildFile; fileRef = 351174F31EF1C0530065E248 /* ReplayLocationManager.swift */; };
		351927361F0FA072003A702D /* ScreenCapture.swift in Sources */ = {isa = PBXBuildFile; fileRef = 351927351F0FA072003A702D /* ScreenCapture.swift */; };
		3519D01E21F0842900582FF5 /* CLLocationTests.swift in Sources */ = {isa = PBXBuildFile; fileRef = 3519D01D21F0842900582FF5 /* CLLocationTests.swift */; };
		351BEBF11E5BCC63006FE110 /* MGLMapView.swift in Sources */ = {isa = PBXBuildFile; fileRef = 351BEBDF1E5BCC63006FE110 /* MGLMapView.swift */; };
		351BEBF21E5BCC63006FE110 /* Style.swift in Sources */ = {isa = PBXBuildFile; fileRef = 351BEBE01E5BCC63006FE110 /* Style.swift */; };
		351BEBF61E5BCC63006FE110 /* RouteMapViewController.swift in Sources */ = {isa = PBXBuildFile; fileRef = 351BEBE41E5BCC63006FE110 /* RouteMapViewController.swift */; };
		351BEBFC1E5BCC63006FE110 /* NavigationViewController.swift in Sources */ = {isa = PBXBuildFile; fileRef = 351BEBEA1E5BCC63006FE110 /* NavigationViewController.swift */; };
		351BEBFF1E5BCC63006FE110 /* ManeuversStyleKit.swift in Sources */ = {isa = PBXBuildFile; fileRef = 351BEBED1E5BCC63006FE110 /* ManeuversStyleKit.swift */; };
		351BEC011E5BCC63006FE110 /* ManeuverView.swift in Sources */ = {isa = PBXBuildFile; fileRef = 351BEBEF1E5BCC63006FE110 /* ManeuverView.swift */; };
		351BEC021E5BCC63006FE110 /* UIView.swift in Sources */ = {isa = PBXBuildFile; fileRef = 351BEBF01E5BCC63006FE110 /* UIView.swift */; };
		351BEC051E5BCC6C006FE110 /* LaneView.swift in Sources */ = {isa = PBXBuildFile; fileRef = 351BEC031E5BCC6C006FE110 /* LaneView.swift */; };
		351BEC061E5BCC6C006FE110 /* ManeuverDirection.swift in Sources */ = {isa = PBXBuildFile; fileRef = 351BEC041E5BCC6C006FE110 /* ManeuverDirection.swift */; };
		351BEC0D1E5BCC72006FE110 /* Bundle.swift in Sources */ = {isa = PBXBuildFile; fileRef = 351BEC081E5BCC72006FE110 /* Bundle.swift */; };
		351BEC0E1E5BCC72006FE110 /* DashedLineView.swift in Sources */ = {isa = PBXBuildFile; fileRef = 351BEC091E5BCC72006FE110 /* DashedLineView.swift */; };
		351BEC291E5BD530006FE110 /* Assets.xcassets in Resources */ = {isa = PBXBuildFile; fileRef = 351BEC281E5BD530006FE110 /* Assets.xcassets */; };
		3525449D1E663D32004C8F1C /* MapboxCoreNavigation.framework in Frameworks */ = {isa = PBXBuildFile; fileRef = C5ADFBC91DDCC7840011824B /* MapboxCoreNavigation.framework */; };
		3527D2B91EC4619400C07FC9 /* Fixtures.xcassets in Resources */ = {isa = PBXBuildFile; fileRef = 3527D2B61EC45FBD00C07FC9 /* Fixtures.xcassets */; };
		3529FCF021A5C59400AEA9AA /* Settings.swift in Sources */ = {isa = PBXBuildFile; fileRef = 3529FCEF21A5C59400AEA9AA /* Settings.swift */; };
		3529FCF221A5C5B400AEA9AA /* ResizableView.swift in Sources */ = {isa = PBXBuildFile; fileRef = 3529FCF121A5C5B300AEA9AA /* ResizableView.swift */; };
		3529FCF421A5C5C600AEA9AA /* SettingsItems.swift in Sources */ = {isa = PBXBuildFile; fileRef = 3529FCF321A5C5C600AEA9AA /* SettingsItems.swift */; };
		3529FCF621A5C5D900AEA9AA /* UIViewController.swift in Sources */ = {isa = PBXBuildFile; fileRef = 3529FCF521A5C5D900AEA9AA /* UIViewController.swift */; };
		3529FCF821A5C62400AEA9AA /* SettingsViewController.swift in Sources */ = {isa = PBXBuildFile; fileRef = 3529FCF721A5C62400AEA9AA /* SettingsViewController.swift */; };
		3529FCFA21A5C63B00AEA9AA /* OfflineViewController.swift in Sources */ = {isa = PBXBuildFile; fileRef = 3529FCF921A5C63A00AEA9AA /* OfflineViewController.swift */; };
		3529FCFC21A5C66800AEA9AA /* OfflineDirections.swift in Sources */ = {isa = PBXBuildFile; fileRef = 3529FCFB21A5C66700AEA9AA /* OfflineDirections.swift */; };
		352BBC3B1E5E6A0C00703DF1 /* MapboxCoreNavigation.framework in Frameworks */ = {isa = PBXBuildFile; fileRef = C5ADFBC91DDCC7840011824B /* MapboxCoreNavigation.framework */; };
		352F464D20EB74C200147886 /* NavigationEventsManager.swift in Sources */ = {isa = PBXBuildFile; fileRef = 352F464C20EB74C200147886 /* NavigationEventsManager.swift */; };
		3531C2701F9E095400D92F9A /* InstructionsBannerView.swift in Sources */ = {isa = PBXBuildFile; fileRef = 3531C26F1F9E095400D92F9A /* InstructionsBannerView.swift */; };
		353280A11FA72871005175F3 /* InstructionLabel.swift in Sources */ = {isa = PBXBuildFile; fileRef = 353280A01FA72871005175F3 /* InstructionLabel.swift */; };
		353610CE1FAB6A8F00FB1746 /* BottomBannerViewController.swift in Sources */ = {isa = PBXBuildFile; fileRef = 353610CD1FAB6A8F00FB1746 /* BottomBannerViewController.swift */; };
		35379CFD21480C0500FD402E /* AppDelegate+CarPlay.swift in Sources */ = {isa = PBXBuildFile; fileRef = 35379CFB21480BFB00FD402E /* AppDelegate+CarPlay.swift */; };
		353AA5601FCEF583009F0384 /* StyleManager.swift in Sources */ = {isa = PBXBuildFile; fileRef = 353AA55F1FCEF583009F0384 /* StyleManager.swift */; };
		353E3C8F20A3501C00FD1789 /* MGLStyle.swift in Sources */ = {isa = PBXBuildFile; fileRef = 353E3C8E20A3501C00FD1789 /* MGLStyle.swift */; };
		353E68FC1EF0B7F8007B2AE5 /* NavigationLocationManager.swift in Sources */ = {isa = PBXBuildFile; fileRef = 353E68FB1EF0B7F8007B2AE5 /* NavigationLocationManager.swift */; };
		353E68FE1EF0B985007B2AE5 /* BundleAdditions.swift in Sources */ = {isa = PBXBuildFile; fileRef = 353E68FD1EF0B985007B2AE5 /* BundleAdditions.swift */; };
		353E69041EF0C4E5007B2AE5 /* SimulatedLocationManager.swift in Sources */ = {isa = PBXBuildFile; fileRef = 353E69031EF0C4E5007B2AE5 /* SimulatedLocationManager.swift */; };
		353EC9D71FB09708002EB0AB /* StepsViewController.swift in Sources */ = {isa = PBXBuildFile; fileRef = 353EC9D61FB09708002EB0AB /* StepsViewController.swift */; };
		3540514D1F73F3BB00ED572D /* route-with-straight-roundabout.json in Resources */ = {isa = PBXBuildFile; fileRef = 3540514C1F73F3BB00ED572D /* route-with-straight-roundabout.json */; };
		354A01B91E66256600D765C2 /* MapboxDirections.framework in Frameworks */ = {isa = PBXBuildFile; fileRef = 354A01B81E66256600D765C2 /* MapboxDirections.framework */; };
		354A01BF1E6625D100D765C2 /* Mapbox.framework in Frameworks */ = {isa = PBXBuildFile; fileRef = 35A1D3651E6624EF00A48FE8 /* Mapbox.framework */; };
		354A01C21E66265100D765C2 /* Mapbox.framework in Frameworks */ = {isa = PBXBuildFile; fileRef = 35A1D3651E6624EF00A48FE8 /* Mapbox.framework */; };
		354A01C31E66265100D765C2 /* Mapbox.framework in Embed Frameworks */ = {isa = PBXBuildFile; fileRef = 35A1D3651E6624EF00A48FE8 /* Mapbox.framework */; settings = {ATTRIBUTES = (CodeSignOnCopy, RemoveHeadersOnCopy, ); }; };
		354A01C91E66265B00D765C2 /* Polyline.framework in Frameworks */ = {isa = PBXBuildFile; fileRef = 354A01BC1E66259600D765C2 /* Polyline.framework */; };
		354A01CA1E66265B00D765C2 /* Polyline.framework in Embed Frameworks */ = {isa = PBXBuildFile; fileRef = 354A01BC1E66259600D765C2 /* Polyline.framework */; settings = {ATTRIBUTES = (CodeSignOnCopy, RemoveHeadersOnCopy, ); }; };
		354A01CF1E66266100D765C2 /* MapboxDirections.framework in Frameworks */ = {isa = PBXBuildFile; fileRef = 354A01B81E66256600D765C2 /* MapboxDirections.framework */; };
		354A01D01E66266100D765C2 /* MapboxDirections.framework in Embed Frameworks */ = {isa = PBXBuildFile; fileRef = 354A01B81E66256600D765C2 /* MapboxDirections.framework */; settings = {ATTRIBUTES = (CodeSignOnCopy, RemoveHeadersOnCopy, ); }; };
		354A01D51E6626AC00D765C2 /* MapboxCoreNavigation.framework in Embed Frameworks */ = {isa = PBXBuildFile; fileRef = C5ADFBC91DDCC7840011824B /* MapboxCoreNavigation.framework */; settings = {ATTRIBUTES = (CodeSignOnCopy, RemoveHeadersOnCopy, ); }; };
		354A9BC620EA991900F03325 /* SessionState.swift in Sources */ = {isa = PBXBuildFile; fileRef = 354A9BC520EA991900F03325 /* SessionState.swift */; };
		354A9BCB20EA9BDA00F03325 /* EventDetails.swift in Sources */ = {isa = PBXBuildFile; fileRef = 354A9BCA20EA9BDA00F03325 /* EventDetails.swift */; };
		354A9BCD20EA9C8100F03325 /* CoreFeedbackEvent.swift in Sources */ = {isa = PBXBuildFile; fileRef = 354A9BCC20EA9C8100F03325 /* CoreFeedbackEvent.swift */; };
		3557506B21A826C600AEF9B6 /* OfflineRoutingTests.swift in Sources */ = {isa = PBXBuildFile; fileRef = 3506DE39216E2ADE007DA352 /* OfflineRoutingTests.swift */; };
		3557506D21A827E800AEF9B6 /* li.tar in Resources */ = {isa = PBXBuildFile; fileRef = 3557506C21A827E800AEF9B6 /* li.tar */; };
		3557506F21A8293E00AEF9B6 /* tiles in Resources */ = {isa = PBXBuildFile; fileRef = 3557506E21A8293E00AEF9B6 /* tiles */; };
		355832AB2192F60800141922 /* PipeFittersUnion-FourSeasonsBoston.json in Resources */ = {isa = PBXBuildFile; fileRef = 355832AA2192F60800141922 /* PipeFittersUnion-FourSeasonsBoston.json */; };
		355832AD2192F7E300141922 /* PipeFittersUnion-FourSeasonsBoston.trace.json in Resources */ = {isa = PBXBuildFile; fileRef = 355832AC2192F7E300141922 /* PipeFittersUnion-FourSeasonsBoston.trace.json */; };
		3559FE4F21C3195700B6613F /* NavigationPlotter.swift in Sources */ = {isa = PBXBuildFile; fileRef = 3559FE4E21C3195700B6613F /* NavigationPlotter.swift */; };
		355DB5751EFA78070091BFB7 /* GGPark-to-BernalHeights.route in Resources */ = {isa = PBXBuildFile; fileRef = 355DB5741EFA78070091BFB7 /* GGPark-to-BernalHeights.route */; };
		355DB5771EFA780E0091BFB7 /* UnionSquare-to-GGPark.route in Resources */ = {isa = PBXBuildFile; fileRef = 355DB5761EFA780E0091BFB7 /* UnionSquare-to-GGPark.route */; };
		355ED3701FAB724F00BCE1B8 /* BottomBannerViewLayout.swift in Sources */ = {isa = PBXBuildFile; fileRef = 355ED36F1FAB724F00BCE1B8 /* BottomBannerViewLayout.swift */; };
		35636E04215D621E00463343 /* MapboxNavigationNative.framework in Embed Frameworks */ = {isa = PBXBuildFile; fileRef = 35C98734212E042C00808B82 /* MapboxNavigationNative.framework */; settings = {ATTRIBUTES = (CodeSignOnCopy, RemoveHeadersOnCopy, ); }; };
		35726EE81F0856E900AFA1B6 /* DayStyle.swift in Sources */ = {isa = PBXBuildFile; fileRef = 35726EE71F0856E900AFA1B6 /* DayStyle.swift */; };
		3573EA71215A5A9F009899D7 /* RouteControllerSnapshotTests.swift in Sources */ = {isa = PBXBuildFile; fileRef = 3573EA70215A5A9F009899D7 /* RouteControllerSnapshotTests.swift */; };
		3577B878214FF35800094294 /* FavoritesList.swift in Sources */ = {isa = PBXBuildFile; fileRef = 3577B877214FF35800094294 /* FavoritesList.swift */; };
		3582A25020EEC46B0029C5DE /* Router.swift in Sources */ = {isa = PBXBuildFile; fileRef = 3582A24F20EEC46B0029C5DE /* Router.swift */; };
		3582A25220EFA9680029C5DE /* RouterDelegate.swift in Sources */ = {isa = PBXBuildFile; fileRef = 3582A25120EFA9680029C5DE /* RouterDelegate.swift */; };
		358D14661E5E3B7700ADE590 /* AppDelegate.swift in Sources */ = {isa = PBXBuildFile; fileRef = 358D14651E5E3B7700ADE590 /* AppDelegate.swift */; };
		358D14681E5E3B7700ADE590 /* ViewController.swift in Sources */ = {isa = PBXBuildFile; fileRef = 358D14671E5E3B7700ADE590 /* ViewController.swift */; };
		358E856421DD23E200E415C2 /* DummyLocationManager.swift in Sources */ = {isa = PBXBuildFile; fileRef = 358E856321DD23E200E415C2 /* DummyLocationManager.swift */; };
		359574A81F28CC5A00838209 /* CLLocation.swift in Sources */ = {isa = PBXBuildFile; fileRef = 359574A71F28CC3800838209 /* CLLocation.swift */; };
		359574AA1F28CCBB00838209 /* LocationTests.swift in Sources */ = {isa = PBXBuildFile; fileRef = 359574A91F28CCBB00838209 /* LocationTests.swift */; };
		3595FE472190F78C0035B765 /* MBViewController.m in Sources */ = {isa = PBXBuildFile; fileRef = 3595FE462190F78C0035B765 /* MBViewController.m */; };
		3595FE48219190400035B765 /* TestHelper.framework in Frameworks */ = {isa = PBXBuildFile; fileRef = 35CDA85E2190F2A30072B675 /* TestHelper.framework */; };
		3595FE49219190420035B765 /* TestHelper.framework in Frameworks */ = {isa = PBXBuildFile; fileRef = 35CDA85E2190F2A30072B675 /* TestHelper.framework */; };
		3597ABD021553B6F00C12785 /* SimulatedLocationManagerTests.swift in Sources */ = {isa = PBXBuildFile; fileRef = 3597ABCF21553B6F00C12785 /* SimulatedLocationManagerTests.swift */; };
		3597ABD421553F6800C12785 /* sthlm-double-back.json in Resources */ = {isa = PBXBuildFile; fileRef = 3597ABD321553F6800C12785 /* sthlm-double-back.json */; };
		359A8AED1FA78D3000BDB486 /* DistanceFormatterTests.swift in Sources */ = {isa = PBXBuildFile; fileRef = 359A8AEC1FA78D3000BDB486 /* DistanceFormatterTests.swift */; };
		359A8AEF1FA7B25B00BDB486 /* LanesStyleKit.swift in Sources */ = {isa = PBXBuildFile; fileRef = 359A8AEE1FA7B25800BDB486 /* LanesStyleKit.swift */; };
		359D00CF1E732D7100C2E770 /* Polyline.framework in Frameworks */ = {isa = PBXBuildFile; fileRef = 354A01BC1E66259600D765C2 /* Polyline.framework */; };
		359D1B281FFE70D30052FA42 /* NavigationView.swift in Sources */ = {isa = PBXBuildFile; fileRef = 359D1B271FFE70D30052FA42 /* NavigationView.swift */; };
		359D283C1F9DC14F00FDE9C9 /* UICollectionView.swift in Sources */ = {isa = PBXBuildFile; fileRef = 359D283B1F9DC14F00FDE9C9 /* UICollectionView.swift */; };
		35A262B92050A5CD00AEFF6D /* InstructionsBannerViewSnapshotTests.swift in Sources */ = {isa = PBXBuildFile; fileRef = 35A262B82050A5CD00AEFF6D /* InstructionsBannerViewSnapshotTests.swift */; };
		35A5413B1EFC052700E49846 /* RouteOptions.swift in Sources */ = {isa = PBXBuildFile; fileRef = 35A5413A1EFC052700E49846 /* RouteOptions.swift */; };
		35B1AEBC20AD9B3C00C8544E /* LeaksSpec.swift in Sources */ = {isa = PBXBuildFile; fileRef = 35B1AEBB20AD9B3C00C8544E /* LeaksSpec.swift */; };
		35B1AEBE20AD9C7800C8544E /* LeakTest.swift in Sources */ = {isa = PBXBuildFile; fileRef = 35B1AEBD20AD9C7800C8544E /* LeakTest.swift */; };
		35B1E2951F1FF8EC00A13D32 /* UserCourseView.swift in Sources */ = {isa = PBXBuildFile; fileRef = 35B1E2941F1FF8EC00A13D32 /* UserCourseView.swift */; };
		35B5A47E1FFFDCE5000A3C8D /* NavigationViewLayout.swift in Sources */ = {isa = PBXBuildFile; fileRef = 35B5A47D1FFFDCE5000A3C8D /* NavigationViewLayout.swift */; };
		35B711D41E5E7AD2001EDA8D /* MapboxNavigation.framework in Frameworks */ = {isa = PBXBuildFile; fileRef = 351BEBD71E5BCC28006FE110 /* MapboxNavigation.framework */; };
		35B7837E1F9547B300291F9A /* Transitioning.swift in Sources */ = {isa = PBXBuildFile; fileRef = 35B7837D1F9547B300291F9A /* Transitioning.swift */; };
		35B839491E2E3D5D0045A868 /* MBRouteController.m in Sources */ = {isa = PBXBuildFile; fileRef = 35B839481E2E3D5D0045A868 /* MBRouteController.m */; };
		35BF8CA21F28EB60003F6125 /* Array.swift in Sources */ = {isa = PBXBuildFile; fileRef = 35BF8CA11F28EB60003F6125 /* Array.swift */; };
		35BF8CA41F28EBD8003F6125 /* String.swift in Sources */ = {isa = PBXBuildFile; fileRef = 35BF8CA31F28EBD8003F6125 /* String.swift */; };
		35C11359215BADF900CC2929 /* sthlm-double-back-replay.json in Resources */ = {isa = PBXBuildFile; fileRef = 35C11358215BADF800CC2929 /* sthlm-double-back-replay.json */; };
		35C57D6A208DD4A200BDD2A6 /* BridgingTests.m in Sources */ = {isa = PBXBuildFile; fileRef = 35C57D69208DD4A200BDD2A6 /* BridgingTests.m */; };
		35C714B0203B251F00F0C2AE /* MapboxSpeech.framework in Frameworks */ = {isa = PBXBuildFile; fileRef = C5A9DDBD202E12EE007D52DA /* MapboxSpeech.framework */; };
		35C714B1203B251F00F0C2AE /* MapboxSpeech.framework in Embed Frameworks */ = {isa = PBXBuildFile; fileRef = C5A9DDBD202E12EE007D52DA /* MapboxSpeech.framework */; settings = {ATTRIBUTES = (CodeSignOnCopy, RemoveHeadersOnCopy, ); }; };
		35C77F621FE8219900338416 /* NavigationSettings.swift in Sources */ = {isa = PBXBuildFile; fileRef = 35375EC01F31FA86004CE727 /* NavigationSettings.swift */; };
		35C8DBF42191937A0053328C /* routeWithInstructions.json in Resources */ = {isa = PBXBuildFile; fileRef = C5387A9C1F8FDB13000D2E93 /* routeWithInstructions.json */; };
		35C8DBF52191940C0053328C /* straight-line.json in Resources */ = {isa = PBXBuildFile; fileRef = C5EF397420599120009A2C50 /* straight-line.json */; };
		35C8DBF6219194380053328C /* routeWithTunnels_9thStreetDC.json in Resources */ = {isa = PBXBuildFile; fileRef = AEF2C8F12072B603007B061F /* routeWithTunnels_9thStreetDC.json */; };
		35C8DBF8219198320053328C /* route.json in Resources */ = {isa = PBXBuildFile; fileRef = 35C8DBF7219198310053328C /* route.json */; };
		35C8DBFD2191D0370053328C /* CoreLocation.swift in Sources */ = {isa = PBXBuildFile; fileRef = 35C8DBFC2191D0370053328C /* CoreLocation.swift */; };
		35C8DBFE2191D0BD0053328C /* Turf.framework in Frameworks */ = {isa = PBXBuildFile; fileRef = 35CC14141F799496009E872A /* Turf.framework */; };
		35C8DC082191DA8C0053328C /* MapboxSpeech.framework in Frameworks */ = {isa = PBXBuildFile; fileRef = C5A9DDBD202E12EE007D52DA /* MapboxSpeech.framework */; };
		35C8DC0B2191DAD20053328C /* MapboxCoreNavigation.framework in Frameworks */ = {isa = PBXBuildFile; fileRef = C5ADFBC91DDCC7840011824B /* MapboxCoreNavigation.framework */; };
		35C8DC0C2191DAD20053328C /* MapboxNavigation.framework in Frameworks */ = {isa = PBXBuildFile; fileRef = 351BEBD71E5BCC28006FE110 /* MapboxNavigation.framework */; };
		35C8DC0D2191DAD20053328C /* TestHelper.framework in Frameworks */ = {isa = PBXBuildFile; fileRef = 35CDA85E2190F2A30072B675 /* TestHelper.framework */; };
		35C8DC0F2191DE940053328C /* DCA-Arboretum.trace.json in Resources */ = {isa = PBXBuildFile; fileRef = 35C8DC0E2191DE940053328C /* DCA-Arboretum.trace.json */; };
		35C8DC112191E1140053328C /* DirectionsSpy.swift in Sources */ = {isa = PBXBuildFile; fileRef = 35C8DC102191E1140053328C /* DirectionsSpy.swift */; };
		35C8DC122191E15A0053328C /* DummyURLSessionDataTask.swift in Sources */ = {isa = PBXBuildFile; fileRef = 16435E04206EE37800AF48B6 /* DummyURLSessionDataTask.swift */; };
		35C8DC152191E4420053328C /* SpeechAPISpy.swift in Sources */ = {isa = PBXBuildFile; fileRef = 3EA93170CB959F3065ACFFC3 /* SpeechAPISpy.swift */; };
		35C8DC162191E5D50053328C /* NavigationEventsManagerTestDoubles.swift in Sources */ = {isa = PBXBuildFile; fileRef = 16120A4C20645D6E007EA21D /* NavigationEventsManagerTestDoubles.swift */; };
		35C8DC172191E5DB0053328C /* NavigationServiceTestDoubles.swift in Sources */ = {isa = PBXBuildFile; fileRef = 3EA93EBD6E6BEC966BBE51D6 /* NavigationServiceTestDoubles.swift */; };
		35C98731212E02B500808B82 /* RouteController.swift in Sources */ = {isa = PBXBuildFile; fileRef = 35C98730212E02B500808B82 /* RouteController.swift */; };
		35C98733212E037900808B82 /* MBNavigator.swift in Sources */ = {isa = PBXBuildFile; fileRef = 35C98732212E037900808B82 /* MBNavigator.swift */; };
		35C98735212E042C00808B82 /* MapboxNavigationNative.framework in Frameworks */ = {isa = PBXBuildFile; fileRef = 35C98734212E042C00808B82 /* MapboxNavigationNative.framework */; };
		35C98736212E045200808B82 /* MapboxNavigationNative.framework in Frameworks */ = {isa = PBXBuildFile; fileRef = 35C98734212E042C00808B82 /* MapboxNavigationNative.framework */; };
		35C98738212E045300808B82 /* MapboxNavigationNative.framework in Frameworks */ = {isa = PBXBuildFile; fileRef = 35C98734212E042C00808B82 /* MapboxNavigationNative.framework */; };
		35C9973F1E732C1B00544D1C /* RouteVoiceController.swift in Sources */ = {isa = PBXBuildFile; fileRef = 35C9973E1E732C1B00544D1C /* RouteVoiceController.swift */; };
		35CB1E131F97DD740011CC44 /* FeedbackItem.swift in Sources */ = {isa = PBXBuildFile; fileRef = 35CB1E121F97DD740011CC44 /* FeedbackItem.swift */; };
		35CC14151F7994B0009E872A /* Turf.framework in Frameworks */ = {isa = PBXBuildFile; fileRef = 35CC14141F799496009E872A /* Turf.framework */; };
		35CC14161F7994B1009E872A /* Turf.framework in Frameworks */ = {isa = PBXBuildFile; fileRef = 35CC14141F799496009E872A /* Turf.framework */; };
		35CC14171F79A434009E872A /* Turf.framework in Frameworks */ = {isa = PBXBuildFile; fileRef = 35CC14141F799496009E872A /* Turf.framework */; };
		35CC14181F79A434009E872A /* Turf.framework in Embed Frameworks */ = {isa = PBXBuildFile; fileRef = 35CC14141F799496009E872A /* Turf.framework */; settings = {ATTRIBUTES = (CodeSignOnCopy, RemoveHeadersOnCopy, ); }; };
		35CDA80921908F2F0072B675 /* AppDelegate.swift in Sources */ = {isa = PBXBuildFile; fileRef = 35CDA80821908F2F0072B675 /* AppDelegate.swift */; };
		35CDA80B21908F2F0072B675 /* BenchViewController.swift in Sources */ = {isa = PBXBuildFile; fileRef = 35CDA80A21908F2F0072B675 /* BenchViewController.swift */; };
		35CDA81021908F310072B675 /* Assets.xcassets in Resources */ = {isa = PBXBuildFile; fileRef = 35CDA80F21908F310072B675 /* Assets.xcassets */; };
		35CDA81321908F310072B675 /* LaunchScreen.storyboard in Resources */ = {isa = PBXBuildFile; fileRef = 35CDA81121908F310072B675 /* LaunchScreen.storyboard */; };
		35CDA81E21908F320072B675 /* BenchTests.swift in Sources */ = {isa = PBXBuildFile; fileRef = 35CDA81D21908F320072B675 /* BenchTests.swift */; };
		35CDA82921908F320072B675 /* BenchUITests.swift in Sources */ = {isa = PBXBuildFile; fileRef = 35CDA82821908F320072B675 /* BenchUITests.swift */; };
		35CDA8362190ADD80072B675 /* ControlRouteViewController.swift in Sources */ = {isa = PBXBuildFile; fileRef = 35CDA8352190ADD80072B675 /* ControlRouteViewController.swift */; };
		35CDA8432190EFCC0072B675 /* MapboxNavigationNative.framework in Embed Frameworks */ = {isa = PBXBuildFile; fileRef = 35C98734212E042C00808B82 /* MapboxNavigationNative.framework */; settings = {ATTRIBUTES = (CodeSignOnCopy, RemoveHeadersOnCopy, ); }; };
		35CDA8462190EFDA0072B675 /* MapboxSpeech.framework in Embed Frameworks */ = {isa = PBXBuildFile; fileRef = C5A9DDBD202E12EE007D52DA /* MapboxSpeech.framework */; settings = {ATTRIBUTES = (CodeSignOnCopy, RemoveHeadersOnCopy, ); }; };
		35CDA8482190EFDA0072B675 /* Turf.framework in Embed Frameworks */ = {isa = PBXBuildFile; fileRef = 35CC14141F799496009E872A /* Turf.framework */; settings = {ATTRIBUTES = (CodeSignOnCopy, RemoveHeadersOnCopy, ); }; };
		35CDA84A2190EFDA0072B675 /* Solar.framework in Embed Frameworks */ = {isa = PBXBuildFile; fileRef = C57607B01F4CC97D00C27423 /* Solar.framework */; settings = {ATTRIBUTES = (CodeSignOnCopy, RemoveHeadersOnCopy, ); }; };
		35CDA84B2190EFDA0072B675 /* MapboxMobileEvents.framework in Frameworks */ = {isa = PBXBuildFile; fileRef = C549F8311F17F2C5001A0A2D /* MapboxMobileEvents.framework */; };
		35CDA84C2190EFDA0072B675 /* MapboxMobileEvents.framework in Embed Frameworks */ = {isa = PBXBuildFile; fileRef = C549F8311F17F2C5001A0A2D /* MapboxMobileEvents.framework */; settings = {ATTRIBUTES = (CodeSignOnCopy, RemoveHeadersOnCopy, ); }; };
		35CDA84E2190EFDA0072B675 /* Polyline.framework in Embed Frameworks */ = {isa = PBXBuildFile; fileRef = 354A01BC1E66259600D765C2 /* Polyline.framework */; settings = {ATTRIBUTES = (CodeSignOnCopy, RemoveHeadersOnCopy, ); }; };
		35CDA84F2190EFDA0072B675 /* MapboxDirections.framework in Frameworks */ = {isa = PBXBuildFile; fileRef = 354A01B81E66256600D765C2 /* MapboxDirections.framework */; };
		35CDA8502190EFDA0072B675 /* MapboxDirections.framework in Embed Frameworks */ = {isa = PBXBuildFile; fileRef = 354A01B81E66256600D765C2 /* MapboxDirections.framework */; settings = {ATTRIBUTES = (CodeSignOnCopy, RemoveHeadersOnCopy, ); }; };
		35CDA8522190EFDA0072B675 /* Mapbox.framework in Embed Frameworks */ = {isa = PBXBuildFile; fileRef = 35A1D3651E6624EF00A48FE8 /* Mapbox.framework */; settings = {ATTRIBUTES = (CodeSignOnCopy, RemoveHeadersOnCopy, ); }; };
		35CDA8572190F0670072B675 /* MapboxGeocoder.framework in Frameworks */ = {isa = PBXBuildFile; fileRef = 3507F9F92134305C0086B39E /* MapboxGeocoder.framework */; };
		35CDA8582190F0670072B675 /* MapboxGeocoder.framework in Embed Frameworks */ = {isa = PBXBuildFile; fileRef = 3507F9F92134305C0086B39E /* MapboxGeocoder.framework */; settings = {ATTRIBUTES = (CodeSignOnCopy, RemoveHeadersOnCopy, ); }; };
		35CDA86E2190F2A40072B675 /* TestHelper.h in Headers */ = {isa = PBXBuildFile; fileRef = 35CDA8602190F2A40072B675 /* TestHelper.h */; settings = {ATTRIBUTES = (Public, ); }; };
		35CDA8782190F2F00072B675 /* Fixture.swift in Sources */ = {isa = PBXBuildFile; fileRef = 35CDA8772190F2F00072B675 /* Fixture.swift */; };
		35CDA8792190F3460072B675 /* MapboxCoreNavigation.framework in Frameworks */ = {isa = PBXBuildFile; fileRef = C5ADFBC91DDCC7840011824B /* MapboxCoreNavigation.framework */; };
		35CDA87A2190F3460072B675 /* MapboxNavigation.framework in Frameworks */ = {isa = PBXBuildFile; fileRef = 351BEBD71E5BCC28006FE110 /* MapboxNavigation.framework */; };
		35CDA87B2190F3580072B675 /* MapboxDirections.framework in Frameworks */ = {isa = PBXBuildFile; fileRef = 354A01B81E66256600D765C2 /* MapboxDirections.framework */; };
		35CDA87C2190F3990072B675 /* TestHelper.framework in Frameworks */ = {isa = PBXBuildFile; fileRef = 35CDA85E2190F2A30072B675 /* TestHelper.framework */; };
		35CDA87E2190F3AC0072B675 /* TestHelper.framework in Embed Frameworks */ = {isa = PBXBuildFile; fileRef = 35CDA85E2190F2A30072B675 /* TestHelper.framework */; settings = {ATTRIBUTES = (CodeSignOnCopy, RemoveHeadersOnCopy, ); }; };
		35CDA88D2190F5210072B675 /* DCA-Arboretum.json in Resources */ = {isa = PBXBuildFile; fileRef = 35CDA8862190F50C0072B675 /* DCA-Arboretum.json */; };
		35CDA88F2190F6980072B675 /* EmptyStyle.json in Resources */ = {isa = PBXBuildFile; fileRef = 35CDA88A2190F5120072B675 /* EmptyStyle.json */; };
		35CDA8902190F6980072B675 /* route-doubling-back.json in Resources */ = {isa = PBXBuildFile; fileRef = 35CDA8842190F5090072B675 /* route-doubling-back.json */; };
		35CDA8912190F6980072B675 /* route-for-lane-testing.json in Resources */ = {isa = PBXBuildFile; fileRef = 35CDA8822190F5080072B675 /* route-for-lane-testing.json */; };
		35CDA8922190F6980072B675 /* route-with-banner-instructions.json in Resources */ = {isa = PBXBuildFile; fileRef = 35CDA88C2190F5140072B675 /* route-with-banner-instructions.json */; };
		35CDA8932190F6980072B675 /* route-with-instructions.json in Resources */ = {isa = PBXBuildFile; fileRef = 35CDA8892190F5110072B675 /* route-with-instructions.json */; };
		35CDA8942190F6980072B675 /* route-with-lanes.json in Resources */ = {isa = PBXBuildFile; fileRef = 35CDA8832190F5090072B675 /* route-with-lanes.json */; };
		35CDA8952190F6980072B675 /* route-with-straight-roundabout.json in Resources */ = {isa = PBXBuildFile; fileRef = 35CDA8872190F50D0072B675 /* route-with-straight-roundabout.json */; };
		35CDA8962190F6980072B675 /* sthlm-double-back-replay.json in Resources */ = {isa = PBXBuildFile; fileRef = 35CDA8882190F5100072B675 /* sthlm-double-back-replay.json */; };
		35CDA8972190F6980072B675 /* sthlm-double-back.json in Resources */ = {isa = PBXBuildFile; fileRef = 35CDA8852190F50A0072B675 /* sthlm-double-back.json */; };
		35CDA8982190F6980072B675 /* turn_left.data in Resources */ = {isa = PBXBuildFile; fileRef = 35CDA8812190F5080072B675 /* turn_left.data */; };
		35CDA8992190F6980072B675 /* UnionSquare-to-GGPark.route in Resources */ = {isa = PBXBuildFile; fileRef = 35CDA88B2190F5130072B675 /* UnionSquare-to-GGPark.route */; };
		35CF34B11F0A733200C2692E /* UIFont.swift in Sources */ = {isa = PBXBuildFile; fileRef = 35CF34B01F0A733200C2692E /* UIFont.swift */; };
		35D428291FA0B61F00176028 /* InstructionsBannerViewLayout.swift in Sources */ = {isa = PBXBuildFile; fileRef = 35D428281FA0B61F00176028 /* InstructionsBannerViewLayout.swift */; };
		35D4282B1FA0DF1D00176028 /* MapboxNavigation.framework in Embed Frameworks */ = {isa = PBXBuildFile; fileRef = 351BEBD71E5BCC28006FE110 /* MapboxNavigation.framework */; settings = {ATTRIBUTES = (CodeSignOnCopy, RemoveHeadersOnCopy, ); }; };
		35D457A71E2D253100A89946 /* MBRouteController.h in Headers */ = {isa = PBXBuildFile; fileRef = 35D457A61E2D253100A89946 /* MBRouteController.h */; settings = {ATTRIBUTES = (Public, ); }; };
		35D825FC1E6A2DBE0088F83B /* MGLMapView+MGLNavigationAdditions.m in Sources */ = {isa = PBXBuildFile; fileRef = 35D825FA1E6A2DBE0088F83B /* MGLMapView+MGLNavigationAdditions.m */; };
		35D825FE1E6A2EC60088F83B /* MapboxNavigation.h in Headers */ = {isa = PBXBuildFile; fileRef = 35D825FD1E6A2EC60088F83B /* MapboxNavigation.h */; settings = {ATTRIBUTES = (Public, ); }; };
		35DA85791FC45787004092EC /* StatusView.swift in Sources */ = {isa = PBXBuildFile; fileRef = 35DA85781FC45787004092EC /* StatusView.swift */; };
		35DC585D1FABC61100B5A956 /* InstructionsBannerViewIntegrationTests.swift in Sources */ = {isa = PBXBuildFile; fileRef = 35DC585C1FABC61100B5A956 /* InstructionsBannerViewIntegrationTests.swift */; };
		35DC9D8F1F4321CC001ECD64 /* route-with-lanes.json in Resources */ = {isa = PBXBuildFile; fileRef = 35DC9D8E1F4321CC001ECD64 /* route-with-lanes.json */; };
		35DC9D911F4323AA001ECD64 /* LanesView.swift in Sources */ = {isa = PBXBuildFile; fileRef = 35DC9D901F4323AA001ECD64 /* LanesView.swift */; };
		35E407681F5625FF00EFC814 /* StyleKitMarker.swift in Sources */ = {isa = PBXBuildFile; fileRef = 35E407671F5625FF00EFC814 /* StyleKitMarker.swift */; };
		35E9B0AD1F9E0F8F00BF84AB /* MapboxNavigation.framework in Frameworks */ = {isa = PBXBuildFile; fileRef = 351BEBD71E5BCC28006FE110 /* MapboxNavigation.framework */; };
		35EB9A6A20A1AB7C00CB1225 /* turn_left.data in Resources */ = {isa = PBXBuildFile; fileRef = 35EB9A6920A1A89500CB1225 /* turn_left.data */; };
		35ECAF2D2092275100DC3BC3 /* UIImage.swift in Sources */ = {isa = PBXBuildFile; fileRef = 35ECAF2C2092275100DC3BC3 /* UIImage.swift */; };
		35EF782A212C324E001B4BB5 /* TunnelAuthorityTests.swift in Sources */ = {isa = PBXBuildFile; fileRef = AE8B1B96207D2B2B003050F6 /* TunnelAuthorityTests.swift */; };
		35EFD009207CA5E800BF3873 /* ManeuverViewTests.swift in Sources */ = {isa = PBXBuildFile; fileRef = 3540514E1F73F3F300ED572D /* ManeuverViewTests.swift */; };
		35F1F5931FD57EFD00F8E502 /* StyleManagerTests.swift in Sources */ = {isa = PBXBuildFile; fileRef = 35F1F5921FD57EFD00F8E502 /* StyleManagerTests.swift */; };
		35F520C01FB482A200FC9C37 /* NextBannerView.swift in Sources */ = {isa = PBXBuildFile; fileRef = 35F520BF1FB482A200FC9C37 /* NextBannerView.swift */; };
		35F611C41F1E1C0500C43249 /* FeedbackViewController.swift in Sources */ = {isa = PBXBuildFile; fileRef = 35F611C31F1E1C0500C43249 /* FeedbackViewController.swift */; };
		3EA9301B03F8679BEDD4795F /* Cache.swift in Sources */ = {isa = PBXBuildFile; fileRef = 3EA93A10227A7DAF1861D9F5 /* Cache.swift */; };
		3EA9369C33A8F10DAE9043AA /* ImageDownloader.swift in Sources */ = {isa = PBXBuildFile; fileRef = 3EA934C5D8DBAA19DB0F5271 /* ImageDownloader.swift */; };
		3EA9371104016CD402547F1A /* ImageCache.swift in Sources */ = {isa = PBXBuildFile; fileRef = 3EA938479CF48D7AD1B6369B /* ImageCache.swift */; };
		3EA937B1F4DF73EB004BA6BE /* InstructionPresenter.swift in Sources */ = {isa = PBXBuildFile; fileRef = 3EA93230997B8D59E3B76C8C /* InstructionPresenter.swift */; };
		3EA93A1FEFDDB709DE84BED9 /* ImageRepository.swift in Sources */ = {isa = PBXBuildFile; fileRef = 3EA938BE5468824787100228 /* ImageRepository.swift */; };
		492B6F84213703D10076D2C6 /* MapboxGeocoder.framework in Frameworks */ = {isa = PBXBuildFile; fileRef = 3507F9F92134305C0086B39E /* MapboxGeocoder.framework */; };
		492B6F85213703EE0076D2C6 /* MapboxGeocoder.framework in Embed Frameworks */ = {isa = PBXBuildFile; fileRef = 3507F9F92134305C0086B39E /* MapboxGeocoder.framework */; settings = {ATTRIBUTES = (CodeSignOnCopy, RemoveHeadersOnCopy, ); }; };
		6441B16A1EFC64E50076499F /* WaypointConfirmationViewController.swift in Sources */ = {isa = PBXBuildFile; fileRef = 6441B1691EFC64E50076499F /* WaypointConfirmationViewController.swift */; };
		64847A041F04629D003F3A69 /* Feedback.swift in Sources */ = {isa = PBXBuildFile; fileRef = 64847A031F04629D003F3A69 /* Feedback.swift */; };
		8D07C5A820B612310093D779 /* EmptyStyle.json in Resources */ = {isa = PBXBuildFile; fileRef = 8D07C5A720B612310093D779 /* EmptyStyle.json */; };
		8D1A5CD2212DDFCD0059BA4A /* DispatchTimer.swift in Sources */ = {isa = PBXBuildFile; fileRef = 8D1A5CD1212DDFCD0059BA4A /* DispatchTimer.swift */; };
		8D24A2F62040960C0098CBF8 /* UIEdgeInsets.swift in Sources */ = {isa = PBXBuildFile; fileRef = 8D24A2F52040960C0098CBF8 /* UIEdgeInsets.swift */; };
		8D24A2F820409A890098CBF8 /* CGSize.swift in Sources */ = {isa = PBXBuildFile; fileRef = 8D24A2F720409A890098CBF8 /* CGSize.swift */; };
		8D24A2FA20449B430098CBF8 /* Dictionary.swift in Sources */ = {isa = PBXBuildFile; fileRef = 8D24A2F920449B430098CBF8 /* Dictionary.swift */; };
		8D2AA745211CDD4000EB7F72 /* NavigationService.swift in Sources */ = {isa = PBXBuildFile; fileRef = 8D2AA744211CDD4000EB7F72 /* NavigationService.swift */; };
		8D3322252200E149001D44AA /* NavigationViewController+Obsolete.swift in Sources */ = {isa = PBXBuildFile; fileRef = 8D3322242200E149001D44AA /* NavigationViewController+Obsolete.swift */; };
		8D3322272200E4CA001D44AA /* NavigationOptions.swift in Sources */ = {isa = PBXBuildFile; fileRef = 8D3322262200E4CA001D44AA /* NavigationOptions.swift */; };
		8D391CE21FD71E78006BB91F /* Waypoint.swift in Sources */ = {isa = PBXBuildFile; fileRef = 8D391CE11FD71E78006BB91F /* Waypoint.swift */; };
		8D424F28215ECAF200432491 /* CoreLocation.framework in Frameworks */ = {isa = PBXBuildFile; fileRef = 8D424F26215ECA5D00432491 /* CoreLocation.framework */; };
		8D4CF9C621349FFB009C3FEE /* NavigationServiceDelegate.swift in Sources */ = {isa = PBXBuildFile; fileRef = 8D4CF9C521349FFB009C3FEE /* NavigationServiceDelegate.swift */; };
		8D53136B20653FA20044891E /* ExitView.swift in Sources */ = {isa = PBXBuildFile; fileRef = 8D53136A20653FA20044891E /* ExitView.swift */; };
		8D54F14A206ECF720038736D /* InstructionPresenterTests.swift in Sources */ = {isa = PBXBuildFile; fileRef = 8D54F149206ECF720038736D /* InstructionPresenterTests.swift */; };
		8D5CF3B0215054AF005592D6 /* FBSnapshotTestCase.swift in Sources */ = {isa = PBXBuildFile; fileRef = 8D5CF3AF215054AF005592D6 /* FBSnapshotTestCase.swift */; };
		8D5DFFF1207C04840093765A /* NSAttributedString.swift in Sources */ = {isa = PBXBuildFile; fileRef = 8D5DFFF0207C04840093765A /* NSAttributedString.swift */; };
		8D75F991212B5C7F00F99CF3 /* TunnelAuthority.swift in Sources */ = {isa = PBXBuildFile; fileRef = 8D75F990212B5C7F00F99CF3 /* TunnelAuthority.swift */; };
		8D86AE8921C31C640064A304 /* waypoint-after-turn.json in Resources */ = {isa = PBXBuildFile; fileRef = 8D86AE8821C31C640064A304 /* waypoint-after-turn.json */; };
		8D86AE8B21C31CC80064A304 /* ManeuverArrowTests.swift in Sources */ = {isa = PBXBuildFile; fileRef = 8D86AE8A21C31CC80064A304 /* ManeuverArrowTests.swift */; };
		8D86AE8C21C31F210064A304 /* waypoint-after-turn.json in Resources */ = {isa = PBXBuildFile; fileRef = 8D86AE8821C31C640064A304 /* waypoint-after-turn.json */; };
		8D8EA9BC20575CD80077F478 /* FeedbackCollectionViewCell.swift in Sources */ = {isa = PBXBuildFile; fileRef = 8D8EA9BB20575CD80077F478 /* FeedbackCollectionViewCell.swift */; };
		8D9ADEA720A0C61A0067E845 /* GenericRouteShield.swift in Sources */ = {isa = PBXBuildFile; fileRef = 8D9ADEA620A0C61A0067E845 /* GenericRouteShield.swift */; };
		8D9CD7FF20880581004DC4B3 /* XCTestCase.swift in Sources */ = {isa = PBXBuildFile; fileRef = 8D9CD7FD20880581004DC4B3 /* XCTestCase.swift */; };
		8DB45E90201698EB001EA6A3 /* UIStackView.swift in Sources */ = {isa = PBXBuildFile; fileRef = 8DB45E8F201698EB001EA6A3 /* UIStackView.swift */; };
		8DB63A3A1FBBCA2200928389 /* RatingControl.swift in Sources */ = {isa = PBXBuildFile; fileRef = 8DB63A391FBBCA2200928389 /* RatingControl.swift */; };
		8DB7EF6A2176674800DA83A3 /* MapboxNavigationServiceSpec.swift in Sources */ = {isa = PBXBuildFile; fileRef = 8DB7EF692176674800DA83A3 /* MapboxNavigationServiceSpec.swift */; };
		8DB7EF6B2176680E00DA83A3 /* Cedar.framework in Frameworks */ = {isa = PBXBuildFile; fileRef = 1603C890214351EE00167D95 /* Cedar.framework */; };
		8DB7EF6C2176688D00DA83A3 /* LeakTest.swift in Sources */ = {isa = PBXBuildFile; fileRef = 35B1AEBD20AD9C7800C8544E /* LeakTest.swift */; };
		8DCB4248218A540A00D6FCAD /* NavigationComponent.swift in Sources */ = {isa = PBXBuildFile; fileRef = 8DCB4247218A540A00D6FCAD /* NavigationComponent.swift */; };
		8DCE1050210FC5880048B0FB /* EndOfRouteFeedback.swift in Sources */ = {isa = PBXBuildFile; fileRef = 8DCE104F210FC5880048B0FB /* EndOfRouteFeedback.swift */; };
		8DDBFCA32205016E0064DEBB /* NavigationCustomizable.swift in Sources */ = {isa = PBXBuildFile; fileRef = 8DDBFCA22205016E0064DEBB /* NavigationCustomizable.swift */; };
		8DE879661FBB9980002F06C0 /* EndOfRouteViewController.swift in Sources */ = {isa = PBXBuildFile; fileRef = 8DE879651FBB9980002F06C0 /* EndOfRouteViewController.swift */; };
		8DEDEF3421E3FBE80049E114 /* NavigationViewControllerDelegate.swift in Sources */ = {isa = PBXBuildFile; fileRef = 8DEDEF3321E3FBE80049E114 /* NavigationViewControllerDelegate.swift */; };
		8DF399B21FB257B30034904C /* UIGestureRecognizer.swift in Sources */ = {isa = PBXBuildFile; fileRef = 8DF399B11FB257B30034904C /* UIGestureRecognizer.swift */; };
		AE00A73A209A2C38006A3DC7 /* StepsViewControllerTests.swift in Sources */ = {isa = PBXBuildFile; fileRef = AE00A739209A2C38006A3DC7 /* StepsViewControllerTests.swift */; };
		AE291FFF20975A7E00F23DFC /* NavigationViewControllerTests.swift in Sources */ = {isa = PBXBuildFile; fileRef = AED2156E208F7FEA009AA673 /* NavigationViewControllerTests.swift */; };
		AE38B56B21F8C11D0041B384 /* MapboxCarPlay.framework in Frameworks */ = {isa = PBXBuildFile; fileRef = AE38B56221F8C11C0041B384 /* MapboxCarPlay.framework */; };
		AE38B57421F8C11D0041B384 /* MapboxCarPlay.h in Headers */ = {isa = PBXBuildFile; fileRef = AE38B56421F8C11D0041B384 /* MapboxCarPlay.h */; settings = {ATTRIBUTES = (Public, ); }; };
		AE38B57721F8C11D0041B384 /* MapboxCarPlay.framework in Frameworks */ = {isa = PBXBuildFile; fileRef = AE38B56221F8C11C0041B384 /* MapboxCarPlay.framework */; };
		AE38B57821F8C11D0041B384 /* MapboxCarPlay.framework in Embed Frameworks */ = {isa = PBXBuildFile; fileRef = AE38B56221F8C11C0041B384 /* MapboxCarPlay.framework */; settings = {ATTRIBUTES = (CodeSignOnCopy, RemoveHeadersOnCopy, ); }; };
		AE38B57F21F8C27C0041B384 /* CarPlayManager.swift in Sources */ = {isa = PBXBuildFile; fileRef = 16C2A420211526EE00FE6E68 /* CarPlayManager.swift */; };
		AE38B58021F8C27C0041B384 /* CarPlayNavigationViewController.swift in Sources */ = {isa = PBXBuildFile; fileRef = C5FFAC1420D96F5B009E7F98 /* CarPlayNavigationViewController.swift */; };
		AE38B58121F8C27C0041B384 /* CarPlaySearchController.swift in Sources */ = {isa = PBXBuildFile; fileRef = AE7DE6C321A47A03002653D1 /* CarPlaySearchController.swift */; };
		AE38B58221F8C27C0041B384 /* RecentItem.swift in Sources */ = {isa = PBXBuildFile; fileRef = 352C35BF2134958F00D77796 /* RecentItem.swift */; };
		AE38B58321F8C27C0041B384 /* CarPlayMapViewController.swift in Sources */ = {isa = PBXBuildFile; fileRef = 16EF6C21211BA4B300AA580B /* CarPlayMapViewController.swift */; };
		AE38B58421F8C27C0041B384 /* CarPlayManagerDelegate.swift in Sources */ = {isa = PBXBuildFile; fileRef = 8D4B60E6219CBEB300C41906 /* CarPlayManagerDelegate.swift */; };
		AE38B58521F8C27C0041B384 /* CarPlaySearchController+CPSearchTemplateDelegate.swift in Sources */ = {isa = PBXBuildFile; fileRef = AE7DE6C521A47A23002653D1 /* CarPlaySearchController+CPSearchTemplateDelegate.swift */; };
		AE38B58621F8C3D60041B384 /* CongestionLevel+CarPlay.swift in Sources */ = {isa = PBXBuildFile; fileRef = C5F4D21820DC468B0059FABF /* CongestionLevel+CarPlay.swift */; };
		AE38B58721F8C4170041B384 /* CPMapTemplate.swift in Sources */ = {isa = PBXBuildFile; fileRef = C51511D020EAC89D00372A91 /* CPMapTemplate.swift */; };
		AE38B58921F8C56F0041B384 /* CarPlayManagerTests.swift in Sources */ = {isa = PBXBuildFile; fileRef = 16EF6C1D21193A9600AA580B /* CarPlayManagerTests.swift */; };
		AE38B58B21F8C9E70041B384 /* NavigationViewController+CarPlay.swift in Sources */ = {isa = PBXBuildFile; fileRef = AE38B58A21F8C9E70041B384 /* NavigationViewController+CarPlay.swift */; };
		AE38B58E21F8CD940041B384 /* MapboxCoreNavigation.framework in Frameworks */ = {isa = PBXBuildFile; fileRef = C5ADFBC91DDCC7840011824B /* MapboxCoreNavigation.framework */; };
		AE38B58F21F8CD940041B384 /* MapboxNavigation.framework in Frameworks */ = {isa = PBXBuildFile; fileRef = 351BEBD71E5BCC28006FE110 /* MapboxNavigation.framework */; };
		AE38B59021F8CDD70041B384 /* Mapbox.framework in Frameworks */ = {isa = PBXBuildFile; fileRef = 35A1D3651E6624EF00A48FE8 /* Mapbox.framework */; };
		AE38B59121F8CDDD0041B384 /* MapboxDirections.framework in Frameworks */ = {isa = PBXBuildFile; fileRef = 354A01B81E66256600D765C2 /* MapboxDirections.framework */; };
		AE38B59221F8CDE00041B384 /* Polyline.framework in Frameworks */ = {isa = PBXBuildFile; fileRef = 354A01BC1E66259600D765C2 /* Polyline.framework */; };
		AE38B59321F8CDE60041B384 /* Turf.framework in Frameworks */ = {isa = PBXBuildFile; fileRef = 35CC14141F799496009E872A /* Turf.framework */; };
		AE38B59421F8CDE60041B384 /* Solar.framework in Frameworks */ = {isa = PBXBuildFile; fileRef = C57607B01F4CC97D00C27423 /* Solar.framework */; };
		AE38B59521F8CDF20041B384 /* MapboxSpeech.framework in Frameworks */ = {isa = PBXBuildFile; fileRef = C5A9DDBD202E12EE007D52DA /* MapboxSpeech.framework */; };
		AE38B59721F8CF1A0041B384 /* UIViewController+CarPlay.swift in Sources */ = {isa = PBXBuildFile; fileRef = 3512C7C71FB0A0C100CDD2A3 /* UIViewController+CarPlay.swift */; };
		AE38B59B21F8D73E0041B384 /* NSMutableAttributedString+CarPlay.swift in Sources */ = {isa = PBXBuildFile; fileRef = AE38B59A21F8D73E0041B384 /* NSMutableAttributedString+CarPlay.swift */; };
		AE46F95520EA735B00537AC2 /* VisualInstruction.swift in Sources */ = {isa = PBXBuildFile; fileRef = AE46F95420EA735B00537AC2 /* VisualInstruction.swift */; };
		AE5948462200C3E8005590F7 /* CPMapTemplate+MBTestable.mm in Sources */ = {isa = PBXBuildFile; fileRef = 16AC9D10212E356200CECE44 /* CPMapTemplate+MBTestable.mm */; };
		AE5948472200C3F6005590F7 /* CPBarButton+MBTestable.m in Sources */ = {isa = PBXBuildFile; fileRef = 160A4A69212791010028B070 /* CPBarButton+MBTestable.m */; };
		AE5948482200C510005590F7 /* Cedar.framework in Frameworks */ = {isa = PBXBuildFile; fileRef = 1603C890214351EE00167D95 /* Cedar.framework */; };
		AE5F8771209A082500F58FDB /* route-with-banner-instructions.json in Resources */ = {isa = PBXBuildFile; fileRef = AE5F8770209A082500F58FDB /* route-with-banner-instructions.json */; };
		AE997D2221137B8B00EB0AAB /* String+LocalizedConstants.swift in Sources */ = {isa = PBXBuildFile; fileRef = AE997D2121137B8B00EB0AAB /* String+LocalizedConstants.swift */; };
		AEC3AC9A2106703100A26F34 /* HighwayShield.swift in Sources */ = {isa = PBXBuildFile; fileRef = AEC3AC992106703100A26F34 /* HighwayShield.swift */; };
		AEEDC49621F9139900CE60B9 /* MapboxMobileEvents.framework in Frameworks */ = {isa = PBXBuildFile; fileRef = C549F8311F17F2C5001A0A2D /* MapboxMobileEvents.framework */; };
		AEEDC49721F9139D00CE60B9 /* Quick.framework in Frameworks */ = {isa = PBXBuildFile; fileRef = 35B1AEB920AD9AE600C8544E /* Quick.framework */; };
		AEEDC49821F913A100CE60B9 /* Polyline.framework in Frameworks */ = {isa = PBXBuildFile; fileRef = 354A01BC1E66259600D765C2 /* Polyline.framework */; };
		AEEDC49921F913A600CE60B9 /* Solar.framework in Frameworks */ = {isa = PBXBuildFile; fileRef = C57607B01F4CC97D00C27423 /* Solar.framework */; };
		AEEDC49A21F913D000CE60B9 /* Mapbox.framework in Frameworks */ = {isa = PBXBuildFile; fileRef = 35A1D3651E6624EF00A48FE8 /* Mapbox.framework */; };
		AEEDC49B21F913D700CE60B9 /* Turf.framework in Frameworks */ = {isa = PBXBuildFile; fileRef = 35CC14141F799496009E872A /* Turf.framework */; };
		AEEDC49C21F913DC00CE60B9 /* Nimble.framework in Frameworks */ = {isa = PBXBuildFile; fileRef = 35B1AEBA20AD9AEC00C8544E /* Nimble.framework */; };
		AEEDC49D21F913E100CE60B9 /* MapboxDirections.framework in Frameworks */ = {isa = PBXBuildFile; fileRef = 354A01B81E66256600D765C2 /* MapboxDirections.framework */; };
		AEEDC49E21F913E700CE60B9 /* MapboxSpeech.framework in Frameworks */ = {isa = PBXBuildFile; fileRef = C5A9DDBD202E12EE007D52DA /* MapboxSpeech.framework */; };
		AEEDC49F21F9142D00CE60B9 /* MapboxNavigationNative.framework in Frameworks */ = {isa = PBXBuildFile; fileRef = 35C98734212E042C00808B82 /* MapboxNavigationNative.framework */; };
		AEEDC4A021F9143000CE60B9 /* MapboxGeocoder.framework in Frameworks */ = {isa = PBXBuildFile; fileRef = 3507F9F92134305C0086B39E /* MapboxGeocoder.framework */; };
		C51DF8661F38C31C006C6A15 /* Locale.swift in Sources */ = {isa = PBXBuildFile; fileRef = C51DF8651F38C31C006C6A15 /* Locale.swift */; };
		C51DF8671F38C337006C6A15 /* Date.swift in Sources */ = {isa = PBXBuildFile; fileRef = C5D9800E1EFBCDAD006DBF2E /* Date.swift */; };
		C51FC31720F689F800400CE7 /* CustomStyles.swift in Sources */ = {isa = PBXBuildFile; fileRef = C51FC31620F689F800400CE7 /* CustomStyles.swift */; };
		C520EE901EBB84F9008805BC /* Navigation.storyboard in Resources */ = {isa = PBXBuildFile; fileRef = C520EE921EBB84F9008805BC /* Navigation.storyboard */; };
		C52AC1261DF0E48600396B9F /* RouteProgressTests.swift in Sources */ = {isa = PBXBuildFile; fileRef = C52AC1251DF0E48600396B9F /* RouteProgressTests.swift */; };
		C53208AB1E81FFB900910266 /* NavigationMapView.swift in Sources */ = {isa = PBXBuildFile; fileRef = C53208AA1E81FFB900910266 /* NavigationMapView.swift */; };
		C5381F02204E03B600A5493E /* UIDevice.swift in Sources */ = {isa = PBXBuildFile; fileRef = C5381F01204E03B600A5493E /* UIDevice.swift */; };
		C5381F03204E052A00A5493E /* UIDevice.swift in Sources */ = {isa = PBXBuildFile; fileRef = C5381F01204E03B600A5493E /* UIDevice.swift */; };
		C53C196D1F38EA25008DB406 /* Localizable.strings in Resources */ = {isa = PBXBuildFile; fileRef = C53C196F1F38EA25008DB406 /* Localizable.strings */; };
		C53F2EE420EBC95600D9798F /* ViewController.swift in Sources */ = {isa = PBXBuildFile; fileRef = 358D14671E5E3B7700ADE590 /* ViewController.swift */; };
		C53F2EE520EBC95600D9798F /* CustomViewController.swift in Sources */ = {isa = PBXBuildFile; fileRef = C5D9800C1EFA8BA9006DBF2E /* CustomViewController.swift */; };
		C53F2EE720EBC95600D9798F /* WaypointConfirmationViewController.swift in Sources */ = {isa = PBXBuildFile; fileRef = 6441B1691EFC64E50076499F /* WaypointConfirmationViewController.swift */; };
		C53F2EE820EBC95600D9798F /* AppDelegate.swift in Sources */ = {isa = PBXBuildFile; fileRef = 358D14651E5E3B7700ADE590 /* AppDelegate.swift */; };
		C53F2EEA20EBC95600D9798F /* MapboxNavigation.framework in Frameworks */ = {isa = PBXBuildFile; fileRef = 351BEBD71E5BCC28006FE110 /* MapboxNavigation.framework */; };
		C53F2EEB20EBC95600D9798F /* MapboxDirections.framework in Frameworks */ = {isa = PBXBuildFile; fileRef = 354A01B81E66256600D765C2 /* MapboxDirections.framework */; };
		C53F2EEC20EBC95600D9798F /* Solar.framework in Frameworks */ = {isa = PBXBuildFile; fileRef = C57607B01F4CC97D00C27423 /* Solar.framework */; };
		C53F2EED20EBC95600D9798F /* MapboxMobileEvents.framework in Frameworks */ = {isa = PBXBuildFile; fileRef = C549F8311F17F2C5001A0A2D /* MapboxMobileEvents.framework */; };
		C53F2EEE20EBC95600D9798F /* Turf.framework in Frameworks */ = {isa = PBXBuildFile; fileRef = 35CC14141F799496009E872A /* Turf.framework */; };
		C53F2EEF20EBC95600D9798F /* Polyline.framework in Frameworks */ = {isa = PBXBuildFile; fileRef = 354A01BC1E66259600D765C2 /* Polyline.framework */; };
		C53F2EF020EBC95600D9798F /* MapboxSpeech.framework in Frameworks */ = {isa = PBXBuildFile; fileRef = C5A9DDBD202E12EE007D52DA /* MapboxSpeech.framework */; };
		C53F2EF120EBC95600D9798F /* Mapbox.framework in Frameworks */ = {isa = PBXBuildFile; fileRef = 35A1D3651E6624EF00A48FE8 /* Mapbox.framework */; };
		C53F2EF320EBC95600D9798F /* Entitlements.plist in Resources */ = {isa = PBXBuildFile; fileRef = C57AD98920EAA39A0087B24B /* Entitlements.plist */; };
		C53F2EF420EBC95600D9798F /* Main.storyboard in Resources */ = {isa = PBXBuildFile; fileRef = 35002D661E5F6B1B0090E733 /* Main.storyboard */; };
		C53F2EF620EBC95600D9798F /* Assets.xcassets in Resources */ = {isa = PBXBuildFile; fileRef = 35002D5F1E5F6ADB0090E733 /* Assets.xcassets */; };
		C53F2EFA20EBC95600D9798F /* MapboxMobileEvents.framework in Embed Frameworks */ = {isa = PBXBuildFile; fileRef = C549F8311F17F2C5001A0A2D /* MapboxMobileEvents.framework */; settings = {ATTRIBUTES = (CodeSignOnCopy, RemoveHeadersOnCopy, ); }; };
		C53F2EFB20EBC95600D9798F /* Turf.framework in Embed Frameworks */ = {isa = PBXBuildFile; fileRef = 35CC14141F799496009E872A /* Turf.framework */; settings = {ATTRIBUTES = (CodeSignOnCopy, RemoveHeadersOnCopy, ); }; };
		C53F2EFC20EBC95600D9798F /* MapboxCoreNavigation.framework in Embed Frameworks */ = {isa = PBXBuildFile; fileRef = C5ADFBC91DDCC7840011824B /* MapboxCoreNavigation.framework */; settings = {ATTRIBUTES = (CodeSignOnCopy, RemoveHeadersOnCopy, ); }; };
		C53F2EFD20EBC95600D9798F /* Solar.framework in Embed Frameworks */ = {isa = PBXBuildFile; fileRef = C57607B01F4CC97D00C27423 /* Solar.framework */; settings = {ATTRIBUTES = (CodeSignOnCopy, RemoveHeadersOnCopy, ); }; };
		C53F2EFE20EBC95600D9798F /* MapboxDirections.framework in Embed Frameworks */ = {isa = PBXBuildFile; fileRef = 354A01B81E66256600D765C2 /* MapboxDirections.framework */; settings = {ATTRIBUTES = (CodeSignOnCopy, RemoveHeadersOnCopy, ); }; };
		C53F2EFF20EBC95600D9798F /* MapboxNavigation.framework in Embed Frameworks */ = {isa = PBXBuildFile; fileRef = 351BEBD71E5BCC28006FE110 /* MapboxNavigation.framework */; settings = {ATTRIBUTES = (CodeSignOnCopy, RemoveHeadersOnCopy, ); }; };
		C53F2F0020EBC95600D9798F /* MapboxSpeech.framework in Embed Frameworks */ = {isa = PBXBuildFile; fileRef = C5A9DDBD202E12EE007D52DA /* MapboxSpeech.framework */; settings = {ATTRIBUTES = (CodeSignOnCopy, RemoveHeadersOnCopy, ); }; };
		C53F2F0120EBC95600D9798F /* Polyline.framework in Embed Frameworks */ = {isa = PBXBuildFile; fileRef = 354A01BC1E66259600D765C2 /* Polyline.framework */; settings = {ATTRIBUTES = (CodeSignOnCopy, RemoveHeadersOnCopy, ); }; };
		C53F2F0220EBC95600D9798F /* Mapbox.framework in Embed Frameworks */ = {isa = PBXBuildFile; fileRef = 35A1D3651E6624EF00A48FE8 /* Mapbox.framework */; settings = {ATTRIBUTES = (CodeSignOnCopy, RemoveHeadersOnCopy, ); }; };
		C549F8321F17F2C5001A0A2D /* MapboxMobileEvents.framework in Frameworks */ = {isa = PBXBuildFile; fileRef = C549F8311F17F2C5001A0A2D /* MapboxMobileEvents.framework */; };
		C549F8331F17F2C5001A0A2D /* MapboxMobileEvents.framework in Embed Frameworks */ = {isa = PBXBuildFile; fileRef = C549F8311F17F2C5001A0A2D /* MapboxMobileEvents.framework */; settings = {ATTRIBUTES = (CodeSignOnCopy, RemoveHeadersOnCopy, ); }; };
		C54C655220336F2600D338E0 /* Constants.swift in Sources */ = {isa = PBXBuildFile; fileRef = C54C655120336F2600D338E0 /* Constants.swift */; };
		C551B0E620D42222009A986F /* NavigationLocationManagerTests.swift in Sources */ = {isa = PBXBuildFile; fileRef = C551B0E520D42222009A986F /* NavigationLocationManagerTests.swift */; };
		C55C299920D2E2F600B0406C /* NavigationMapViewTests.swift in Sources */ = {isa = PBXBuildFile; fileRef = C55C299820D2E2F600B0406C /* NavigationMapViewTests.swift */; };
		C561735B1F182113005954F6 /* RouteStep.swift in Sources */ = {isa = PBXBuildFile; fileRef = C561735A1F182113005954F6 /* RouteStep.swift */; };
		C565168B1FE1E23E00A0AD18 /* MapboxVoiceController.swift in Sources */ = {isa = PBXBuildFile; fileRef = C565168A1FE1E23E00A0AD18 /* MapboxVoiceController.swift */; };
		C57491DF1FACC42F006F97BC /* CGPoint.swift in Sources */ = {isa = PBXBuildFile; fileRef = C57491DE1FACC42F006F97BC /* CGPoint.swift */; };
		C57607B11F4CC9E800C27423 /* Solar.framework in Frameworks */ = {isa = PBXBuildFile; fileRef = C57607B01F4CC97D00C27423 /* Solar.framework */; };
		C57607B21F4CC9E800C27423 /* Solar.framework in Embed Frameworks */ = {isa = PBXBuildFile; fileRef = C57607B01F4CC97D00C27423 /* Solar.framework */; settings = {ATTRIBUTES = (CodeSignOnCopy, RemoveHeadersOnCopy, ); }; };
		C578DA081EFD0FFF0052079F /* ProcessInfo.swift in Sources */ = {isa = PBXBuildFile; fileRef = C578DA071EFD0FFF0052079F /* ProcessInfo.swift */; };
		C57AD98A20EAA39A0087B24B /* Entitlements.plist in Resources */ = {isa = PBXBuildFile; fileRef = C57AD98920EAA39A0087B24B /* Entitlements.plist */; };
		C58159011EA6D02700FC6C3D /* MGLVectorTileSource.swift in Sources */ = {isa = PBXBuildFile; fileRef = C58159001EA6D02700FC6C3D /* MGLVectorTileSource.swift */; };
		C582BA2C2073E77E00647DAA /* StringTests.swift in Sources */ = {isa = PBXBuildFile; fileRef = C582BA2B2073E77E00647DAA /* StringTests.swift */; };
		C582FD5F203626E900A9086E /* CLLocationDirection.swift in Sources */ = {isa = PBXBuildFile; fileRef = C582FD5E203626E900A9086E /* CLLocationDirection.swift */; };
		C58822001FB0F0D7008B0A2D /* Error.swift in Sources */ = {isa = PBXBuildFile; fileRef = C58821FF1FB0F0D7008B0A2D /* Error.swift */; };
		C588C3C21F33882100520EF2 /* String.swift in Sources */ = {isa = PBXBuildFile; fileRef = 35BF8CA31F28EBD8003F6125 /* String.swift */; };
		C58D6BAD1DDCF2AE00387F53 /* CoreConstants.swift in Sources */ = {isa = PBXBuildFile; fileRef = C58D6BAC1DDCF2AE00387F53 /* CoreConstants.swift */; };
		C5A60ECC20A25BC900C21178 /* MD5Tests.swift in Sources */ = {isa = PBXBuildFile; fileRef = C5A60EC820A2417200C21178 /* MD5Tests.swift */; };
		C5A60ECD20A25DA100C21178 /* md5_crazy_strings.txt in Resources */ = {isa = PBXBuildFile; fileRef = C5A60ECA20A241B600C21178 /* md5_crazy_strings.txt */; };
		C5A6B2DD1F4CE8E8004260EA /* StyleType.swift in Sources */ = {isa = PBXBuildFile; fileRef = C5A6B2DC1F4CE8E8004260EA /* StyleType.swift */; };
		C5A7EC5C1FD610A80008B9BA /* VisualInstructionComponent.swift in Sources */ = {isa = PBXBuildFile; fileRef = C5A7EC5B1FD610A80008B9BA /* VisualInstructionComponent.swift */; };
		C5ABB50E20408D2C00AFA92C /* NavigationServiceTests.swift in Sources */ = {isa = PBXBuildFile; fileRef = C5ABB50D20408D2C00AFA92C /* NavigationServiceTests.swift */; };
		C5ADFBD81DDCC7840011824B /* MapboxCoreNavigationTests.swift in Sources */ = {isa = PBXBuildFile; fileRef = C5ADFBD71DDCC7840011824B /* MapboxCoreNavigationTests.swift */; };
		C5C94C1B1DDCD22B0097296A /* MapboxCoreNavigation.h in Headers */ = {isa = PBXBuildFile; fileRef = C5ADFBCC1DDCC7840011824B /* MapboxCoreNavigation.h */; settings = {ATTRIBUTES = (Public, ); }; };
		C5C94C1C1DDCD2340097296A /* LegacyRouteController.swift in Sources */ = {isa = PBXBuildFile; fileRef = C5ADFBF91DDCC9580011824B /* LegacyRouteController.swift */; };
		C5C94C1D1DDCD2370097296A /* RouteProgress.swift in Sources */ = {isa = PBXBuildFile; fileRef = C5ADFBFB1DDCC9AD0011824B /* RouteProgress.swift */; };
		C5CFE4881EF2FD4C006F48E8 /* MMEEventsManager.swift in Sources */ = {isa = PBXBuildFile; fileRef = C5CFE4871EF2FD4C006F48E8 /* MMEEventsManager.swift */; };
		C5D1C9941FB236900067C619 /* ErrorCode.swift in Sources */ = {isa = PBXBuildFile; fileRef = C5D1C9931FB236900067C619 /* ErrorCode.swift */; };
		C5D9800D1EFA8BA9006DBF2E /* CustomViewController.swift in Sources */ = {isa = PBXBuildFile; fileRef = C5D9800C1EFA8BA9006DBF2E /* CustomViewController.swift */; };
		C5D9800F1EFBCDAD006DBF2E /* Date.swift in Sources */ = {isa = PBXBuildFile; fileRef = C5D9800E1EFBCDAD006DBF2E /* Date.swift */; };
		C5DE4B6220F6B6B3007AFBE6 /* CustomStyles.swift in Sources */ = {isa = PBXBuildFile; fileRef = C51FC31620F689F800400CE7 /* CustomStyles.swift */; };
		C5E7A31C1F4F6828001CB015 /* NavigationRouteOptions.swift in Sources */ = {isa = PBXBuildFile; fileRef = C5E7A31B1F4F6828001CB015 /* NavigationRouteOptions.swift */; };
		C5EA98721F19414C00C8AA16 /* MapboxMobileEvents.framework in Frameworks */ = {isa = PBXBuildFile; fileRef = C549F8311F17F2C5001A0A2D /* MapboxMobileEvents.framework */; };
		C5F2DCA0206DBF5E002F99F6 /* Sequence.swift in Sources */ = {isa = PBXBuildFile; fileRef = C5F2DC9F206DBF5E002F99F6 /* Sequence.swift */; };
		C5F2DCA1206DBF5E002F99F6 /* Sequence.swift in Sources */ = {isa = PBXBuildFile; fileRef = C5F2DC9F206DBF5E002F99F6 /* Sequence.swift */; };
		CFD47D9020FD85EC00BC1E49 /* MGLAccountManager.swift in Sources */ = {isa = PBXBuildFile; fileRef = CFD47D8F20FD85EC00BC1E49 /* MGLAccountManager.swift */; };
		DA0557232154FFB200A1F2AA /* Route.swift in Sources */ = {isa = PBXBuildFile; fileRef = DA0557202154EF4700A1F2AA /* Route.swift */; };
		DA0557252155040700A1F2AA /* RouteTests.swift in Sources */ = {isa = PBXBuildFile; fileRef = DA0557242155040700A1F2AA /* RouteTests.swift */; };
		DA23C9611F4FC05C00BA9522 /* MGLMapView+MGLNavigationAdditions.h in Headers */ = {isa = PBXBuildFile; fileRef = 35D825F91E6A2DBE0088F83B /* MGLMapView+MGLNavigationAdditions.h */; settings = {ATTRIBUTES = (Public, ); }; };
		DA303C9521B728DD00F921DC /* Localizable.strings in Resources */ = {isa = PBXBuildFile; fileRef = DA303C9321B728DD00F921DC /* Localizable.strings */; };
		DA303C9621B728DD00F921DC /* Localizable.strings in Resources */ = {isa = PBXBuildFile; fileRef = DA303C9321B728DD00F921DC /* Localizable.strings */; };
		DA303C9F21B76B5C00F921DC /* LaunchScreen.storyboard in Resources */ = {isa = PBXBuildFile; fileRef = DA303C9D21B76B5C00F921DC /* LaunchScreen.storyboard */; };
		DA303CA021B76B5C00F921DC /* LaunchScreen.storyboard in Resources */ = {isa = PBXBuildFile; fileRef = DA303C9D21B76B5C00F921DC /* LaunchScreen.storyboard */; };
		DA303CA421B76CB000F921DC /* Localizable.stringsdict in Resources */ = {isa = PBXBuildFile; fileRef = DA303CA221B76CB000F921DC /* Localizable.stringsdict */; };
		DA303CA521B76CB000F921DC /* Localizable.stringsdict in Resources */ = {isa = PBXBuildFile; fileRef = DA303CA221B76CB000F921DC /* Localizable.stringsdict */; };
		DA303CA621B7A90100F921DC /* UIViewController.swift in Sources */ = {isa = PBXBuildFile; fileRef = 3529FCF521A5C5D900AEA9AA /* UIViewController.swift */; };
		DA303CA721B7A91C00F921DC /* SettingsViewController.swift in Sources */ = {isa = PBXBuildFile; fileRef = 3529FCF721A5C62400AEA9AA /* SettingsViewController.swift */; };
		DA303CA821B7A92E00F921DC /* Settings.swift in Sources */ = {isa = PBXBuildFile; fileRef = 3529FCEF21A5C59400AEA9AA /* Settings.swift */; };
		DA303CA921B7A93100F921DC /* SettingsItems.swift in Sources */ = {isa = PBXBuildFile; fileRef = 3529FCF321A5C5C600AEA9AA /* SettingsItems.swift */; };
		DA303CAA21B7A93400F921DC /* ResizableView.swift in Sources */ = {isa = PBXBuildFile; fileRef = 3529FCF121A5C5B300AEA9AA /* ResizableView.swift */; };
		DA303CAB21B7A93B00F921DC /* OfflineViewController.swift in Sources */ = {isa = PBXBuildFile; fileRef = 3529FCF921A5C63A00AEA9AA /* OfflineViewController.swift */; };
		DA3525702010A5210048DDFC /* Localizable.stringsdict in Resources */ = {isa = PBXBuildFile; fileRef = DA35256E2010A5200048DDFC /* Localizable.stringsdict */; };
		DAA96D18215A961D00BEF703 /* route-doubling-back.json in Resources */ = {isa = PBXBuildFile; fileRef = DAA96D17215A961D00BEF703 /* route-doubling-back.json */; };
		DAAE5F301EAE4C4700832871 /* Localizable.strings in Resources */ = {isa = PBXBuildFile; fileRef = DAAE5F321EAE4C4700832871 /* Localizable.strings */; };
		DAD17202214DB12B009C8161 /* CPMapTemplateTests.swift in Sources */ = {isa = PBXBuildFile; fileRef = DAD17201214DB12B009C8161 /* CPMapTemplateTests.swift */; };
		DADAD828203504C6002E25CA /* MBNavigationSettings.h in Headers */ = {isa = PBXBuildFile; fileRef = DADAD826203504C6002E25CA /* MBNavigationSettings.h */; settings = {ATTRIBUTES = (Public, ); }; };
		DADAD829203504C6002E25CA /* MBNavigationSettings.m in Sources */ = {isa = PBXBuildFile; fileRef = DADAD827203504C6002E25CA /* MBNavigationSettings.m */; };
		DADAD82E20350849002E25CA /* MBRouteVoiceController.h in Headers */ = {isa = PBXBuildFile; fileRef = DADAD82C20350849002E25CA /* MBRouteVoiceController.h */; settings = {ATTRIBUTES = (Public, ); }; };
		DADAD82F20350849002E25CA /* MBRouteVoiceController.m in Sources */ = {isa = PBXBuildFile; fileRef = DADAD82D20350849002E25CA /* MBRouteVoiceController.m */; };
		DADD82802161EC0300B8B47D /* UIViewAnimationOptionsTests.swift in Sources */ = {isa = PBXBuildFile; fileRef = DADD827F2161EC0300B8B47D /* UIViewAnimationOptionsTests.swift */; };
		DAE22A2921C9DEDA00CA269D /* MGLVectorTileSourceTests.swift in Sources */ = {isa = PBXBuildFile; fileRef = DAE22A2821C9DEDA00CA269D /* MGLVectorTileSourceTests.swift */; };
		DAFA92071F01735000A7FB09 /* DistanceFormatter.swift in Sources */ = {isa = PBXBuildFile; fileRef = 351BEC0B1E5BCC72006FE110 /* DistanceFormatter.swift */; };
/* End PBXBuildFile section */

/* Begin PBXContainerItemProxy section */
		3525449B1E663D2C004C8F1C /* PBXContainerItemProxy */ = {
			isa = PBXContainerItemProxy;
			containerPortal = C5ADFBC01DDCC7840011824B /* Project object */;
			proxyType = 1;
			remoteGlobalIDString = C5ADFBC81DDCC7840011824B;
			remoteInfo = MapboxCoreNavigation;
		};
		352BBC4C1E5E78D700703DF1 /* PBXContainerItemProxy */ = {
			isa = PBXContainerItemProxy;
			containerPortal = C5ADFBC01DDCC7840011824B /* Project object */;
			proxyType = 1;
			remoteGlobalIDString = 358D14621E5E3B7700ADE590;
			remoteInfo = "Example-Swift";
		};
		354A01D11E66268400D765C2 /* PBXContainerItemProxy */ = {
			isa = PBXContainerItemProxy;
			containerPortal = C5ADFBC01DDCC7840011824B /* Project object */;
			proxyType = 1;
			remoteGlobalIDString = 351BEBD61E5BCC28006FE110;
			remoteInfo = MapboxNavigation;
		};
		354A01D31E66268800D765C2 /* PBXContainerItemProxy */ = {
			isa = PBXContainerItemProxy;
			containerPortal = C5ADFBC01DDCC7840011824B /* Project object */;
			proxyType = 1;
			remoteGlobalIDString = C5ADFBC81DDCC7840011824B;
			remoteInfo = MapboxCoreNavigation;
		};
		356F411721F9E09500E68F1A /* PBXContainerItemProxy */ = {
			isa = PBXContainerItemProxy;
			containerPortal = C5ADFBC01DDCC7840011824B /* Project object */;
			proxyType = 1;
			remoteGlobalIDString = AE38B56121F8C11C0041B384;
			remoteInfo = MapboxCarPlay;
		};
		356F411921F9E10600E68F1A /* PBXContainerItemProxy */ = {
			isa = PBXContainerItemProxy;
			containerPortal = C5ADFBC01DDCC7840011824B /* Project object */;
			proxyType = 1;
			remoteGlobalIDString = AE38B56121F8C11C0041B384;
			remoteInfo = MapboxCarPlay;
		};
		3595FE4A219191FE0035B765 /* PBXContainerItemProxy */ = {
			isa = PBXContainerItemProxy;
			containerPortal = C5ADFBC01DDCC7840011824B /* Project object */;
			proxyType = 1;
			remoteGlobalIDString = 35CDA85D2190F2A30072B675;
			remoteInfo = TestHelper;
		};
		35B711D51E5E7AD2001EDA8D /* PBXContainerItemProxy */ = {
			isa = PBXContainerItemProxy;
			containerPortal = C5ADFBC01DDCC7840011824B /* Project object */;
			proxyType = 1;
			remoteGlobalIDString = 351BEBD61E5BCC28006FE110;
			remoteInfo = MapboxNavigation;
		};
		35C8DBF2219193180053328C /* PBXContainerItemProxy */ = {
			isa = PBXContainerItemProxy;
			containerPortal = C5ADFBC01DDCC7840011824B /* Project object */;
			proxyType = 1;
			remoteGlobalIDString = 358D14621E5E3B7700ADE590;
			remoteInfo = Example;
		};
		35C8DBFF2191DA470053328C /* PBXContainerItemProxy */ = {
			isa = PBXContainerItemProxy;
			containerPortal = C5ADFBC01DDCC7840011824B /* Project object */;
			proxyType = 1;
			remoteGlobalIDString = C5ADFBC81DDCC7840011824B;
			remoteInfo = MapboxCoreNavigation;
		};
		35C8DC012191DA470053328C /* PBXContainerItemProxy */ = {
			isa = PBXContainerItemProxy;
			containerPortal = C5ADFBC01DDCC7840011824B /* Project object */;
			proxyType = 1;
			remoteGlobalIDString = 351BEBD61E5BCC28006FE110;
			remoteInfo = MapboxNavigation;
		};
		35C8DC032191DA470053328C /* PBXContainerItemProxy */ = {
			isa = PBXContainerItemProxy;
			containerPortal = C5ADFBC01DDCC7840011824B /* Project object */;
			proxyType = 1;
			remoteGlobalIDString = 35CDA85D2190F2A30072B675;
			remoteInfo = TestHelper;
		};
		35C8DC182191EC800053328C /* PBXContainerItemProxy */ = {
			isa = PBXContainerItemProxy;
			containerPortal = C5ADFBC01DDCC7840011824B /* Project object */;
			proxyType = 1;
			remoteGlobalIDString = 35CDA85D2190F2A30072B675;
			remoteInfo = TestHelper;
		};
		35CDA81A21908F320072B675 /* PBXContainerItemProxy */ = {
			isa = PBXContainerItemProxy;
			containerPortal = C5ADFBC01DDCC7840011824B /* Project object */;
			proxyType = 1;
			remoteGlobalIDString = 35CDA80521908F2F0072B675;
			remoteInfo = Bench;
		};
		35CDA82521908F320072B675 /* PBXContainerItemProxy */ = {
			isa = PBXContainerItemProxy;
			containerPortal = C5ADFBC01DDCC7840011824B /* Project object */;
			proxyType = 1;
			remoteGlobalIDString = 35CDA80521908F2F0072B675;
			remoteInfo = Bench;
		};
		35CDA8532190F03D0072B675 /* PBXContainerItemProxy */ = {
			isa = PBXContainerItemProxy;
			containerPortal = C5ADFBC01DDCC7840011824B /* Project object */;
			proxyType = 1;
			remoteGlobalIDString = C5ADFBC81DDCC7840011824B;
			remoteInfo = MapboxCoreNavigation;
		};
		35CDA8552190F03D0072B675 /* PBXContainerItemProxy */ = {
			isa = PBXContainerItemProxy;
			containerPortal = C5ADFBC01DDCC7840011824B /* Project object */;
			proxyType = 1;
			remoteGlobalIDString = 351BEBD61E5BCC28006FE110;
			remoteInfo = MapboxNavigation;
		};
		35CDA87F2190F3AC0072B675 /* PBXContainerItemProxy */ = {
			isa = PBXContainerItemProxy;
			containerPortal = C5ADFBC01DDCC7840011824B /* Project object */;
			proxyType = 1;
			remoteGlobalIDString = 35CDA85D2190F2A30072B675;
			remoteInfo = TestHelper;
		};
		35CEA3571E5CEBBC009F2255 /* PBXContainerItemProxy */ = {
			isa = PBXContainerItemProxy;
			containerPortal = C5ADFBC01DDCC7840011824B /* Project object */;
			proxyType = 1;
			remoteGlobalIDString = C5ADFBC81DDCC7840011824B;
			remoteInfo = MapboxCoreNavigation;
		};
		8DBCA7772080174600981EB2 /* PBXContainerItemProxy */ = {
			isa = PBXContainerItemProxy;
			containerPortal = C5ADFBC01DDCC7840011824B /* Project object */;
			proxyType = 1;
			remoteGlobalIDString = 358D14621E5E3B7700ADE590;
			remoteInfo = "Example-Swift";
		};
		AE38B56C21F8C11D0041B384 /* PBXContainerItemProxy */ = {
			isa = PBXContainerItemProxy;
			containerPortal = C5ADFBC01DDCC7840011824B /* Project object */;
			proxyType = 1;
			remoteGlobalIDString = AE38B56121F8C11C0041B384;
			remoteInfo = MapboxCarPlay;
		};
		AE38B56E21F8C11D0041B384 /* PBXContainerItemProxy */ = {
			isa = PBXContainerItemProxy;
			containerPortal = C5ADFBC01DDCC7840011824B /* Project object */;
			proxyType = 1;
			remoteGlobalIDString = C53F2EDE20EBC95600D9798F;
			remoteInfo = "Example-CarPlay";
		};
		AEEDC4A121F9152F00CE60B9 /* PBXContainerItemProxy */ = {
			isa = PBXContainerItemProxy;
			containerPortal = C5ADFBC01DDCC7840011824B /* Project object */;
			proxyType = 1;
			remoteGlobalIDString = C5ADFBC81DDCC7840011824B;
			remoteInfo = MapboxCoreNavigation;
		};
		AEEDC4A321F9152F00CE60B9 /* PBXContainerItemProxy */ = {
			isa = PBXContainerItemProxy;
			containerPortal = C5ADFBC01DDCC7840011824B /* Project object */;
			proxyType = 1;
			remoteGlobalIDString = 351BEBD61E5BCC28006FE110;
			remoteInfo = MapboxNavigation;
		};
		AEEDC4A521F9152F00CE60B9 /* PBXContainerItemProxy */ = {
			isa = PBXContainerItemProxy;
			containerPortal = C5ADFBC01DDCC7840011824B /* Project object */;
			proxyType = 1;
			remoteGlobalIDString = 35CDA85D2190F2A30072B675;
			remoteInfo = TestHelper;
		};
		AEEDC4A721F9168B00CE60B9 /* PBXContainerItemProxy */ = {
			isa = PBXContainerItemProxy;
			containerPortal = C5ADFBC01DDCC7840011824B /* Project object */;
			proxyType = 1;
			remoteGlobalIDString = 358D14621E5E3B7700ADE590;
			remoteInfo = Example;
		};
		C53F2EE020EBC95600D9798F /* PBXContainerItemProxy */ = {
			isa = PBXContainerItemProxy;
			containerPortal = C5ADFBC01DDCC7840011824B /* Project object */;
			proxyType = 1;
			remoteGlobalIDString = C5ADFBC81DDCC7840011824B;
			remoteInfo = MapboxCoreNavigation;
		};
		C53F2EE220EBC95600D9798F /* PBXContainerItemProxy */ = {
			isa = PBXContainerItemProxy;
			containerPortal = C5ADFBC01DDCC7840011824B /* Project object */;
			proxyType = 1;
			remoteGlobalIDString = 351BEBD61E5BCC28006FE110;
			remoteInfo = MapboxNavigation;
		};
		C5ADFBD41DDCC7840011824B /* PBXContainerItemProxy */ = {
			isa = PBXContainerItemProxy;
			containerPortal = C5ADFBC01DDCC7840011824B /* Project object */;
			proxyType = 1;
			remoteGlobalIDString = C5ADFBC81DDCC7840011824B;
			remoteInfo = MapboxCoreNavigation;
		};
/* End PBXContainerItemProxy section */

/* Begin PBXCopyFilesBuildPhase section */
		354A01C41E66265100D765C2 /* Embed Frameworks */ = {
			isa = PBXCopyFilesBuildPhase;
			buildActionMask = 2147483647;
			dstPath = "";
			dstSubfolderSpec = 10;
			files = (
				C549F8331F17F2C5001A0A2D /* MapboxMobileEvents.framework in Embed Frameworks */,
				35CC14181F79A434009E872A /* Turf.framework in Embed Frameworks */,
				492B6F85213703EE0076D2C6 /* MapboxGeocoder.framework in Embed Frameworks */,
				354A01D51E6626AC00D765C2 /* MapboxCoreNavigation.framework in Embed Frameworks */,
				C57607B21F4CC9E800C27423 /* Solar.framework in Embed Frameworks */,
				35636E04215D621E00463343 /* MapboxNavigationNative.framework in Embed Frameworks */,
				354A01D01E66266100D765C2 /* MapboxDirections.framework in Embed Frameworks */,
				35D4282B1FA0DF1D00176028 /* MapboxNavigation.framework in Embed Frameworks */,
				35C714B1203B251F00F0C2AE /* MapboxSpeech.framework in Embed Frameworks */,
				354A01CA1E66265B00D765C2 /* Polyline.framework in Embed Frameworks */,
				354A01C31E66265100D765C2 /* Mapbox.framework in Embed Frameworks */,
			);
			name = "Embed Frameworks";
			runOnlyForDeploymentPostprocessing = 0;
		};
		35CDA8442190EFCC0072B675 /* Embed Frameworks */ = {
			isa = PBXCopyFilesBuildPhase;
			buildActionMask = 2147483647;
			dstPath = "";
			dstSubfolderSpec = 10;
			files = (
				35CDA84E2190EFDA0072B675 /* Polyline.framework in Embed Frameworks */,
				35CDA84A2190EFDA0072B675 /* Solar.framework in Embed Frameworks */,
				35CDA87E2190F3AC0072B675 /* TestHelper.framework in Embed Frameworks */,
				35CDA8502190EFDA0072B675 /* MapboxDirections.framework in Embed Frameworks */,
				35CDA8522190EFDA0072B675 /* Mapbox.framework in Embed Frameworks */,
				35CDA84C2190EFDA0072B675 /* MapboxMobileEvents.framework in Embed Frameworks */,
				35CDA8482190EFDA0072B675 /* Turf.framework in Embed Frameworks */,
				35CDA8582190F0670072B675 /* MapboxGeocoder.framework in Embed Frameworks */,
				35CDA8432190EFCC0072B675 /* MapboxNavigationNative.framework in Embed Frameworks */,
				35CDA8462190EFDA0072B675 /* MapboxSpeech.framework in Embed Frameworks */,
			);
			name = "Embed Frameworks";
			runOnlyForDeploymentPostprocessing = 0;
		};
		C53F2EF920EBC95600D9798F /* Embed Frameworks */ = {
			isa = PBXCopyFilesBuildPhase;
			buildActionMask = 2147483647;
			dstPath = "";
			dstSubfolderSpec = 10;
			files = (
				C53F2EFA20EBC95600D9798F /* MapboxMobileEvents.framework in Embed Frameworks */,
				C53F2EFB20EBC95600D9798F /* Turf.framework in Embed Frameworks */,
				C53F2EFC20EBC95600D9798F /* MapboxCoreNavigation.framework in Embed Frameworks */,
				C53F2EFD20EBC95600D9798F /* Solar.framework in Embed Frameworks */,
				C53F2EFE20EBC95600D9798F /* MapboxDirections.framework in Embed Frameworks */,
				3507F9FC2134309E0086B39E /* MapboxGeocoder.framework in Embed Frameworks */,
				AE38B57821F8C11D0041B384 /* MapboxCarPlay.framework in Embed Frameworks */,
				C53F2EFF20EBC95600D9798F /* MapboxNavigation.framework in Embed Frameworks */,
				1622E883215D7824006A2E5F /* MapboxNavigationNative.framework in Embed Frameworks */,
				C53F2F0020EBC95600D9798F /* MapboxSpeech.framework in Embed Frameworks */,
				C53F2F0120EBC95600D9798F /* Polyline.framework in Embed Frameworks */,
				C53F2F0220EBC95600D9798F /* Mapbox.framework in Embed Frameworks */,
			);
			name = "Embed Frameworks";
			runOnlyForDeploymentPostprocessing = 0;
		};
/* End PBXCopyFilesBuildPhase section */

/* Begin PBXFileReference section */
		1603C890214351EE00167D95 /* Cedar.framework */ = {isa = PBXFileReference; lastKnownFileType = wrapper.framework; name = Cedar.framework; path = Carthage/Build/iOS/Cedar.framework; sourceTree = "<group>"; };
		160A4A68212791010028B070 /* CPBarButton+MBTestable.h */ = {isa = PBXFileReference; lastKnownFileType = sourcecode.c.h; path = "CPBarButton+MBTestable.h"; sourceTree = "<group>"; };
		160A4A69212791010028B070 /* CPBarButton+MBTestable.m */ = {isa = PBXFileReference; lastKnownFileType = sourcecode.c.objc; path = "CPBarButton+MBTestable.m"; sourceTree = "<group>"; };
		160D8278205996DA00D278D6 /* DataCache.swift */ = {isa = PBXFileReference; lastKnownFileType = sourcecode.swift; path = DataCache.swift; sourceTree = "<group>"; };
		160D827A2059973C00D278D6 /* DataCacheTests.swift */ = {isa = PBXFileReference; lastKnownFileType = sourcecode.swift; path = DataCacheTests.swift; sourceTree = "<group>"; };
		16120A4C20645D6E007EA21D /* NavigationEventsManagerTestDoubles.swift */ = {isa = PBXFileReference; lastKnownFileType = sourcecode.swift; path = NavigationEventsManagerTestDoubles.swift; sourceTree = "<group>"; };
		162039CE216C348500875F5C /* NavigationEventsManagerTests.swift */ = {isa = PBXFileReference; lastKnownFileType = sourcecode.swift; path = NavigationEventsManagerTests.swift; sourceTree = "<group>"; };
		16435E04206EE37800AF48B6 /* DummyURLSessionDataTask.swift */ = {isa = PBXFileReference; lastKnownFileType = sourcecode.swift; path = DummyURLSessionDataTask.swift; sourceTree = "<group>"; };
		166224442025699600EA4824 /* ImageRepositoryTests.swift */ = {isa = PBXFileReference; lastKnownFileType = sourcecode.swift; path = ImageRepositoryTests.swift; sourceTree = "<group>"; };
		1662244620256C0700EA4824 /* ImageLoadingURLProtocolSpy.swift */ = {isa = PBXFileReference; lastKnownFileType = sourcecode.swift; path = ImageLoadingURLProtocolSpy.swift; sourceTree = "<group>"; };
		1662244A2029059C00EA4824 /* ImageCacheTests.swift */ = {isa = PBXFileReference; lastKnownFileType = sourcecode.swift; path = ImageCacheTests.swift; sourceTree = "<group>"; };
		169A9709216440820082A6A0 /* NavigationViewControllerTestDoubles.swift */ = {isa = PBXFileReference; lastKnownFileType = sourcecode.swift; path = NavigationViewControllerTestDoubles.swift; sourceTree = "<group>"; };
		16A509D4202A87B20011D788 /* ImageDownloaderTests.swift */ = {isa = PBXFileReference; lastKnownFileType = sourcecode.swift; path = ImageDownloaderTests.swift; sourceTree = "<group>"; };
		16A509D6202BC0CA0011D788 /* ImageDownload.swift */ = {isa = PBXFileReference; lastKnownFileType = sourcecode.swift; path = ImageDownload.swift; sourceTree = "<group>"; };
		16AC9D0F212E356200CECE44 /* CPMapTemplate+MBTestable.h */ = {isa = PBXFileReference; lastKnownFileType = sourcecode.c.h; path = "CPMapTemplate+MBTestable.h"; sourceTree = "<group>"; };
		16AC9D10212E356200CECE44 /* CPMapTemplate+MBTestable.mm */ = {isa = PBXFileReference; lastKnownFileType = sourcecode.cpp.objcpp; path = "CPMapTemplate+MBTestable.mm"; sourceTree = "<group>"; };
		16C2A420211526EE00FE6E68 /* CarPlayManager.swift */ = {isa = PBXFileReference; lastKnownFileType = sourcecode.swift; path = CarPlayManager.swift; sourceTree = "<group>"; };
		16E11B54212B40A900027CD3 /* MapboxNavigationTests-Bridging.h */ = {isa = PBXFileReference; lastKnownFileType = sourcecode.c.h; path = "MapboxNavigationTests-Bridging.h"; sourceTree = "<group>"; };
		16E3625B201265D600DF0592 /* ImageDownloadOperationSpy.swift */ = {isa = PBXFileReference; lastKnownFileType = sourcecode.swift; path = ImageDownloadOperationSpy.swift; sourceTree = "<group>"; };
		16E4F97E205B05FE00531791 /* MapboxVoiceControllerTests.swift */ = {isa = PBXFileReference; lastKnownFileType = sourcecode.swift; path = MapboxVoiceControllerTests.swift; sourceTree = "<group>"; };
		16EF6C1D21193A9600AA580B /* CarPlayManagerTests.swift */ = {isa = PBXFileReference; lastKnownFileType = sourcecode.swift; path = CarPlayManagerTests.swift; sourceTree = "<group>"; };
		16EF6C21211BA4B300AA580B /* CarPlayMapViewController.swift */ = {isa = PBXFileReference; lastKnownFileType = sourcecode.swift; path = CarPlayMapViewController.swift; sourceTree = "<group>"; };
		35002D5D1E5F6ABB0090E733 /* Info.plist */ = {isa = PBXFileReference; fileEncoding = 4; lastKnownFileType = text.plist.xml; path = Info.plist; sourceTree = "<group>"; };
		35002D5F1E5F6ADB0090E733 /* Assets.xcassets */ = {isa = PBXFileReference; lastKnownFileType = folder.assetcatalog; path = Assets.xcassets; sourceTree = "<group>"; };
		35002D671E5F6B1B0090E733 /* Base */ = {isa = PBXFileReference; lastKnownFileType = file.storyboard; name = Base; path = Base.lproj/Main.storyboard; sourceTree = "<group>"; };
		35022319205BC94E00E1449A /* Constants.swift */ = {isa = PBXFileReference; lastKnownFileType = sourcecode.swift; path = Constants.swift; sourceTree = "<group>"; };
		35025F3E1F051DD2002BA3EA /* DialogViewController.swift */ = {isa = PBXFileReference; lastKnownFileType = sourcecode.swift; path = DialogViewController.swift; sourceTree = "<group>"; };
		3506DE39216E2ADE007DA352 /* OfflineRoutingTests.swift */ = {isa = PBXFileReference; lastKnownFileType = sourcecode.swift; path = OfflineRoutingTests.swift; sourceTree = "<group>"; };
		3507F9F92134305C0086B39E /* MapboxGeocoder.framework */ = {isa = PBXFileReference; lastKnownFileType = wrapper.framework; name = MapboxGeocoder.framework; path = Carthage/Build/iOS/MapboxGeocoder.framework; sourceTree = "<group>"; };
		3510300E1F54B67000E3B7E7 /* LaneTests.swift */ = {isa = PBXFileReference; lastKnownFileType = sourcecode.swift; path = LaneTests.swift; sourceTree = "<group>"; };
		351030101F54B72000E3B7E7 /* route-for-lane-testing.json */ = {isa = PBXFileReference; lastKnownFileType = text.json; path = "route-for-lane-testing.json"; sourceTree = "<group>"; };
		351174F31EF1C0530065E248 /* ReplayLocationManager.swift */ = {isa = PBXFileReference; lastKnownFileType = sourcecode.swift; path = ReplayLocationManager.swift; sourceTree = "<group>"; };
		3512C7C71FB0A0C100CDD2A3 /* UIViewController+CarPlay.swift */ = {isa = PBXFileReference; lastKnownFileType = sourcecode.swift; path = "UIViewController+CarPlay.swift"; sourceTree = "<group>"; };
		35190E911F461A32007C1393 /* ru */ = {isa = PBXFileReference; lastKnownFileType = text.plist.strings; name = ru; path = ru.lproj/Main.strings; sourceTree = "<group>"; };
		35190E931F461A32007C1393 /* ru */ = {isa = PBXFileReference; lastKnownFileType = text.plist.strings; name = ru; path = ru.lproj/Navigation.strings; sourceTree = "<group>"; };
		351927351F0FA072003A702D /* ScreenCapture.swift */ = {isa = PBXFileReference; fileEncoding = 4; lastKnownFileType = sourcecode.swift; path = ScreenCapture.swift; sourceTree = "<group>"; };
		3519D01D21F0842900582FF5 /* CLLocationTests.swift */ = {isa = PBXFileReference; lastKnownFileType = sourcecode.swift; path = CLLocationTests.swift; sourceTree = "<group>"; };
		351BEBD71E5BCC28006FE110 /* MapboxNavigation.framework */ = {isa = PBXFileReference; explicitFileType = wrapper.framework; includeInIndex = 0; path = MapboxNavigation.framework; sourceTree = BUILT_PRODUCTS_DIR; };
		351BEBDA1E5BCC28006FE110 /* Info.plist */ = {isa = PBXFileReference; lastKnownFileType = text.plist.xml; path = Info.plist; sourceTree = "<group>"; };
		351BEBDF1E5BCC63006FE110 /* MGLMapView.swift */ = {isa = PBXFileReference; fileEncoding = 4; lastKnownFileType = sourcecode.swift; path = MGLMapView.swift; sourceTree = "<group>"; };
		351BEBE01E5BCC63006FE110 /* Style.swift */ = {isa = PBXFileReference; fileEncoding = 4; lastKnownFileType = sourcecode.swift; path = Style.swift; sourceTree = "<group>"; };
		351BEBE41E5BCC63006FE110 /* RouteMapViewController.swift */ = {isa = PBXFileReference; fileEncoding = 4; lastKnownFileType = sourcecode.swift; lineEnding = 0; path = RouteMapViewController.swift; sourceTree = "<group>"; };
		351BEBEA1E5BCC63006FE110 /* NavigationViewController.swift */ = {isa = PBXFileReference; fileEncoding = 4; lastKnownFileType = sourcecode.swift; lineEnding = 0; path = NavigationViewController.swift; sourceTree = "<group>"; };
		351BEBED1E5BCC63006FE110 /* ManeuversStyleKit.swift */ = {isa = PBXFileReference; fileEncoding = 4; lastKnownFileType = sourcecode.swift; path = ManeuversStyleKit.swift; sourceTree = "<group>"; };
		351BEBEF1E5BCC63006FE110 /* ManeuverView.swift */ = {isa = PBXFileReference; fileEncoding = 4; lastKnownFileType = sourcecode.swift; path = ManeuverView.swift; sourceTree = "<group>"; };
		351BEBF01E5BCC63006FE110 /* UIView.swift */ = {isa = PBXFileReference; fileEncoding = 4; lastKnownFileType = sourcecode.swift; path = UIView.swift; sourceTree = "<group>"; };
		351BEC031E5BCC6C006FE110 /* LaneView.swift */ = {isa = PBXFileReference; fileEncoding = 4; lastKnownFileType = sourcecode.swift; path = LaneView.swift; sourceTree = "<group>"; };
		351BEC041E5BCC6C006FE110 /* ManeuverDirection.swift */ = {isa = PBXFileReference; fileEncoding = 4; lastKnownFileType = sourcecode.swift; path = ManeuverDirection.swift; sourceTree = "<group>"; };
		351BEC081E5BCC72006FE110 /* Bundle.swift */ = {isa = PBXFileReference; fileEncoding = 4; lastKnownFileType = sourcecode.swift; path = Bundle.swift; sourceTree = "<group>"; };
		351BEC091E5BCC72006FE110 /* DashedLineView.swift */ = {isa = PBXFileReference; fileEncoding = 4; lastKnownFileType = sourcecode.swift; path = DashedLineView.swift; sourceTree = "<group>"; };
		351BEC0B1E5BCC72006FE110 /* DistanceFormatter.swift */ = {isa = PBXFileReference; fileEncoding = 4; lastKnownFileType = sourcecode.swift; path = DistanceFormatter.swift; sourceTree = "<group>"; };
		351BEC281E5BD530006FE110 /* Assets.xcassets */ = {isa = PBXFileReference; lastKnownFileType = folder.assetcatalog; name = Assets.xcassets; path = Resources/Assets.xcassets; sourceTree = "<group>"; };
		35213DAD1EC456CF00A62B21 /* FBSnapshotTestCase.framework */ = {isa = PBXFileReference; lastKnownFileType = wrapper.framework; name = FBSnapshotTestCase.framework; path = Carthage/Build/iOS/FBSnapshotTestCase.framework; sourceTree = "<group>"; };
		3527D2B61EC45FBD00C07FC9 /* Fixtures.xcassets */ = {isa = PBXFileReference; lastKnownFileType = folder.assetcatalog; path = Fixtures.xcassets; sourceTree = "<group>"; };
		3529FCEF21A5C59400AEA9AA /* Settings.swift */ = {isa = PBXFileReference; fileEncoding = 4; lastKnownFileType = sourcecode.swift; name = Settings.swift; path = Example/Settings.swift; sourceTree = "<group>"; };
		3529FCF121A5C5B300AEA9AA /* ResizableView.swift */ = {isa = PBXFileReference; fileEncoding = 4; lastKnownFileType = sourcecode.swift; name = ResizableView.swift; path = Example/ResizableView.swift; sourceTree = "<group>"; };
		3529FCF321A5C5C600AEA9AA /* SettingsItems.swift */ = {isa = PBXFileReference; fileEncoding = 4; lastKnownFileType = sourcecode.swift; name = SettingsItems.swift; path = Example/SettingsItems.swift; sourceTree = "<group>"; };
		3529FCF521A5C5D900AEA9AA /* UIViewController.swift */ = {isa = PBXFileReference; fileEncoding = 4; lastKnownFileType = sourcecode.swift; name = UIViewController.swift; path = Example/UIViewController.swift; sourceTree = "<group>"; };
		3529FCF721A5C62400AEA9AA /* SettingsViewController.swift */ = {isa = PBXFileReference; fileEncoding = 4; lastKnownFileType = sourcecode.swift; name = SettingsViewController.swift; path = Example/SettingsViewController.swift; sourceTree = "<group>"; };
		3529FCF921A5C63A00AEA9AA /* OfflineViewController.swift */ = {isa = PBXFileReference; fileEncoding = 4; lastKnownFileType = sourcecode.swift; name = OfflineViewController.swift; path = Example/OfflineViewController.swift; sourceTree = "<group>"; };
		3529FCFB21A5C66700AEA9AA /* OfflineDirections.swift */ = {isa = PBXFileReference; fileEncoding = 4; lastKnownFileType = sourcecode.swift; path = OfflineDirections.swift; sourceTree = "<group>"; };
		352BBC471E5E78D700703DF1 /* Example-SwiftTests.xctest */ = {isa = PBXFileReference; explicitFileType = wrapper.cfbundle; includeInIndex = 0; path = "Example-SwiftTests.xctest"; sourceTree = BUILT_PRODUCTS_DIR; };
		352C35BF2134958F00D77796 /* RecentItem.swift */ = {isa = PBXFileReference; lastKnownFileType = sourcecode.swift; path = RecentItem.swift; sourceTree = "<group>"; };
		352F464C20EB74C200147886 /* NavigationEventsManager.swift */ = {isa = PBXFileReference; lastKnownFileType = sourcecode.swift; path = NavigationEventsManager.swift; sourceTree = "<group>"; };
		3531C2671F9DDC6E00D92F9A /* pt-BR */ = {isa = PBXFileReference; lastKnownFileType = text.plist.strings; name = "pt-BR"; path = "pt-BR.lproj/Main.strings"; sourceTree = "<group>"; };
		3531C2691F9DDC6F00D92F9A /* pt-BR */ = {isa = PBXFileReference; lastKnownFileType = text.plist.strings; name = "pt-BR"; path = "pt-BR.lproj/Navigation.strings"; sourceTree = "<group>"; };
		3531C26A1F9DDC6F00D92F9A /* pt-BR */ = {isa = PBXFileReference; lastKnownFileType = text.plist.strings; name = "pt-BR"; path = "pt-BR.lproj/Localizable.strings"; sourceTree = "<group>"; };
		3531C26B1F9DDC6F00D92F9A /* pt-BR */ = {isa = PBXFileReference; lastKnownFileType = text.plist.strings; name = "pt-BR"; path = "pt-BR.lproj/Localizable.strings"; sourceTree = "<group>"; };
		3531C26F1F9E095400D92F9A /* InstructionsBannerView.swift */ = {isa = PBXFileReference; lastKnownFileType = sourcecode.swift; path = InstructionsBannerView.swift; sourceTree = "<group>"; };
		353280A01FA72871005175F3 /* InstructionLabel.swift */ = {isa = PBXFileReference; lastKnownFileType = sourcecode.swift; path = InstructionLabel.swift; sourceTree = "<group>"; };
		353610CD1FAB6A8F00FB1746 /* BottomBannerViewController.swift */ = {isa = PBXFileReference; lastKnownFileType = sourcecode.swift; path = BottomBannerViewController.swift; sourceTree = "<group>"; };
		35375EC01F31FA86004CE727 /* NavigationSettings.swift */ = {isa = PBXFileReference; fileEncoding = 4; lastKnownFileType = sourcecode.swift; path = NavigationSettings.swift; sourceTree = "<group>"; };
		35379CFB21480BFB00FD402E /* AppDelegate+CarPlay.swift */ = {isa = PBXFileReference; lastKnownFileType = sourcecode.swift; name = "AppDelegate+CarPlay.swift"; path = "Example/AppDelegate+CarPlay.swift"; sourceTree = "<group>"; };
		3537DCE621E6447600E78CE6 /* Date.swift */ = {isa = PBXFileReference; lastKnownFileType = sourcecode.swift; path = Date.swift; sourceTree = "<group>"; };
		353AA55F1FCEF583009F0384 /* StyleManager.swift */ = {isa = PBXFileReference; lastKnownFileType = sourcecode.swift; path = StyleManager.swift; sourceTree = "<group>"; };
		353E3C8E20A3501C00FD1789 /* MGLStyle.swift */ = {isa = PBXFileReference; lastKnownFileType = sourcecode.swift; path = MGLStyle.swift; sourceTree = "<group>"; };
		353E68FB1EF0B7F8007B2AE5 /* NavigationLocationManager.swift */ = {isa = PBXFileReference; lastKnownFileType = sourcecode.swift; path = NavigationLocationManager.swift; sourceTree = "<group>"; };
		353E68FD1EF0B985007B2AE5 /* BundleAdditions.swift */ = {isa = PBXFileReference; lastKnownFileType = sourcecode.swift; path = BundleAdditions.swift; sourceTree = "<group>"; };
		353E69031EF0C4E5007B2AE5 /* SimulatedLocationManager.swift */ = {isa = PBXFileReference; lastKnownFileType = sourcecode.swift; path = SimulatedLocationManager.swift; sourceTree = "<group>"; };
		353EC9D61FB09708002EB0AB /* StepsViewController.swift */ = {isa = PBXFileReference; lastKnownFileType = sourcecode.swift; path = StepsViewController.swift; sourceTree = "<group>"; };
		3540514C1F73F3BB00ED572D /* route-with-straight-roundabout.json */ = {isa = PBXFileReference; lastKnownFileType = text.json; path = "route-with-straight-roundabout.json"; sourceTree = "<group>"; };
		3540514E1F73F3F300ED572D /* ManeuverViewTests.swift */ = {isa = PBXFileReference; lastKnownFileType = sourcecode.swift; path = ManeuverViewTests.swift; sourceTree = "<group>"; };
		354A01B81E66256600D765C2 /* MapboxDirections.framework */ = {isa = PBXFileReference; lastKnownFileType = wrapper.framework; name = MapboxDirections.framework; path = Carthage/Build/iOS/MapboxDirections.framework; sourceTree = "<group>"; };
		354A01BC1E66259600D765C2 /* Polyline.framework */ = {isa = PBXFileReference; lastKnownFileType = wrapper.framework; name = Polyline.framework; path = Carthage/Build/iOS/Polyline.framework; sourceTree = "<group>"; };
		354A9BC520EA991900F03325 /* SessionState.swift */ = {isa = PBXFileReference; lastKnownFileType = sourcecode.swift; path = SessionState.swift; sourceTree = "<group>"; };
		354A9BCA20EA9BDA00F03325 /* EventDetails.swift */ = {isa = PBXFileReference; lastKnownFileType = sourcecode.swift; path = EventDetails.swift; sourceTree = "<group>"; };
		354A9BCC20EA9C8100F03325 /* CoreFeedbackEvent.swift */ = {isa = PBXFileReference; lastKnownFileType = sourcecode.swift; path = CoreFeedbackEvent.swift; sourceTree = "<group>"; };
		3557506C21A827E800AEF9B6 /* li.tar */ = {isa = PBXFileReference; lastKnownFileType = archive.tar; path = li.tar; sourceTree = "<group>"; };
		3557506E21A8293E00AEF9B6 /* tiles */ = {isa = PBXFileReference; lastKnownFileType = folder; path = tiles; sourceTree = "<group>"; };
		355832AA2192F60800141922 /* PipeFittersUnion-FourSeasonsBoston.json */ = {isa = PBXFileReference; lastKnownFileType = text.json; path = "PipeFittersUnion-FourSeasonsBoston.json"; sourceTree = "<group>"; };
		355832AC2192F7E300141922 /* PipeFittersUnion-FourSeasonsBoston.trace.json */ = {isa = PBXFileReference; lastKnownFileType = text.json; path = "PipeFittersUnion-FourSeasonsBoston.trace.json"; sourceTree = "<group>"; };
		3559FE4E21C3195700B6613F /* NavigationPlotter.swift */ = {isa = PBXFileReference; fileEncoding = 4; lastKnownFileType = sourcecode.swift; path = NavigationPlotter.swift; sourceTree = "<group>"; };
		355DB5741EFA78070091BFB7 /* GGPark-to-BernalHeights.route */ = {isa = PBXFileReference; lastKnownFileType = file.bplist; path = "GGPark-to-BernalHeights.route"; sourceTree = "<group>"; };
		355DB5761EFA780E0091BFB7 /* UnionSquare-to-GGPark.route */ = {isa = PBXFileReference; lastKnownFileType = file.bplist; path = "UnionSquare-to-GGPark.route"; sourceTree = "<group>"; };
		355ED36F1FAB724F00BCE1B8 /* BottomBannerViewLayout.swift */ = {isa = PBXFileReference; lastKnownFileType = sourcecode.swift; path = BottomBannerViewLayout.swift; sourceTree = "<group>"; };
		356B7D8A1EE166E100FE5B89 /* scripts */ = {isa = PBXFileReference; lastKnownFileType = folder; path = scripts; sourceTree = SOURCE_ROOT; };
		35726EE71F0856E900AFA1B6 /* DayStyle.swift */ = {isa = PBXFileReference; lastKnownFileType = sourcecode.swift; path = DayStyle.swift; sourceTree = "<group>"; };
		3573EA70215A5A9F009899D7 /* RouteControllerSnapshotTests.swift */ = {isa = PBXFileReference; lastKnownFileType = sourcecode.swift; path = RouteControllerSnapshotTests.swift; sourceTree = "<group>"; };
		3577B877214FF35800094294 /* FavoritesList.swift */ = {isa = PBXFileReference; lastKnownFileType = sourcecode.swift; name = FavoritesList.swift; path = Example/FavoritesList.swift; sourceTree = "<group>"; };
		357F0DF01EB9D99F00A0B53C /* sv */ = {isa = PBXFileReference; fileEncoding = 4; lastKnownFileType = text.plist.strings; name = sv; path = sv.lproj/Localizable.strings; sourceTree = "<group>"; };
		357F0DF11EB9DAB400A0B53C /* vi */ = {isa = PBXFileReference; fileEncoding = 4; lastKnownFileType = text.plist.strings; name = vi; path = vi.lproj/Localizable.strings; sourceTree = "<group>"; };
		3582A24F20EEC46B0029C5DE /* Router.swift */ = {isa = PBXFileReference; lastKnownFileType = sourcecode.swift; path = Router.swift; sourceTree = "<group>"; };
		3582A25120EFA9680029C5DE /* RouterDelegate.swift */ = {isa = PBXFileReference; lastKnownFileType = sourcecode.swift; path = RouterDelegate.swift; sourceTree = "<group>"; };
		358D14631E5E3B7700ADE590 /* Example.app */ = {isa = PBXFileReference; explicitFileType = wrapper.application; includeInIndex = 0; path = Example.app; sourceTree = BUILT_PRODUCTS_DIR; };
		358D14651E5E3B7700ADE590 /* AppDelegate.swift */ = {isa = PBXFileReference; lastKnownFileType = sourcecode.swift; name = AppDelegate.swift; path = Example/AppDelegate.swift; sourceTree = "<group>"; };
		358D14671E5E3B7700ADE590 /* ViewController.swift */ = {isa = PBXFileReference; lastKnownFileType = sourcecode.swift; lineEnding = 0; name = ViewController.swift; path = Example/ViewController.swift; sourceTree = "<group>"; xcLanguageSpecificationIdentifier = xcode.lang.swift; };
		358E856321DD23E200E415C2 /* DummyLocationManager.swift */ = {isa = PBXFileReference; lastKnownFileType = sourcecode.swift; path = DummyLocationManager.swift; sourceTree = "<group>"; };
		359574A71F28CC3800838209 /* CLLocation.swift */ = {isa = PBXFileReference; lastKnownFileType = sourcecode.swift; name = CLLocation.swift; path = MapboxCoreNavigation/CLLocation.swift; sourceTree = SOURCE_ROOT; };
		359574A91F28CCBB00838209 /* LocationTests.swift */ = {isa = PBXFileReference; lastKnownFileType = sourcecode.swift; path = LocationTests.swift; sourceTree = "<group>"; };
		3595FE452190F78C0035B765 /* MBViewController.h */ = {isa = PBXFileReference; lastKnownFileType = sourcecode.c.h; name = MBViewController.h; path = Example/MBViewController.h; sourceTree = "<group>"; };
		3595FE462190F78C0035B765 /* MBViewController.m */ = {isa = PBXFileReference; lastKnownFileType = sourcecode.c.objc; name = MBViewController.m; path = Example/MBViewController.m; sourceTree = "<group>"; };
		3597ABCF21553B6F00C12785 /* SimulatedLocationManagerTests.swift */ = {isa = PBXFileReference; lastKnownFileType = sourcecode.swift; path = SimulatedLocationManagerTests.swift; sourceTree = "<group>"; };
		3597ABD321553F6800C12785 /* sthlm-double-back.json */ = {isa = PBXFileReference; lastKnownFileType = text.json; path = "sthlm-double-back.json"; sourceTree = "<group>"; };
		359A8AEC1FA78D3000BDB486 /* DistanceFormatterTests.swift */ = {isa = PBXFileReference; fileEncoding = 4; lastKnownFileType = sourcecode.swift; path = DistanceFormatterTests.swift; sourceTree = "<group>"; };
		359A8AEE1FA7B25800BDB486 /* LanesStyleKit.swift */ = {isa = PBXFileReference; fileEncoding = 4; lastKnownFileType = sourcecode.swift; path = LanesStyleKit.swift; sourceTree = "<group>"; };
		359D1B271FFE70D30052FA42 /* NavigationView.swift */ = {isa = PBXFileReference; lastKnownFileType = sourcecode.swift; path = NavigationView.swift; sourceTree = "<group>"; };
		359D283B1F9DC14F00FDE9C9 /* UICollectionView.swift */ = {isa = PBXFileReference; lastKnownFileType = sourcecode.swift; path = UICollectionView.swift; sourceTree = "<group>"; };
		35A1D3651E6624EF00A48FE8 /* Mapbox.framework */ = {isa = PBXFileReference; lastKnownFileType = wrapper.framework; name = Mapbox.framework; path = Carthage/Build/iOS/Mapbox.framework; sourceTree = "<group>"; };
		35A262B82050A5CD00AEFF6D /* InstructionsBannerViewSnapshotTests.swift */ = {isa = PBXFileReference; lastKnownFileType = sourcecode.swift; path = InstructionsBannerViewSnapshotTests.swift; sourceTree = "<group>"; };
		35A5413A1EFC052700E49846 /* RouteOptions.swift */ = {isa = PBXFileReference; lastKnownFileType = sourcecode.swift; path = RouteOptions.swift; sourceTree = "<group>"; };
		35B1AEB920AD9AE600C8544E /* Quick.framework */ = {isa = PBXFileReference; lastKnownFileType = wrapper.framework; name = Quick.framework; path = Carthage/Build/iOS/Quick.framework; sourceTree = "<group>"; };
		35B1AEBA20AD9AEC00C8544E /* Nimble.framework */ = {isa = PBXFileReference; lastKnownFileType = wrapper.framework; name = Nimble.framework; path = Carthage/Build/iOS/Nimble.framework; sourceTree = "<group>"; };
		35B1AEBB20AD9B3C00C8544E /* LeaksSpec.swift */ = {isa = PBXFileReference; lastKnownFileType = sourcecode.swift; path = LeaksSpec.swift; sourceTree = "<group>"; };
		35B1AEBD20AD9C7800C8544E /* LeakTest.swift */ = {isa = PBXFileReference; lastKnownFileType = sourcecode.swift; path = LeakTest.swift; sourceTree = "<group>"; };
		35B1E2941F1FF8EC00A13D32 /* UserCourseView.swift */ = {isa = PBXFileReference; lastKnownFileType = sourcecode.swift; path = UserCourseView.swift; sourceTree = "<group>"; };
		35B5A47D1FFFDCE5000A3C8D /* NavigationViewLayout.swift */ = {isa = PBXFileReference; lastKnownFileType = sourcecode.swift; path = NavigationViewLayout.swift; sourceTree = "<group>"; };
		35B711CF1E5E7AD2001EDA8D /* MapboxNavigationTests.xctest */ = {isa = PBXFileReference; explicitFileType = wrapper.cfbundle; includeInIndex = 0; path = MapboxNavigationTests.xctest; sourceTree = BUILT_PRODUCTS_DIR; };
		35B711D31E5E7AD2001EDA8D /* Info.plist */ = {isa = PBXFileReference; lastKnownFileType = text.plist.xml; path = Info.plist; sourceTree = "<group>"; };
		35B7837D1F9547B300291F9A /* Transitioning.swift */ = {isa = PBXFileReference; lastKnownFileType = sourcecode.swift; path = Transitioning.swift; sourceTree = "<group>"; };
		35B839481E2E3D5D0045A868 /* MBRouteController.m */ = {isa = PBXFileReference; fileEncoding = 4; lastKnownFileType = sourcecode.c.objc; path = MBRouteController.m; sourceTree = "<group>"; };
		35BF8CA11F28EB60003F6125 /* Array.swift */ = {isa = PBXFileReference; lastKnownFileType = sourcecode.swift; path = Array.swift; sourceTree = "<group>"; };
		35BF8CA31F28EBD8003F6125 /* String.swift */ = {isa = PBXFileReference; lastKnownFileType = sourcecode.swift; path = String.swift; sourceTree = "<group>"; };
		35C11358215BADF800CC2929 /* sthlm-double-back-replay.json */ = {isa = PBXFileReference; fileEncoding = 4; lastKnownFileType = text.json; path = "sthlm-double-back-replay.json"; sourceTree = "<group>"; };
		35C57D69208DD4A200BDD2A6 /* BridgingTests.m */ = {isa = PBXFileReference; lastKnownFileType = sourcecode.c.objc; path = BridgingTests.m; sourceTree = "<group>"; };
		35C6ED9A1EBB1DE400A27EF8 /* ca */ = {isa = PBXFileReference; fileEncoding = 4; lastKnownFileType = text.plist.strings; name = ca; path = ca.lproj/Localizable.strings; sourceTree = "<group>"; };
		35C6ED9C1EBB224A00A27EF8 /* zh-Hans */ = {isa = PBXFileReference; lastKnownFileType = text.plist.strings; name = "zh-Hans"; path = "zh-Hans.lproj/Main.strings"; sourceTree = "<group>"; };
		35C6ED9E1EBB224D00A27EF8 /* sv */ = {isa = PBXFileReference; fileEncoding = 4; lastKnownFileType = text.plist.strings; name = sv; path = sv.lproj/Main.strings; sourceTree = "<group>"; };
		35C6EDA01EBB224E00A27EF8 /* vi */ = {isa = PBXFileReference; lastKnownFileType = text.plist.strings; name = vi; path = vi.lproj/Main.strings; sourceTree = "<group>"; };
		35C6EDA21EBB224F00A27EF8 /* ca */ = {isa = PBXFileReference; lastKnownFileType = text.plist.strings; name = ca; path = ca.lproj/Main.strings; sourceTree = "<group>"; };
		35C6EDAD1EBB266300A27EF8 /* en */ = {isa = PBXFileReference; lastKnownFileType = text.plist.strings; name = en; path = en.lproj/Main.strings; sourceTree = "<group>"; };
		35C8DBF7219198310053328C /* route.json */ = {isa = PBXFileReference; fileEncoding = 4; lastKnownFileType = text.json; path = route.json; sourceTree = "<group>"; };
		35C8DBFC2191D0370053328C /* CoreLocation.swift */ = {isa = PBXFileReference; lastKnownFileType = sourcecode.swift; path = CoreLocation.swift; sourceTree = "<group>"; };
		35C8DC0E2191DE940053328C /* DCA-Arboretum.trace.json */ = {isa = PBXFileReference; lastKnownFileType = text.json; path = "DCA-Arboretum.trace.json"; sourceTree = "<group>"; };
		35C8DC102191E1140053328C /* DirectionsSpy.swift */ = {isa = PBXFileReference; lastKnownFileType = sourcecode.swift; path = DirectionsSpy.swift; sourceTree = "<group>"; };
		35C98730212E02B500808B82 /* RouteController.swift */ = {isa = PBXFileReference; lastKnownFileType = sourcecode.swift; path = RouteController.swift; sourceTree = "<group>"; };
		35C98732212E037900808B82 /* MBNavigator.swift */ = {isa = PBXFileReference; lastKnownFileType = sourcecode.swift; path = MBNavigator.swift; sourceTree = "<group>"; };
		35C98734212E042C00808B82 /* MapboxNavigationNative.framework */ = {isa = PBXFileReference; lastKnownFileType = wrapper.framework; name = MapboxNavigationNative.framework; path = Carthage/Build/iOS/MapboxNavigationNative.framework; sourceTree = "<group>"; };
		35C9973E1E732C1B00544D1C /* RouteVoiceController.swift */ = {isa = PBXFileReference; fileEncoding = 4; lastKnownFileType = sourcecode.swift; path = RouteVoiceController.swift; sourceTree = "<group>"; };
		35CB1E121F97DD740011CC44 /* FeedbackItem.swift */ = {isa = PBXFileReference; lastKnownFileType = sourcecode.swift; path = FeedbackItem.swift; sourceTree = "<group>"; };
		35CC14141F799496009E872A /* Turf.framework */ = {isa = PBXFileReference; lastKnownFileType = wrapper.framework; name = Turf.framework; path = Carthage/Build/iOS/Turf.framework; sourceTree = "<group>"; };
		35CDA80621908F2F0072B675 /* Bench.app */ = {isa = PBXFileReference; explicitFileType = wrapper.application; includeInIndex = 0; path = Bench.app; sourceTree = BUILT_PRODUCTS_DIR; };
		35CDA80821908F2F0072B675 /* AppDelegate.swift */ = {isa = PBXFileReference; lastKnownFileType = sourcecode.swift; path = AppDelegate.swift; sourceTree = "<group>"; };
		35CDA80A21908F2F0072B675 /* BenchViewController.swift */ = {isa = PBXFileReference; lastKnownFileType = sourcecode.swift; path = BenchViewController.swift; sourceTree = "<group>"; };
		35CDA80F21908F310072B675 /* Assets.xcassets */ = {isa = PBXFileReference; lastKnownFileType = folder.assetcatalog; path = Assets.xcassets; sourceTree = "<group>"; };
		35CDA81221908F310072B675 /* Base */ = {isa = PBXFileReference; lastKnownFileType = file.storyboard; name = Base; path = Base.lproj/LaunchScreen.storyboard; sourceTree = "<group>"; };
		35CDA81421908F310072B675 /* Info.plist */ = {isa = PBXFileReference; lastKnownFileType = text.plist.xml; path = Info.plist; sourceTree = "<group>"; };
		35CDA81921908F320072B675 /* BenchTests.xctest */ = {isa = PBXFileReference; explicitFileType = wrapper.cfbundle; includeInIndex = 0; path = BenchTests.xctest; sourceTree = BUILT_PRODUCTS_DIR; };
		35CDA81D21908F320072B675 /* BenchTests.swift */ = {isa = PBXFileReference; lastKnownFileType = sourcecode.swift; path = BenchTests.swift; sourceTree = "<group>"; };
		35CDA81F21908F320072B675 /* Info.plist */ = {isa = PBXFileReference; lastKnownFileType = text.plist.xml; path = Info.plist; sourceTree = "<group>"; };
		35CDA82421908F320072B675 /* BenchUITests.xctest */ = {isa = PBXFileReference; explicitFileType = wrapper.cfbundle; includeInIndex = 0; path = BenchUITests.xctest; sourceTree = BUILT_PRODUCTS_DIR; };
		35CDA82821908F320072B675 /* BenchUITests.swift */ = {isa = PBXFileReference; lastKnownFileType = sourcecode.swift; path = BenchUITests.swift; sourceTree = "<group>"; };
		35CDA82A21908F320072B675 /* Info.plist */ = {isa = PBXFileReference; lastKnownFileType = text.plist.xml; path = Info.plist; sourceTree = "<group>"; };
		35CDA8352190ADD80072B675 /* ControlRouteViewController.swift */ = {isa = PBXFileReference; lastKnownFileType = sourcecode.swift; path = ControlRouteViewController.swift; sourceTree = "<group>"; };
		35CDA85E2190F2A30072B675 /* TestHelper.framework */ = {isa = PBXFileReference; explicitFileType = wrapper.framework; includeInIndex = 0; path = TestHelper.framework; sourceTree = BUILT_PRODUCTS_DIR; };
		35CDA8602190F2A40072B675 /* TestHelper.h */ = {isa = PBXFileReference; lastKnownFileType = sourcecode.c.h; path = TestHelper.h; sourceTree = "<group>"; };
		35CDA8612190F2A40072B675 /* Info.plist */ = {isa = PBXFileReference; lastKnownFileType = text.plist.xml; path = Info.plist; sourceTree = "<group>"; };
		35CDA8772190F2F00072B675 /* Fixture.swift */ = {isa = PBXFileReference; lastKnownFileType = sourcecode.swift; path = Fixture.swift; sourceTree = "<group>"; };
		35CDA8812190F5080072B675 /* turn_left.data */ = {isa = PBXFileReference; lastKnownFileType = file; path = turn_left.data; sourceTree = "<group>"; };
		35CDA8822190F5080072B675 /* route-for-lane-testing.json */ = {isa = PBXFileReference; lastKnownFileType = text.json; path = "route-for-lane-testing.json"; sourceTree = "<group>"; };
		35CDA8832190F5090072B675 /* route-with-lanes.json */ = {isa = PBXFileReference; lastKnownFileType = text.json; path = "route-with-lanes.json"; sourceTree = "<group>"; };
		35CDA8842190F5090072B675 /* route-doubling-back.json */ = {isa = PBXFileReference; lastKnownFileType = text.json; path = "route-doubling-back.json"; sourceTree = "<group>"; };
		35CDA8852190F50A0072B675 /* sthlm-double-back.json */ = {isa = PBXFileReference; lastKnownFileType = text.json; path = "sthlm-double-back.json"; sourceTree = "<group>"; };
		35CDA8862190F50C0072B675 /* DCA-Arboretum.json */ = {isa = PBXFileReference; lastKnownFileType = text.json; path = "DCA-Arboretum.json"; sourceTree = "<group>"; };
		35CDA8872190F50D0072B675 /* route-with-straight-roundabout.json */ = {isa = PBXFileReference; lastKnownFileType = text.json; path = "route-with-straight-roundabout.json"; sourceTree = "<group>"; };
		35CDA8882190F5100072B675 /* sthlm-double-back-replay.json */ = {isa = PBXFileReference; lastKnownFileType = text.json; path = "sthlm-double-back-replay.json"; sourceTree = "<group>"; };
		35CDA8892190F5110072B675 /* route-with-instructions.json */ = {isa = PBXFileReference; lastKnownFileType = text.json; path = "route-with-instructions.json"; sourceTree = "<group>"; };
		35CDA88A2190F5120072B675 /* EmptyStyle.json */ = {isa = PBXFileReference; lastKnownFileType = text.json; path = EmptyStyle.json; sourceTree = "<group>"; };
		35CDA88B2190F5130072B675 /* UnionSquare-to-GGPark.route */ = {isa = PBXFileReference; lastKnownFileType = file.bplist; path = "UnionSquare-to-GGPark.route"; sourceTree = "<group>"; };
		35CDA88C2190F5140072B675 /* route-with-banner-instructions.json */ = {isa = PBXFileReference; lastKnownFileType = text.json; path = "route-with-banner-instructions.json"; sourceTree = "<group>"; };
		35CF34B01F0A733200C2692E /* UIFont.swift */ = {isa = PBXFileReference; lastKnownFileType = sourcecode.swift; path = UIFont.swift; sourceTree = "<group>"; };
		35D428281FA0B61F00176028 /* InstructionsBannerViewLayout.swift */ = {isa = PBXFileReference; lastKnownFileType = sourcecode.swift; path = InstructionsBannerViewLayout.swift; sourceTree = "<group>"; };
		35D457A61E2D253100A89946 /* MBRouteController.h */ = {isa = PBXFileReference; fileEncoding = 4; lastKnownFileType = sourcecode.c.h; path = MBRouteController.h; sourceTree = "<group>"; };
		35D825F91E6A2DBE0088F83B /* MGLMapView+MGLNavigationAdditions.h */ = {isa = PBXFileReference; fileEncoding = 4; lastKnownFileType = sourcecode.c.h; path = "MGLMapView+MGLNavigationAdditions.h"; sourceTree = "<group>"; };
		35D825FA1E6A2DBE0088F83B /* MGLMapView+MGLNavigationAdditions.m */ = {isa = PBXFileReference; fileEncoding = 4; lastKnownFileType = sourcecode.c.objc; path = "MGLMapView+MGLNavigationAdditions.m"; sourceTree = "<group>"; };
		35D825FD1E6A2EC60088F83B /* MapboxNavigation.h */ = {isa = PBXFileReference; fileEncoding = 4; lastKnownFileType = sourcecode.c.h; path = MapboxNavigation.h; sourceTree = "<group>"; };
		35DA85781FC45787004092EC /* StatusView.swift */ = {isa = PBXFileReference; lastKnownFileType = sourcecode.swift; path = StatusView.swift; sourceTree = "<group>"; };
		35DC585C1FABC61100B5A956 /* InstructionsBannerViewIntegrationTests.swift */ = {isa = PBXFileReference; lastKnownFileType = sourcecode.swift; path = InstructionsBannerViewIntegrationTests.swift; sourceTree = "<group>"; };
		35DC9D8E1F4321CC001ECD64 /* route-with-lanes.json */ = {isa = PBXFileReference; lastKnownFileType = text.json; path = "route-with-lanes.json"; sourceTree = "<group>"; };
		35DC9D901F4323AA001ECD64 /* LanesView.swift */ = {isa = PBXFileReference; lastKnownFileType = sourcecode.swift; path = LanesView.swift; sourceTree = "<group>"; };
		35E407671F5625FF00EFC814 /* StyleKitMarker.swift */ = {isa = PBXFileReference; lastKnownFileType = sourcecode.swift; path = StyleKitMarker.swift; sourceTree = "<group>"; };
		35EB9A6920A1A89500CB1225 /* turn_left.data */ = {isa = PBXFileReference; lastKnownFileType = file; path = turn_left.data; sourceTree = "<group>"; };
		35ECAF2C2092275100DC3BC3 /* UIImage.swift */ = {isa = PBXFileReference; lastKnownFileType = sourcecode.swift; path = UIImage.swift; sourceTree = "<group>"; };
		35F1F5921FD57EFD00F8E502 /* StyleManagerTests.swift */ = {isa = PBXFileReference; lastKnownFileType = sourcecode.swift; path = StyleManagerTests.swift; sourceTree = "<group>"; };
		35F520BF1FB482A200FC9C37 /* NextBannerView.swift */ = {isa = PBXFileReference; lastKnownFileType = sourcecode.swift; path = NextBannerView.swift; sourceTree = "<group>"; };
		35F611C31F1E1C0500C43249 /* FeedbackViewController.swift */ = {isa = PBXFileReference; lastKnownFileType = sourcecode.swift; path = FeedbackViewController.swift; sourceTree = "<group>"; };
		3EA93170CB959F3065ACFFC3 /* SpeechAPISpy.swift */ = {isa = PBXFileReference; fileEncoding = 4; lastKnownFileType = sourcecode.swift; path = SpeechAPISpy.swift; sourceTree = "<group>"; };
		3EA93230997B8D59E3B76C8C /* InstructionPresenter.swift */ = {isa = PBXFileReference; fileEncoding = 4; lastKnownFileType = sourcecode.swift; path = InstructionPresenter.swift; sourceTree = "<group>"; };
		3EA934C5D8DBAA19DB0F5271 /* ImageDownloader.swift */ = {isa = PBXFileReference; fileEncoding = 4; lastKnownFileType = sourcecode.swift; path = ImageDownloader.swift; sourceTree = "<group>"; };
		3EA938479CF48D7AD1B6369B /* ImageCache.swift */ = {isa = PBXFileReference; fileEncoding = 4; lastKnownFileType = sourcecode.swift; path = ImageCache.swift; sourceTree = "<group>"; };
		3EA938BE5468824787100228 /* ImageRepository.swift */ = {isa = PBXFileReference; fileEncoding = 4; lastKnownFileType = sourcecode.swift; path = ImageRepository.swift; sourceTree = "<group>"; };
		3EA93A10227A7DAF1861D9F5 /* Cache.swift */ = {isa = PBXFileReference; fileEncoding = 4; lastKnownFileType = sourcecode.swift; path = Cache.swift; sourceTree = "<group>"; };
		3EA93EBD6E6BEC966BBE51D6 /* NavigationServiceTestDoubles.swift */ = {isa = PBXFileReference; fileEncoding = 4; lastKnownFileType = sourcecode.swift; path = NavigationServiceTestDoubles.swift; sourceTree = "<group>"; };
		6441B1691EFC64E50076499F /* WaypointConfirmationViewController.swift */ = {isa = PBXFileReference; fileEncoding = 4; lastKnownFileType = sourcecode.swift; name = WaypointConfirmationViewController.swift; path = Example/WaypointConfirmationViewController.swift; sourceTree = "<group>"; };
		64847A031F04629D003F3A69 /* Feedback.swift */ = {isa = PBXFileReference; fileEncoding = 4; lastKnownFileType = sourcecode.swift; path = Feedback.swift; sourceTree = "<group>"; };
		8D07C5A720B612310093D779 /* EmptyStyle.json */ = {isa = PBXFileReference; lastKnownFileType = text.json; path = EmptyStyle.json; sourceTree = "<group>"; };
		8D1A5CD1212DDFCD0059BA4A /* DispatchTimer.swift */ = {isa = PBXFileReference; lastKnownFileType = sourcecode.swift; path = DispatchTimer.swift; sourceTree = "<group>"; };
		8D24A2F52040960C0098CBF8 /* UIEdgeInsets.swift */ = {isa = PBXFileReference; lastKnownFileType = sourcecode.swift; path = UIEdgeInsets.swift; sourceTree = "<group>"; };
		8D24A2F720409A890098CBF8 /* CGSize.swift */ = {isa = PBXFileReference; lastKnownFileType = sourcecode.swift; path = CGSize.swift; sourceTree = "<group>"; };
		8D24A2F920449B430098CBF8 /* Dictionary.swift */ = {isa = PBXFileReference; fileEncoding = 4; lastKnownFileType = sourcecode.swift; path = Dictionary.swift; sourceTree = "<group>"; };
		8D2AA744211CDD4000EB7F72 /* NavigationService.swift */ = {isa = PBXFileReference; lastKnownFileType = sourcecode.swift; path = NavigationService.swift; sourceTree = "<group>"; };
		8D3322242200E149001D44AA /* NavigationViewController+Obsolete.swift */ = {isa = PBXFileReference; fileEncoding = 4; lastKnownFileType = sourcecode.swift; path = "NavigationViewController+Obsolete.swift"; sourceTree = "<group>"; };
		8D3322262200E4CA001D44AA /* NavigationOptions.swift */ = {isa = PBXFileReference; lastKnownFileType = sourcecode.swift; path = NavigationOptions.swift; sourceTree = "<group>"; };
		8D391CE11FD71E78006BB91F /* Waypoint.swift */ = {isa = PBXFileReference; lastKnownFileType = sourcecode.swift; path = Waypoint.swift; sourceTree = "<group>"; };
		8D424F26215ECA5D00432491 /* CoreLocation.framework */ = {isa = PBXFileReference; lastKnownFileType = wrapper.framework; name = CoreLocation.framework; path = System/Library/Frameworks/CoreLocation.framework; sourceTree = SDKROOT; };
		8D4B60E6219CBEB300C41906 /* CarPlayManagerDelegate.swift */ = {isa = PBXFileReference; lastKnownFileType = sourcecode.swift; path = CarPlayManagerDelegate.swift; sourceTree = "<group>"; };
		8D4CF9C521349FFB009C3FEE /* NavigationServiceDelegate.swift */ = {isa = PBXFileReference; lastKnownFileType = sourcecode.swift; path = NavigationServiceDelegate.swift; sourceTree = "<group>"; };
		8D53136A20653FA20044891E /* ExitView.swift */ = {isa = PBXFileReference; lastKnownFileType = sourcecode.swift; path = ExitView.swift; sourceTree = "<group>"; };
		8D54F149206ECF720038736D /* InstructionPresenterTests.swift */ = {isa = PBXFileReference; lastKnownFileType = sourcecode.swift; path = InstructionPresenterTests.swift; sourceTree = "<group>"; };
		8D5CF3AF215054AF005592D6 /* FBSnapshotTestCase.swift */ = {isa = PBXFileReference; lastKnownFileType = sourcecode.swift; path = FBSnapshotTestCase.swift; sourceTree = "<group>"; };
		8D5DFFF0207C04840093765A /* NSAttributedString.swift */ = {isa = PBXFileReference; lastKnownFileType = sourcecode.swift; path = NSAttributedString.swift; sourceTree = "<group>"; };
		8D75F990212B5C7F00F99CF3 /* TunnelAuthority.swift */ = {isa = PBXFileReference; lastKnownFileType = sourcecode.swift; path = TunnelAuthority.swift; sourceTree = "<group>"; };
		8D86AE8821C31C640064A304 /* waypoint-after-turn.json */ = {isa = PBXFileReference; lastKnownFileType = text.json; path = "waypoint-after-turn.json"; sourceTree = "<group>"; };
		8D86AE8A21C31CC80064A304 /* ManeuverArrowTests.swift */ = {isa = PBXFileReference; lastKnownFileType = sourcecode.swift; path = ManeuverArrowTests.swift; sourceTree = "<group>"; };
		8D8EA9BB20575CD80077F478 /* FeedbackCollectionViewCell.swift */ = {isa = PBXFileReference; lastKnownFileType = sourcecode.swift; path = FeedbackCollectionViewCell.swift; sourceTree = "<group>"; };
		8D9ADEA620A0C61A0067E845 /* GenericRouteShield.swift */ = {isa = PBXFileReference; lastKnownFileType = sourcecode.swift; path = GenericRouteShield.swift; sourceTree = "<group>"; };
		8D9CD7FD20880581004DC4B3 /* XCTestCase.swift */ = {isa = PBXFileReference; lastKnownFileType = sourcecode.swift; path = XCTestCase.swift; sourceTree = "<group>"; };
		8DB45E8F201698EB001EA6A3 /* UIStackView.swift */ = {isa = PBXFileReference; lastKnownFileType = sourcecode.swift; path = UIStackView.swift; sourceTree = "<group>"; };
		8DB63A391FBBCA2200928389 /* RatingControl.swift */ = {isa = PBXFileReference; lastKnownFileType = sourcecode.swift; path = RatingControl.swift; sourceTree = "<group>"; };
		8DB7EF692176674800DA83A3 /* MapboxNavigationServiceSpec.swift */ = {isa = PBXFileReference; lastKnownFileType = sourcecode.swift; path = MapboxNavigationServiceSpec.swift; sourceTree = "<group>"; };
		8DCB4247218A540A00D6FCAD /* NavigationComponent.swift */ = {isa = PBXFileReference; lastKnownFileType = sourcecode.swift; path = NavigationComponent.swift; sourceTree = "<group>"; };
		8DCE104F210FC5880048B0FB /* EndOfRouteFeedback.swift */ = {isa = PBXFileReference; lastKnownFileType = sourcecode.swift; path = EndOfRouteFeedback.swift; sourceTree = "<group>"; };
		8DDBFCA22205016E0064DEBB /* NavigationCustomizable.swift */ = {isa = PBXFileReference; lastKnownFileType = sourcecode.swift; path = NavigationCustomizable.swift; sourceTree = "<group>"; };
		8DE879651FBB9980002F06C0 /* EndOfRouteViewController.swift */ = {isa = PBXFileReference; lastKnownFileType = sourcecode.swift; path = EndOfRouteViewController.swift; sourceTree = "<group>"; };
		8DEDEF3321E3FBE80049E114 /* NavigationViewControllerDelegate.swift */ = {isa = PBXFileReference; lastKnownFileType = sourcecode.swift; path = NavigationViewControllerDelegate.swift; sourceTree = "<group>"; };
		8DF399B11FB257B30034904C /* UIGestureRecognizer.swift */ = {isa = PBXFileReference; lastKnownFileType = sourcecode.swift; path = UIGestureRecognizer.swift; sourceTree = "<group>"; };
		8DF8E4DE2202696800B29FEF /* Cartfile */ = {isa = PBXFileReference; lastKnownFileType = text; path = Cartfile; sourceTree = "<group>"; };
		8DF8E4DF2202696800B29FEF /* README.md */ = {isa = PBXFileReference; lastKnownFileType = net.daringfireball.markdown; path = README.md; sourceTree = "<group>"; };
		8DF8E4E02202696800B29FEF /* MapboxNavigation-Documentation.podspec */ = {isa = PBXFileReference; lastKnownFileType = text; path = "MapboxNavigation-Documentation.podspec"; sourceTree = "<group>"; };
		8DF8E4E12202696800B29FEF /* MapboxCoreNavigation.podspec */ = {isa = PBXFileReference; lastKnownFileType = text; path = MapboxCoreNavigation.podspec; sourceTree = "<group>"; };
		8DF8E4E22202696800B29FEF /* CHANGELOG.md */ = {isa = PBXFileReference; lastKnownFileType = net.daringfireball.markdown; path = CHANGELOG.md; sourceTree = "<group>"; };
		8DF8E4E32202696800B29FEF /* Cartfile.private */ = {isa = PBXFileReference; lastKnownFileType = text; path = Cartfile.private; sourceTree = "<group>"; };
		8DF8E4E42202696800B29FEF /* custom-navigation.md */ = {isa = PBXFileReference; lastKnownFileType = net.daringfireball.markdown; path = "custom-navigation.md"; sourceTree = "<group>"; };
		8DF8E4E52202696800B29FEF /* MapboxNavigation.podspec */ = {isa = PBXFileReference; lastKnownFileType = text; path = MapboxNavigation.podspec; sourceTree = "<group>"; };
		8DF8E4E62202696800B29FEF /* LICENSE.md */ = {isa = PBXFileReference; lastKnownFileType = net.daringfireball.markdown; path = LICENSE.md; sourceTree = "<group>"; };
		AE00A739209A2C38006A3DC7 /* StepsViewControllerTests.swift */ = {isa = PBXFileReference; lastKnownFileType = sourcecode.swift; path = StepsViewControllerTests.swift; sourceTree = "<group>"; };
		AE38B56221F8C11C0041B384 /* MapboxCarPlay.framework */ = {isa = PBXFileReference; explicitFileType = wrapper.framework; includeInIndex = 0; path = MapboxCarPlay.framework; sourceTree = BUILT_PRODUCTS_DIR; };
		AE38B56421F8C11D0041B384 /* MapboxCarPlay.h */ = {isa = PBXFileReference; lastKnownFileType = sourcecode.c.h; path = MapboxCarPlay.h; sourceTree = "<group>"; };
		AE38B56521F8C11D0041B384 /* Info.plist */ = {isa = PBXFileReference; lastKnownFileType = text.plist.xml; path = Info.plist; sourceTree = "<group>"; };
		AE38B56A21F8C11D0041B384 /* MapboxCarPlayTests.xctest */ = {isa = PBXFileReference; explicitFileType = wrapper.cfbundle; includeInIndex = 0; path = MapboxCarPlayTests.xctest; sourceTree = BUILT_PRODUCTS_DIR; };
		AE38B57321F8C11D0041B384 /* Info.plist */ = {isa = PBXFileReference; lastKnownFileType = text.plist.xml; path = Info.plist; sourceTree = "<group>"; };
		AE38B58A21F8C9E70041B384 /* NavigationViewController+CarPlay.swift */ = {isa = PBXFileReference; lastKnownFileType = sourcecode.swift; path = "NavigationViewController+CarPlay.swift"; sourceTree = "<group>"; };
		AE38B59A21F8D73E0041B384 /* NSMutableAttributedString+CarPlay.swift */ = {isa = PBXFileReference; lastKnownFileType = sourcecode.swift; path = "NSMutableAttributedString+CarPlay.swift"; sourceTree = "<group>"; };
		AE38B59F21F8E88B0041B384 /* MapboxCarPlayTests-Bridging.h */ = {isa = PBXFileReference; lastKnownFileType = sourcecode.c.h; path = "MapboxCarPlayTests-Bridging.h"; sourceTree = "<group>"; };
		AE46F95420EA735B00537AC2 /* VisualInstruction.swift */ = {isa = PBXFileReference; lastKnownFileType = sourcecode.swift; path = VisualInstruction.swift; sourceTree = "<group>"; };
		AE5F8770209A082500F58FDB /* route-with-banner-instructions.json */ = {isa = PBXFileReference; fileEncoding = 4; lastKnownFileType = text.json; path = "route-with-banner-instructions.json"; sourceTree = "<group>"; };
		AE7DE6C321A47A03002653D1 /* CarPlaySearchController.swift */ = {isa = PBXFileReference; lastKnownFileType = sourcecode.swift; path = CarPlaySearchController.swift; sourceTree = "<group>"; };
		AE7DE6C521A47A23002653D1 /* CarPlaySearchController+CPSearchTemplateDelegate.swift */ = {isa = PBXFileReference; lastKnownFileType = sourcecode.swift; path = "CarPlaySearchController+CPSearchTemplateDelegate.swift"; sourceTree = "<group>"; };
		AE8B1B96207D2B2B003050F6 /* TunnelAuthorityTests.swift */ = {isa = PBXFileReference; lastKnownFileType = sourcecode.swift; path = TunnelAuthorityTests.swift; sourceTree = "<group>"; };
		AE997D2121137B8B00EB0AAB /* String+LocalizedConstants.swift */ = {isa = PBXFileReference; fileEncoding = 4; lastKnownFileType = sourcecode.swift; path = "String+LocalizedConstants.swift"; sourceTree = "<group>"; };
		AEC3AC992106703100A26F34 /* HighwayShield.swift */ = {isa = PBXFileReference; lastKnownFileType = sourcecode.swift; path = HighwayShield.swift; sourceTree = "<group>"; };
		AED2156E208F7FEA009AA673 /* NavigationViewControllerTests.swift */ = {isa = PBXFileReference; lastKnownFileType = sourcecode.swift; path = NavigationViewControllerTests.swift; sourceTree = "<group>"; };
		AEF2C8F12072B603007B061F /* routeWithTunnels_9thStreetDC.json */ = {isa = PBXFileReference; fileEncoding = 4; lastKnownFileType = text.json; path = routeWithTunnels_9thStreetDC.json; sourceTree = "<group>"; };
		C51511D020EAC89D00372A91 /* CPMapTemplate.swift */ = {isa = PBXFileReference; lastKnownFileType = sourcecode.swift; path = CPMapTemplate.swift; sourceTree = "<group>"; };
		C51DF8651F38C31C006C6A15 /* Locale.swift */ = {isa = PBXFileReference; fileEncoding = 4; lastKnownFileType = sourcecode.swift; path = Locale.swift; sourceTree = "<group>"; };
		C51FC31620F689F800400CE7 /* CustomStyles.swift */ = {isa = PBXFileReference; lastKnownFileType = sourcecode.swift; name = CustomStyles.swift; path = Example/CustomStyles.swift; sourceTree = "<group>"; };
		C520EE911EBB84F9008805BC /* Base */ = {isa = PBXFileReference; lastKnownFileType = file.storyboard; name = Base; path = Base.lproj/Navigation.storyboard; sourceTree = "<group>"; };
		C520EE941EBBBD55008805BC /* en */ = {isa = PBXFileReference; lastKnownFileType = text.plist.strings; name = en; path = Base.lproj/Navigation.strings; sourceTree = "<group>"; };
		C52AC1251DF0E48600396B9F /* RouteProgressTests.swift */ = {isa = PBXFileReference; fileEncoding = 4; lastKnownFileType = sourcecode.swift; path = RouteProgressTests.swift; sourceTree = "<group>"; };
		C53208AA1E81FFB900910266 /* NavigationMapView.swift */ = {isa = PBXFileReference; fileEncoding = 4; lastKnownFileType = sourcecode.swift; lineEnding = 0; path = NavigationMapView.swift; sourceTree = "<group>"; };
		C5381F01204E03B600A5493E /* UIDevice.swift */ = {isa = PBXFileReference; lastKnownFileType = sourcecode.swift; path = UIDevice.swift; sourceTree = "<group>"; };
		C5387A9C1F8FDB13000D2E93 /* routeWithInstructions.json */ = {isa = PBXFileReference; fileEncoding = 4; lastKnownFileType = text.json; path = routeWithInstructions.json; sourceTree = "<group>"; };
		C53C19701F38EACD008DB406 /* zh-Hans */ = {isa = PBXFileReference; lastKnownFileType = text.plist.strings; name = "zh-Hans"; path = "zh-Hans.lproj/Localizable.strings"; sourceTree = "<group>"; };
		C53C19711F38EADB008DB406 /* it */ = {isa = PBXFileReference; lastKnownFileType = text.plist.strings; name = it; path = it.lproj/Localizable.strings; sourceTree = "<group>"; };
		C53C19721F38EADB008DB406 /* es */ = {isa = PBXFileReference; fileEncoding = 4; lastKnownFileType = text.plist.strings; name = es; path = es.lproj/Localizable.strings; sourceTree = "<group>"; };
		C53C19731F38EADC008DB406 /* lt */ = {isa = PBXFileReference; fileEncoding = 4; lastKnownFileType = text.plist.strings; name = lt; path = lt.lproj/Localizable.strings; sourceTree = "<group>"; };
		C53C19751F38EADE008DB406 /* fr */ = {isa = PBXFileReference; lastKnownFileType = text.plist.strings; name = fr; path = fr.lproj/Localizable.strings; sourceTree = "<group>"; };
		C53C19771F38EAE4008DB406 /* ca */ = {isa = PBXFileReference; fileEncoding = 4; lastKnownFileType = text.plist.strings; name = ca; path = ca.lproj/Localizable.strings; sourceTree = "<group>"; };
		C53C197A1F38EAEA008DB406 /* Base */ = {isa = PBXFileReference; lastKnownFileType = text.plist.strings; name = Base; path = Base.lproj/Localizable.strings; sourceTree = "<group>"; };
		C53F2F0720EBC95600D9798F /* Example-CarPlay.app */ = {isa = PBXFileReference; explicitFileType = wrapper.application; includeInIndex = 0; path = "Example-CarPlay.app"; sourceTree = BUILT_PRODUCTS_DIR; };
		C549F8311F17F2C5001A0A2D /* MapboxMobileEvents.framework */ = {isa = PBXFileReference; lastKnownFileType = wrapper.framework; name = MapboxMobileEvents.framework; path = Carthage/Build/iOS/MapboxMobileEvents.framework; sourceTree = "<group>"; };
		C54C655120336F2600D338E0 /* Constants.swift */ = {isa = PBXFileReference; lastKnownFileType = sourcecode.swift; path = Constants.swift; sourceTree = "<group>"; };
		C551B0E520D42222009A986F /* NavigationLocationManagerTests.swift */ = {isa = PBXFileReference; lastKnownFileType = sourcecode.swift; path = NavigationLocationManagerTests.swift; sourceTree = "<group>"; };
		C55C299820D2E2F600B0406C /* NavigationMapViewTests.swift */ = {isa = PBXFileReference; lastKnownFileType = sourcecode.swift; path = NavigationMapViewTests.swift; sourceTree = "<group>"; };
		C561735A1F182113005954F6 /* RouteStep.swift */ = {isa = PBXFileReference; fileEncoding = 4; lastKnownFileType = sourcecode.swift; path = RouteStep.swift; sourceTree = "<group>"; };
		C565168A1FE1E23E00A0AD18 /* MapboxVoiceController.swift */ = {isa = PBXFileReference; lastKnownFileType = sourcecode.swift; path = MapboxVoiceController.swift; sourceTree = "<group>"; };
		C57491DE1FACC42F006F97BC /* CGPoint.swift */ = {isa = PBXFileReference; lastKnownFileType = sourcecode.swift; name = CGPoint.swift; path = ../MapboxNavigation/CGPoint.swift; sourceTree = "<group>"; };
		C57607B01F4CC97D00C27423 /* Solar.framework */ = {isa = PBXFileReference; lastKnownFileType = wrapper.framework; name = Solar.framework; path = Carthage/Build/iOS/Solar.framework; sourceTree = "<group>"; };
		C578DA071EFD0FFF0052079F /* ProcessInfo.swift */ = {isa = PBXFileReference; fileEncoding = 4; lastKnownFileType = sourcecode.swift; path = ProcessInfo.swift; sourceTree = "<group>"; };
		C57AD98920EAA39A0087B24B /* Entitlements.plist */ = {isa = PBXFileReference; fileEncoding = 4; lastKnownFileType = text.plist.xml; path = Entitlements.plist; sourceTree = "<group>"; };
		C58159001EA6D02700FC6C3D /* MGLVectorTileSource.swift */ = {isa = PBXFileReference; fileEncoding = 4; lastKnownFileType = sourcecode.swift; path = MGLVectorTileSource.swift; sourceTree = "<group>"; };
		C582BA2B2073E77E00647DAA /* StringTests.swift */ = {isa = PBXFileReference; lastKnownFileType = sourcecode.swift; path = StringTests.swift; sourceTree = "<group>"; };
		C582FD5E203626E900A9086E /* CLLocationDirection.swift */ = {isa = PBXFileReference; lastKnownFileType = sourcecode.swift; path = CLLocationDirection.swift; sourceTree = "<group>"; };
		C58821FF1FB0F0D7008B0A2D /* Error.swift */ = {isa = PBXFileReference; lastKnownFileType = sourcecode.swift; path = Error.swift; sourceTree = "<group>"; };
		C58D6BAC1DDCF2AE00387F53 /* CoreConstants.swift */ = {isa = PBXFileReference; fileEncoding = 4; lastKnownFileType = sourcecode.swift; path = CoreConstants.swift; sourceTree = "<group>"; };
		C5A60EC820A2417200C21178 /* MD5Tests.swift */ = {isa = PBXFileReference; lastKnownFileType = sourcecode.swift; path = MD5Tests.swift; sourceTree = "<group>"; };
		C5A60ECA20A241B600C21178 /* md5_crazy_strings.txt */ = {isa = PBXFileReference; lastKnownFileType = text; path = md5_crazy_strings.txt; sourceTree = "<group>"; };
		C5A6B2DC1F4CE8E8004260EA /* StyleType.swift */ = {isa = PBXFileReference; lastKnownFileType = sourcecode.swift; path = StyleType.swift; sourceTree = "<group>"; };
		C5A7EC5B1FD610A80008B9BA /* VisualInstructionComponent.swift */ = {isa = PBXFileReference; lastKnownFileType = sourcecode.swift; path = VisualInstructionComponent.swift; sourceTree = "<group>"; };
		C5A9DDBD202E12EE007D52DA /* MapboxSpeech.framework */ = {isa = PBXFileReference; lastKnownFileType = wrapper.framework; name = MapboxSpeech.framework; path = Carthage/Build/iOS/MapboxSpeech.framework; sourceTree = "<group>"; };
		C5ABB50D20408D2C00AFA92C /* NavigationServiceTests.swift */ = {isa = PBXFileReference; lastKnownFileType = sourcecode.swift; path = NavigationServiceTests.swift; sourceTree = "<group>"; };
		C5ADFBC91DDCC7840011824B /* MapboxCoreNavigation.framework */ = {isa = PBXFileReference; explicitFileType = wrapper.framework; includeInIndex = 0; path = MapboxCoreNavigation.framework; sourceTree = BUILT_PRODUCTS_DIR; };
		C5ADFBCC1DDCC7840011824B /* MapboxCoreNavigation.h */ = {isa = PBXFileReference; lastKnownFileType = sourcecode.c.h; path = MapboxCoreNavigation.h; sourceTree = "<group>"; };
		C5ADFBCD1DDCC7840011824B /* Info.plist */ = {isa = PBXFileReference; lastKnownFileType = text.plist.xml; path = Info.plist; sourceTree = "<group>"; };
		C5ADFBD21DDCC7840011824B /* MapboxCoreNavigationTests.xctest */ = {isa = PBXFileReference; explicitFileType = wrapper.cfbundle; includeInIndex = 0; path = MapboxCoreNavigationTests.xctest; sourceTree = BUILT_PRODUCTS_DIR; };
		C5ADFBD71DDCC7840011824B /* MapboxCoreNavigationTests.swift */ = {isa = PBXFileReference; lastKnownFileType = sourcecode.swift; path = MapboxCoreNavigationTests.swift; sourceTree = "<group>"; };
		C5ADFBD91DDCC7840011824B /* Info.plist */ = {isa = PBXFileReference; lastKnownFileType = text.plist.xml; path = Info.plist; sourceTree = "<group>"; };
		C5ADFBF91DDCC9580011824B /* LegacyRouteController.swift */ = {isa = PBXFileReference; fileEncoding = 4; lastKnownFileType = sourcecode.swift; path = LegacyRouteController.swift; sourceTree = "<group>"; };
		C5ADFBFB1DDCC9AD0011824B /* RouteProgress.swift */ = {isa = PBXFileReference; fileEncoding = 4; lastKnownFileType = sourcecode.swift; path = RouteProgress.swift; sourceTree = "<group>"; };
		C5BF7370206AB0DE00CDBB6D /* MapboxCoreNavigationTests-Bridging-Header.h */ = {isa = PBXFileReference; lastKnownFileType = sourcecode.c.h; path = "MapboxCoreNavigationTests-Bridging-Header.h"; sourceTree = "<group>"; };
		C5BF7371206AB0DF00CDBB6D /* CLHeadingPrivate.h */ = {isa = PBXFileReference; lastKnownFileType = sourcecode.c.h; path = CLHeadingPrivate.h; sourceTree = "<group>"; };
		C5CFE4871EF2FD4C006F48E8 /* MMEEventsManager.swift */ = {isa = PBXFileReference; fileEncoding = 4; lastKnownFileType = sourcecode.swift; path = MMEEventsManager.swift; sourceTree = "<group>"; };
		C5D1C9931FB236900067C619 /* ErrorCode.swift */ = {isa = PBXFileReference; lastKnownFileType = sourcecode.swift; path = ErrorCode.swift; sourceTree = "<group>"; };
		C5D9800C1EFA8BA9006DBF2E /* CustomViewController.swift */ = {isa = PBXFileReference; fileEncoding = 4; lastKnownFileType = sourcecode.swift; name = CustomViewController.swift; path = Example/CustomViewController.swift; sourceTree = "<group>"; };
		C5D9800E1EFBCDAD006DBF2E /* Date.swift */ = {isa = PBXFileReference; fileEncoding = 4; lastKnownFileType = sourcecode.swift; path = Date.swift; sourceTree = "<group>"; };
		C5E7A31B1F4F6828001CB015 /* NavigationRouteOptions.swift */ = {isa = PBXFileReference; lastKnownFileType = sourcecode.swift; path = NavigationRouteOptions.swift; sourceTree = "<group>"; };
		C5EF397420599120009A2C50 /* straight-line.json */ = {isa = PBXFileReference; lastKnownFileType = text.json; path = "straight-line.json"; sourceTree = "<group>"; };
		C5F2DC9F206DBF5E002F99F6 /* Sequence.swift */ = {isa = PBXFileReference; lastKnownFileType = sourcecode.swift; path = Sequence.swift; sourceTree = "<group>"; };
		C5F4D21820DC468B0059FABF /* CongestionLevel+CarPlay.swift */ = {isa = PBXFileReference; lastKnownFileType = sourcecode.swift; path = "CongestionLevel+CarPlay.swift"; sourceTree = "<group>"; };
		C5FFAC1420D96F5B009E7F98 /* CarPlayNavigationViewController.swift */ = {isa = PBXFileReference; fileEncoding = 4; lastKnownFileType = sourcecode.swift; path = CarPlayNavigationViewController.swift; sourceTree = "<group>"; };
		CFD47D8F20FD85EC00BC1E49 /* MGLAccountManager.swift */ = {isa = PBXFileReference; fileEncoding = 4; lastKnownFileType = sourcecode.swift; path = MGLAccountManager.swift; sourceTree = "<group>"; };
		DA0557202154EF4700A1F2AA /* Route.swift */ = {isa = PBXFileReference; lastKnownFileType = sourcecode.swift; path = Route.swift; sourceTree = "<group>"; };
		DA0557242155040700A1F2AA /* RouteTests.swift */ = {isa = PBXFileReference; lastKnownFileType = sourcecode.swift; path = RouteTests.swift; sourceTree = "<group>"; };
		DA1811FE20128B0900C91918 /* he */ = {isa = PBXFileReference; lastKnownFileType = text.plist.strings; name = he; path = he.lproj/Navigation.strings; sourceTree = "<group>"; };
		DA18120120128B7B00C91918 /* he */ = {isa = PBXFileReference; lastKnownFileType = text.plist.strings; name = he; path = he.lproj/Localizable.strings; sourceTree = "<group>"; };
		DA18120320128E9400C91918 /* fr */ = {isa = PBXFileReference; lastKnownFileType = text.plist.strings; name = fr; path = fr.lproj/Localizable.strings; sourceTree = "<group>"; };
		DA181204201290FC00C91918 /* es */ = {isa = PBXFileReference; lastKnownFileType = text.plist.stringsdict; name = es; path = Resources/es.lproj/Localizable.stringsdict; sourceTree = "<group>"; };
		DA1812052012910000C91918 /* vi */ = {isa = PBXFileReference; lastKnownFileType = text.plist.stringsdict; name = vi; path = Resources/vi.lproj/Localizable.stringsdict; sourceTree = "<group>"; };
		DA181207201292E700C91918 /* fr */ = {isa = PBXFileReference; lastKnownFileType = text.plist.stringsdict; name = fr; path = Resources/fr.lproj/Localizable.stringsdict; sourceTree = "<group>"; };
		DA303C9421B728DD00F921DC /* Base */ = {isa = PBXFileReference; lastKnownFileType = text.plist.strings; name = Base; path = Base.lproj/Localizable.strings; sourceTree = "<group>"; };
		DA303C9E21B76B5C00F921DC /* Base */ = {isa = PBXFileReference; lastKnownFileType = file.storyboard; name = Base; path = Base.lproj/LaunchScreen.storyboard; sourceTree = "<group>"; };
		DA303CA321B76CB000F921DC /* en */ = {isa = PBXFileReference; lastKnownFileType = text.plist.stringsdict; name = en; path = en.lproj/Localizable.stringsdict; sourceTree = "<group>"; };
		DA3327391F50C6DA00C5EE88 /* sl */ = {isa = PBXFileReference; fileEncoding = 4; lastKnownFileType = text.plist.strings; name = sl; path = sl.lproj/Main.strings; sourceTree = "<group>"; };
		DA33273B1F50C70E00C5EE88 /* sl */ = {isa = PBXFileReference; fileEncoding = 4; lastKnownFileType = text.plist.strings; name = sl; path = sl.lproj/Navigation.strings; sourceTree = "<group>"; };
		DA33273D1F50C7CA00C5EE88 /* uk */ = {isa = PBXFileReference; fileEncoding = 4; lastKnownFileType = text.plist.strings; name = uk; path = uk.lproj/Main.strings; sourceTree = "<group>"; };
		DA33273F1F50C7E400C5EE88 /* uk */ = {isa = PBXFileReference; fileEncoding = 4; lastKnownFileType = text.plist.strings; name = uk; path = uk.lproj/Navigation.strings; sourceTree = "<group>"; };
		DA35256F2010A5200048DDFC /* en */ = {isa = PBXFileReference; lastKnownFileType = text.plist.stringsdict; name = en; path = Resources/en.lproj/Localizable.stringsdict; sourceTree = "<group>"; };
		DA3525712011435E0048DDFC /* da */ = {isa = PBXFileReference; lastKnownFileType = text.plist.strings; name = da; path = da.lproj/Main.strings; sourceTree = "<group>"; };
		DA352572201143BA0048DDFC /* da */ = {isa = PBXFileReference; lastKnownFileType = text.plist.strings; name = da; path = da.lproj/Navigation.strings; sourceTree = "<group>"; };
		DA352573201143D30048DDFC /* da */ = {isa = PBXFileReference; lastKnownFileType = text.plist.strings; name = da; path = da.lproj/Localizable.strings; sourceTree = "<group>"; };
		DA545ABA1FA993DF0090908E /* de */ = {isa = PBXFileReference; lastKnownFileType = text.plist.strings; name = de; path = de.lproj/Main.strings; sourceTree = "<group>"; };
		DA545ABC1FA9941F0090908E /* de */ = {isa = PBXFileReference; lastKnownFileType = text.plist.strings; name = de; path = de.lproj/Localizable.strings; sourceTree = "<group>"; };
		DA545ABE1FA9A1370090908E /* nl */ = {isa = PBXFileReference; lastKnownFileType = text.plist.strings; name = nl; path = nl.lproj/Main.strings; sourceTree = "<group>"; };
		DA545AC01FA9A15A0090908E /* nl */ = {isa = PBXFileReference; lastKnownFileType = text.plist.strings; name = nl; path = nl.lproj/Localizable.strings; sourceTree = "<group>"; };
		DA545AC21FA9A16D0090908E /* nl */ = {isa = PBXFileReference; lastKnownFileType = text.plist.strings; name = nl; path = nl.lproj/Localizable.strings; sourceTree = "<group>"; };
		DA545AC31FAA86350090908E /* de */ = {isa = PBXFileReference; lastKnownFileType = text.plist.strings; name = de; path = de.lproj/Navigation.strings; sourceTree = "<group>"; };
		DA545AC41FAA86450090908E /* de */ = {isa = PBXFileReference; lastKnownFileType = text.plist.strings; name = de; path = de.lproj/Localizable.strings; sourceTree = "<group>"; };
		DA5AD03C1FEBA03700FC7D7B /* bg */ = {isa = PBXFileReference; lastKnownFileType = text.plist.strings; name = bg; path = bg.lproj/Main.strings; sourceTree = "<group>"; };
		DA5AD0401FEBA23200FC7D7B /* bg */ = {isa = PBXFileReference; lastKnownFileType = text.plist.strings; name = bg; path = bg.lproj/Localizable.strings; sourceTree = "<group>"; };
		DA625E901F10557300FBE176 /* fa */ = {isa = PBXFileReference; fileEncoding = 4; lastKnownFileType = text.plist.strings; name = fa; path = fa.lproj/Main.strings; sourceTree = "<group>"; };
		DA625E921F1055DE00FBE176 /* fa */ = {isa = PBXFileReference; fileEncoding = 4; lastKnownFileType = text.plist.strings; name = fa; path = fa.lproj/Navigation.strings; sourceTree = "<group>"; };
		DA625E931F105B1900FBE176 /* fr */ = {isa = PBXFileReference; lastKnownFileType = text.plist.strings; name = fr; path = fr.lproj/Main.strings; sourceTree = "<group>"; };
		DA625E951F105B1A00FBE176 /* fr */ = {isa = PBXFileReference; fileEncoding = 4; lastKnownFileType = text.plist.strings; name = fr; path = fr.lproj/Navigation.strings; sourceTree = "<group>"; };
		DA625E981F105C1200FBE176 /* hu */ = {isa = PBXFileReference; lastKnownFileType = text.plist.strings; name = hu; path = hu.lproj/Main.strings; sourceTree = "<group>"; };
		DA625E9A1F105C1300FBE176 /* hu */ = {isa = PBXFileReference; fileEncoding = 4; lastKnownFileType = text.plist.strings; name = hu; path = hu.lproj/Navigation.strings; sourceTree = "<group>"; };
		DA625E9C1F105CB100FBE176 /* hu */ = {isa = PBXFileReference; fileEncoding = 4; lastKnownFileType = text.plist.strings; name = hu; path = hu.lproj/Localizable.strings; sourceTree = "<group>"; };
		DA625E9D1F105D1A00FBE176 /* lt */ = {isa = PBXFileReference; lastKnownFileType = text.plist.strings; name = lt; path = lt.lproj/Main.strings; sourceTree = "<group>"; };
		DA625EA41F1060E300FBE176 /* ca */ = {isa = PBXFileReference; fileEncoding = 4; lastKnownFileType = text.plist.strings; name = ca; path = ca.lproj/Navigation.strings; sourceTree = "<group>"; };
		DA625EA51F10614500FBE176 /* es */ = {isa = PBXFileReference; fileEncoding = 4; lastKnownFileType = text.plist.strings; name = es; path = es.lproj/Navigation.strings; sourceTree = "<group>"; };
		DA625EA71F10616600FBE176 /* es */ = {isa = PBXFileReference; fileEncoding = 4; lastKnownFileType = text.plist.strings; name = es; path = es.lproj/Localizable.strings; sourceTree = "<group>"; };
		DA625EA91F1061DA00FBE176 /* sv */ = {isa = PBXFileReference; fileEncoding = 4; lastKnownFileType = text.plist.strings; name = sv; path = sv.lproj/Navigation.strings; sourceTree = "<group>"; };
		DA625EAA1F10621A00FBE176 /* vi */ = {isa = PBXFileReference; fileEncoding = 4; lastKnownFileType = text.plist.strings; name = vi; path = vi.lproj/Navigation.strings; sourceTree = "<group>"; };
		DA678B7A1F6CEE6200F05913 /* ru */ = {isa = PBXFileReference; lastKnownFileType = text.plist.strings; name = ru; path = ru.lproj/Localizable.strings; sourceTree = "<group>"; };
		DA678B7B1F6CF46600F05913 /* hu */ = {isa = PBXFileReference; fileEncoding = 4; lastKnownFileType = text.plist.strings; name = hu; path = hu.lproj/Localizable.strings; sourceTree = "<group>"; };
		DA678B7C1F6CF47200F05913 /* sv */ = {isa = PBXFileReference; fileEncoding = 4; lastKnownFileType = text.plist.strings; name = sv; path = sv.lproj/Localizable.strings; sourceTree = "<group>"; };
		DA678B7D1F6CF47A00F05913 /* vi */ = {isa = PBXFileReference; fileEncoding = 4; lastKnownFileType = text.plist.strings; name = vi; path = vi.lproj/Localizable.strings; sourceTree = "<group>"; };
		DA73F87820BF851B0067649B /* de */ = {isa = PBXFileReference; lastKnownFileType = text.plist.stringsdict; name = de; path = Resources/de.lproj/Localizable.stringsdict; sourceTree = "<group>"; };
		DA8264851F2AAD8400454B24 /* zh-Hant */ = {isa = PBXFileReference; fileEncoding = 4; lastKnownFileType = text.plist.strings; name = "zh-Hant"; path = "zh-Hant.lproj/Main.strings"; sourceTree = "<group>"; };
		DA8264871F2AADC200454B24 /* zh-Hant */ = {isa = PBXFileReference; fileEncoding = 4; lastKnownFileType = text.plist.strings; name = "zh-Hant"; path = "zh-Hant.lproj/Navigation.strings"; sourceTree = "<group>"; };
		DAA292FF1F16CC2200D94613 /* lt */ = {isa = PBXFileReference; fileEncoding = 4; lastKnownFileType = text.plist.strings; name = lt; path = lt.lproj/Navigation.strings; sourceTree = "<group>"; };
		DAA293011F16DA0C00D94613 /* es */ = {isa = PBXFileReference; fileEncoding = 4; lastKnownFileType = text.plist.strings; name = es; path = es.lproj/Main.strings; sourceTree = "<group>"; };
		DAA96D17215A961D00BEF703 /* route-doubling-back.json */ = {isa = PBXFileReference; fileEncoding = 4; lastKnownFileType = text.json; path = "route-doubling-back.json"; sourceTree = "<group>"; };
		DAAE5F311EAE4C4700832871 /* Base */ = {isa = PBXFileReference; fileEncoding = 4; lastKnownFileType = text.plist.strings; name = Base; path = Base.lproj/Localizable.strings; sourceTree = "<group>"; };
		DAAE5F331EAE4C5A00832871 /* zh-Hans */ = {isa = PBXFileReference; fileEncoding = 4; lastKnownFileType = text.plist.strings; name = "zh-Hans"; path = "zh-Hans.lproj/Localizable.strings"; sourceTree = "<group>"; };
		DAC049BE201715D5004C2217 /* ru */ = {isa = PBXFileReference; lastKnownFileType = text.plist.strings; name = ru; path = ru.lproj/Localizable.strings; sourceTree = "<group>"; };
		DAC049BF201715EA004C2217 /* ru */ = {isa = PBXFileReference; lastKnownFileType = text.plist.stringsdict; name = ru; path = Resources/ru.lproj/Localizable.stringsdict; sourceTree = "<group>"; };
		DAC049C020171886004C2217 /* he */ = {isa = PBXFileReference; lastKnownFileType = text.plist.strings; name = he; path = he.lproj/Main.strings; sourceTree = "<group>"; };
		DAC049C1201718AC004C2217 /* he */ = {isa = PBXFileReference; lastKnownFileType = text.plist.strings; name = he; path = he.lproj/Localizable.strings; sourceTree = "<group>"; };
		DACCD9CD1F1FE05C00BB09A1 /* Example-Swift-BridgingHeader.h */ = {isa = PBXFileReference; fileEncoding = 4; lastKnownFileType = sourcecode.c.h; path = "Example-Swift-BridgingHeader.h"; sourceTree = "<group>"; };
		DAD17201214DB12B009C8161 /* CPMapTemplateTests.swift */ = {isa = PBXFileReference; lastKnownFileType = sourcecode.swift; path = CPMapTemplateTests.swift; sourceTree = "<group>"; };
		DAD88E00202AC7AA00AAA536 /* uk */ = {isa = PBXFileReference; lastKnownFileType = text.plist.stringsdict; name = uk; path = Resources/uk.lproj/Localizable.stringsdict; sourceTree = "<group>"; };
		DAD88E01202AC80100AAA536 /* uk */ = {isa = PBXFileReference; lastKnownFileType = text.plist.strings; name = uk; path = uk.lproj/Localizable.strings; sourceTree = "<group>"; };
		DAD88E02202AC81F00AAA536 /* da */ = {isa = PBXFileReference; lastKnownFileType = text.plist.stringsdict; name = da; path = Resources/da.lproj/Localizable.stringsdict; sourceTree = "<group>"; };
		DADAD826203504C6002E25CA /* MBNavigationSettings.h */ = {isa = PBXFileReference; lastKnownFileType = sourcecode.c.h; path = MBNavigationSettings.h; sourceTree = "<group>"; };
		DADAD827203504C6002E25CA /* MBNavigationSettings.m */ = {isa = PBXFileReference; lastKnownFileType = sourcecode.c.objc; path = MBNavigationSettings.m; sourceTree = "<group>"; };
		DADAD82C20350849002E25CA /* MBRouteVoiceController.h */ = {isa = PBXFileReference; lastKnownFileType = sourcecode.c.h; path = MBRouteVoiceController.h; sourceTree = "<group>"; };
		DADAD82D20350849002E25CA /* MBRouteVoiceController.m */ = {isa = PBXFileReference; lastKnownFileType = sourcecode.c.objc; path = MBRouteVoiceController.m; sourceTree = "<group>"; };
		DADD827F2161EC0300B8B47D /* UIViewAnimationOptionsTests.swift */ = {isa = PBXFileReference; lastKnownFileType = sourcecode.swift; path = UIViewAnimationOptionsTests.swift; sourceTree = "<group>"; };
		DAE22A2821C9DEDA00CA269D /* MGLVectorTileSourceTests.swift */ = {isa = PBXFileReference; lastKnownFileType = sourcecode.swift; path = MGLVectorTileSourceTests.swift; sourceTree = "<group>"; };
		DAE26B1A20644047001D6E1F /* ar */ = {isa = PBXFileReference; lastKnownFileType = text.plist.strings; name = ar; path = ar.lproj/Main.strings; sourceTree = "<group>"; };
		DAE26B1C20644047001D6E1F /* ar */ = {isa = PBXFileReference; lastKnownFileType = text.plist.strings; name = ar; path = ar.lproj/Navigation.strings; sourceTree = "<group>"; };
		DAE26B1F2064407D001D6E1F /* ar */ = {isa = PBXFileReference; lastKnownFileType = text.plist.strings; name = ar; path = ar.lproj/Localizable.strings; sourceTree = "<group>"; };
		DAE26B20206441D8001D6E1F /* pt-PT */ = {isa = PBXFileReference; lastKnownFileType = text.plist.strings; name = "pt-PT"; path = "pt-PT.lproj/Main.strings"; sourceTree = "<group>"; };
		DAE26B22206441D9001D6E1F /* pt-PT */ = {isa = PBXFileReference; lastKnownFileType = text.plist.strings; name = "pt-PT"; path = "pt-PT.lproj/Navigation.strings"; sourceTree = "<group>"; };
		DAE26B23206441F7001D6E1F /* pt-PT */ = {isa = PBXFileReference; lastKnownFileType = text.plist.strings; name = "pt-PT"; path = "pt-PT.lproj/Localizable.strings"; sourceTree = "<group>"; };
		DAE26B2420644215001D6E1F /* pt-PT */ = {isa = PBXFileReference; lastKnownFileType = text.plist.strings; name = "pt-PT"; path = "pt-PT.lproj/Localizable.strings"; sourceTree = "<group>"; };
		DAE26B2520644225001D6E1F /* pt-PT */ = {isa = PBXFileReference; lastKnownFileType = text.plist.stringsdict; name = "pt-PT"; path = "Resources/pt-PT.lproj/Localizable.stringsdict"; sourceTree = "<group>"; };
		DAE26B272064742F001D6E1F /* ar */ = {isa = PBXFileReference; lastKnownFileType = text.plist.strings; name = ar; path = ar.lproj/Localizable.strings; sourceTree = "<group>"; };
		DAE26B2820647A82001D6E1F /* he */ = {isa = PBXFileReference; lastKnownFileType = text.plist.stringsdict; name = he; path = Resources/he.lproj/Localizable.stringsdict; sourceTree = "<group>"; };
		DAE7114C1F22E94E009AED76 /* it */ = {isa = PBXFileReference; fileEncoding = 4; lastKnownFileType = text.plist.strings; name = it; path = it.lproj/Main.strings; sourceTree = "<group>"; };
		DAE7114E1F22E977009AED76 /* it */ = {isa = PBXFileReference; fileEncoding = 4; lastKnownFileType = text.plist.strings; name = it; path = it.lproj/Navigation.strings; sourceTree = "<group>"; };
		DAF257122017C1E800367EF5 /* sv */ = {isa = PBXFileReference; lastKnownFileType = text.plist.stringsdict; name = sv; path = Resources/sv.lproj/Localizable.stringsdict; sourceTree = "<group>"; };
		DAFEB36A2093A0D800A86A83 /* ko */ = {isa = PBXFileReference; lastKnownFileType = text.plist.strings; name = ko; path = ko.lproj/Navigation.strings; sourceTree = "<group>"; };
		DAFEB36D2093A11F00A86A83 /* ko */ = {isa = PBXFileReference; lastKnownFileType = text.plist.strings; name = ko; path = ko.lproj/Localizable.strings; sourceTree = "<group>"; };
		DAFEB36E2093A3E000A86A83 /* ko */ = {isa = PBXFileReference; lastKnownFileType = text.plist.strings; name = ko; path = ko.lproj/Localizable.strings; sourceTree = "<group>"; };
		DAFEB36F2093A3EF00A86A83 /* ko */ = {isa = PBXFileReference; lastKnownFileType = text.plist.stringsdict; name = ko; path = Resources/ko.lproj/Localizable.stringsdict; sourceTree = "<group>"; };
/* End PBXFileReference section */

/* Begin PBXFrameworksBuildPhase section */
		351BEBD31E5BCC28006FE110 /* Frameworks */ = {
			isa = PBXFrameworksBuildPhase;
			buildActionMask = 2147483647;
			files = (
				8D424F28215ECAF200432491 /* CoreLocation.framework in Frameworks */,
				354A01BF1E6625D100D765C2 /* Mapbox.framework in Frameworks */,
				35C98738212E045300808B82 /* MapboxNavigationNative.framework in Frameworks */,
				35CC14161F7994B1009E872A /* Turf.framework in Frameworks */,
			);
			runOnlyForDeploymentPostprocessing = 0;
		};
		352BBC441E5E78D700703DF1 /* Frameworks */ = {
			isa = PBXFrameworksBuildPhase;
			buildActionMask = 2147483647;
			files = (
			);
			runOnlyForDeploymentPostprocessing = 0;
		};
		358D14601E5E3B7700ADE590 /* Frameworks */ = {
			isa = PBXFrameworksBuildPhase;
			buildActionMask = 2147483647;
			files = (
				35E9B0AD1F9E0F8F00BF84AB /* MapboxNavigation.framework in Frameworks */,
				35C98736212E045200808B82 /* MapboxNavigationNative.framework in Frameworks */,
				354A01CF1E66266100D765C2 /* MapboxDirections.framework in Frameworks */,
				C57607B11F4CC9E800C27423 /* Solar.framework in Frameworks */,
				C549F8321F17F2C5001A0A2D /* MapboxMobileEvents.framework in Frameworks */,
				35CC14171F79A434009E872A /* Turf.framework in Frameworks */,
				354A01C91E66265B00D765C2 /* Polyline.framework in Frameworks */,
				492B6F84213703D10076D2C6 /* MapboxGeocoder.framework in Frameworks */,
				35C714B0203B251F00F0C2AE /* MapboxSpeech.framework in Frameworks */,
				354A01C21E66265100D765C2 /* Mapbox.framework in Frameworks */,
			);
			runOnlyForDeploymentPostprocessing = 0;
		};
		35A7DBEB1E3A1C59000BAB5C /* Frameworks */ = {
			isa = PBXFrameworksBuildPhase;
			buildActionMask = 2147483647;
			files = (
				C5EA98721F19414C00C8AA16 /* MapboxMobileEvents.framework in Frameworks */,
				354A01B91E66256600D765C2 /* MapboxDirections.framework in Frameworks */,
				35C98735212E042C00808B82 /* MapboxNavigationNative.framework in Frameworks */,
				359D00CF1E732D7100C2E770 /* Polyline.framework in Frameworks */,
				35CC14151F7994B0009E872A /* Turf.framework in Frameworks */,
			);
			runOnlyForDeploymentPostprocessing = 0;
		};
		35B711CC1E5E7AD2001EDA8D /* Frameworks */ = {
			isa = PBXFrameworksBuildPhase;
			buildActionMask = 2147483647;
			files = (
				3595FE49219190420035B765 /* TestHelper.framework in Frameworks */,
				3525449D1E663D32004C8F1C /* MapboxCoreNavigation.framework in Frameworks */,
				1603C891214351EE00167D95 /* Cedar.framework in Frameworks */,
				35B711D41E5E7AD2001EDA8D /* MapboxNavigation.framework in Frameworks */,
			);
			runOnlyForDeploymentPostprocessing = 0;
		};
		35CDA80321908F2F0072B675 /* Frameworks */ = {
			isa = PBXFrameworksBuildPhase;
			buildActionMask = 2147483647;
			files = (
				35CDA87C2190F3990072B675 /* TestHelper.framework in Frameworks */,
				35CDA8572190F0670072B675 /* MapboxGeocoder.framework in Frameworks */,
				35CDA84F2190EFDA0072B675 /* MapboxDirections.framework in Frameworks */,
				35CDA84B2190EFDA0072B675 /* MapboxMobileEvents.framework in Frameworks */,
			);
			runOnlyForDeploymentPostprocessing = 0;
		};
		35CDA81621908F320072B675 /* Frameworks */ = {
			isa = PBXFrameworksBuildPhase;
			buildActionMask = 2147483647;
			files = (
				35C8DC0B2191DAD20053328C /* MapboxCoreNavigation.framework in Frameworks */,
				35C8DC0C2191DAD20053328C /* MapboxNavigation.framework in Frameworks */,
				35C8DC0D2191DAD20053328C /* TestHelper.framework in Frameworks */,
			);
			runOnlyForDeploymentPostprocessing = 0;
		};
		35CDA82121908F320072B675 /* Frameworks */ = {
			isa = PBXFrameworksBuildPhase;
			buildActionMask = 2147483647;
			files = (
				35C8DC082191DA8C0053328C /* MapboxSpeech.framework in Frameworks */,
			);
			runOnlyForDeploymentPostprocessing = 0;
		};
		35CDA85B2190F2A30072B675 /* Frameworks */ = {
			isa = PBXFrameworksBuildPhase;
			buildActionMask = 2147483647;
			files = (
				35CDA87B2190F3580072B675 /* MapboxDirections.framework in Frameworks */,
				35CDA8792190F3460072B675 /* MapboxCoreNavigation.framework in Frameworks */,
				35CDA87A2190F3460072B675 /* MapboxNavigation.framework in Frameworks */,
				35C8DBFE2191D0BD0053328C /* Turf.framework in Frameworks */,
			);
			runOnlyForDeploymentPostprocessing = 0;
		};
		AE38B55F21F8C11C0041B384 /* Frameworks */ = {
			isa = PBXFrameworksBuildPhase;
			buildActionMask = 2147483647;
			files = (
				AE38B59321F8CDE60041B384 /* Turf.framework in Frameworks */,
				AE38B59421F8CDE60041B384 /* Solar.framework in Frameworks */,
				AE38B59221F8CDE00041B384 /* Polyline.framework in Frameworks */,
				AE38B58E21F8CD940041B384 /* MapboxCoreNavigation.framework in Frameworks */,
				AE38B59521F8CDF20041B384 /* MapboxSpeech.framework in Frameworks */,
				AE38B58F21F8CD940041B384 /* MapboxNavigation.framework in Frameworks */,
				AE38B59021F8CDD70041B384 /* Mapbox.framework in Frameworks */,
				AE38B59121F8CDDD0041B384 /* MapboxDirections.framework in Frameworks */,
			);
			runOnlyForDeploymentPostprocessing = 0;
		};
		AE38B56721F8C11D0041B384 /* Frameworks */ = {
			isa = PBXFrameworksBuildPhase;
			buildActionMask = 2147483647;
			files = (
				AEEDC49A21F913D000CE60B9 /* Mapbox.framework in Frameworks */,
				AE38B56B21F8C11D0041B384 /* MapboxCarPlay.framework in Frameworks */,
				AEEDC49921F913A600CE60B9 /* Solar.framework in Frameworks */,
				AEEDC49821F913A100CE60B9 /* Polyline.framework in Frameworks */,
				AEEDC49D21F913E100CE60B9 /* MapboxDirections.framework in Frameworks */,
				AEEDC49E21F913E700CE60B9 /* MapboxSpeech.framework in Frameworks */,
				AEEDC49F21F9142D00CE60B9 /* MapboxNavigationNative.framework in Frameworks */,
				AEEDC49B21F913D700CE60B9 /* Turf.framework in Frameworks */,
				AEEDC49C21F913DC00CE60B9 /* Nimble.framework in Frameworks */,
				AEEDC49721F9139D00CE60B9 /* Quick.framework in Frameworks */,
				AEEDC4A021F9143000CE60B9 /* MapboxGeocoder.framework in Frameworks */,
				AE5948482200C510005590F7 /* Cedar.framework in Frameworks */,
				AEEDC49621F9139900CE60B9 /* MapboxMobileEvents.framework in Frameworks */,
			);
			runOnlyForDeploymentPostprocessing = 0;
		};
		C53F2EE920EBC95600D9798F /* Frameworks */ = {
			isa = PBXFrameworksBuildPhase;
			buildActionMask = 2147483647;
			files = (
				C53F2EEA20EBC95600D9798F /* MapboxNavigation.framework in Frameworks */,
				C53F2EEB20EBC95600D9798F /* MapboxDirections.framework in Frameworks */,
				AE38B57721F8C11D0041B384 /* MapboxCarPlay.framework in Frameworks */,
				1622E882215D776C006A2E5F /* MapboxNavigationNative.framework in Frameworks */,
				C53F2EEC20EBC95600D9798F /* Solar.framework in Frameworks */,
				C53F2EED20EBC95600D9798F /* MapboxMobileEvents.framework in Frameworks */,
				C53F2EEE20EBC95600D9798F /* Turf.framework in Frameworks */,
				3507F9FB2134309E0086B39E /* MapboxGeocoder.framework in Frameworks */,
				C53F2EEF20EBC95600D9798F /* Polyline.framework in Frameworks */,
				C53F2EF020EBC95600D9798F /* MapboxSpeech.framework in Frameworks */,
				C53F2EF120EBC95600D9798F /* Mapbox.framework in Frameworks */,
			);
			runOnlyForDeploymentPostprocessing = 0;
		};
		C5ADFBCF1DDCC7840011824B /* Frameworks */ = {
			isa = PBXFrameworksBuildPhase;
			buildActionMask = 2147483647;
			files = (
				3595FE48219190400035B765 /* TestHelper.framework in Frameworks */,
				8DB7EF6B2176680E00DA83A3 /* Cedar.framework in Frameworks */,
				352BBC3B1E5E6A0C00703DF1 /* MapboxCoreNavigation.framework in Frameworks */,
			);
			runOnlyForDeploymentPostprocessing = 0;
		};
/* End PBXFrameworksBuildPhase section */

/* Begin PBXGroup section */
		160A4A6521278F2D0028B070 /* Templates */ = {
			isa = PBXGroup;
			children = (
			);
			name = Templates;
			sourceTree = "<group>";
		};
		16E11B53212B3D4700027CD3 /* Extensions and Categories */ = {
			isa = PBXGroup;
			children = (
				DA0557242155040700A1F2AA /* RouteTests.swift */,
				DADD827F2161EC0300B8B47D /* UIViewAnimationOptionsTests.swift */,
				DAE22A2821C9DEDA00CA269D /* MGLVectorTileSourceTests.swift */,
			);
			name = "Extensions and Categories";
			sourceTree = "<group>";
		};
		16E3625A2012656C00DF0592 /* Support */ = {
			isa = PBXGroup;
			children = (
				8D5CF3AF215054AF005592D6 /* FBSnapshotTestCase.swift */,
				16E3625B201265D600DF0592 /* ImageDownloadOperationSpy.swift */,
				1662244620256C0700EA4824 /* ImageLoadingURLProtocolSpy.swift */,
				169A9709216440820082A6A0 /* NavigationViewControllerTestDoubles.swift */,
			);
			path = Support;
			sourceTree = "<group>";
		};
		35002D721E5F6C830090E733 /* Supporting files */ = {
			isa = PBXGroup;
			children = (
				DACCD9CD1F1FE05C00BB09A1 /* Example-Swift-BridgingHeader.h */,
				DA303C9D21B76B5C00F921DC /* LaunchScreen.storyboard */,
				35002D661E5F6B1B0090E733 /* Main.storyboard */,
				35002D5F1E5F6ADB0090E733 /* Assets.xcassets */,
				35002D5D1E5F6ABB0090E733 /* Info.plist */,
				C57AD98920EAA39A0087B24B /* Entitlements.plist */,
				DA303C9321B728DD00F921DC /* Localizable.strings */,
				DA303CA221B76CB000F921DC /* Localizable.stringsdict */,
			);
			name = "Supporting files";
			path = Example;
			sourceTree = "<group>";
		};
		3507F9FD213430CB0086B39E /* CarPlay */ = {
			isa = PBXGroup;
			children = (
			);
			name = CarPlay;
			sourceTree = "<group>";
		};
		351BEBD81E5BCC28006FE110 /* MapboxNavigation */ = {
			isa = PBXGroup;
			children = (
				8DCB4246218A53F500D6FCAD /* Protocols */,
				3507F9FD213430CB0086B39E /* CarPlay */,
				C51923B41EA55C5E002AF9E1 /* Extensions */,
				356B7D8A1EE166E100FE5B89 /* scripts */,
				351BEC201E5BD4DC006FE110 /* Supporting files */,
				160A4A6521278F2D0028B070 /* Templates */,
				C51923B51EA55CD4002AF9E1 /* Views */,
				353610CD1FAB6A8F00FB1746 /* BottomBannerViewController.swift */,
				3EA93A10227A7DAF1861D9F5 /* Cache.swift */,
				C54C655120336F2600D338E0 /* Constants.swift */,
				160D8278205996DA00D278D6 /* DataCache.swift */,
				35726EE71F0856E900AFA1B6 /* DayStyle.swift */,
				35025F3E1F051DD2002BA3EA /* DialogViewController.swift */,
				8DE879651FBB9980002F06C0 /* EndOfRouteViewController.swift */,
				C58821FF1FB0F0D7008B0A2D /* Error.swift */,
				C5D1C9931FB236900067C619 /* ErrorCode.swift */,
				8D8EA9BB20575CD80077F478 /* FeedbackCollectionViewCell.swift */,
				35CB1E121F97DD740011CC44 /* FeedbackItem.swift */,
				35F611C31F1E1C0500C43249 /* FeedbackViewController.swift */,
				AEC3AC992106703100A26F34 /* HighwayShield.swift */,
				3EA938479CF48D7AD1B6369B /* ImageCache.swift */,
				16A509D6202BC0CA0011D788 /* ImageDownload.swift */,
				3EA934C5D8DBAA19DB0F5271 /* ImageDownloader.swift */,
				3EA938BE5468824787100228 /* ImageRepository.swift */,
				3EA93230997B8D59E3B76C8C /* InstructionPresenter.swift */,
				35D825FD1E6A2EC60088F83B /* MapboxNavigation.h */,
				C565168A1FE1E23E00A0AD18 /* MapboxVoiceController.swift */,
				DADAD82C20350849002E25CA /* MBRouteVoiceController.h */,
				DADAD82D20350849002E25CA /* MBRouteVoiceController.m */,
				CFD47D8F20FD85EC00BC1E49 /* MGLAccountManager.swift */,
				C53208AA1E81FFB900910266 /* NavigationMapView.swift */,
				359D1B271FFE70D30052FA42 /* NavigationView.swift */,
				351BEBEA1E5BCC63006FE110 /* NavigationViewController.swift */,
				8D3322262200E4CA001D44AA /* NavigationOptions.swift */,
				8D3322242200E149001D44AA /* NavigationViewController+Obsolete.swift */,
				8DEDEF3321E3FBE80049E114 /* NavigationViewControllerDelegate.swift */,
				351BEBE41E5BCC63006FE110 /* RouteMapViewController.swift */,
				35C9973E1E732C1B00544D1C /* RouteVoiceController.swift */,
				353EC9D61FB09708002EB0AB /* StepsViewController.swift */,
				351BEBE01E5BCC63006FE110 /* Style.swift */,
				353AA55F1FCEF583009F0384 /* StyleManager.swift */,
				C5A6B2DC1F4CE8E8004260EA /* StyleType.swift */,
				35B1E2941F1FF8EC00A13D32 /* UserCourseView.swift */,
			);
			path = MapboxNavigation;
			sourceTree = "<group>";
		};
		351BEC201E5BD4DC006FE110 /* Supporting files */ = {
			isa = PBXGroup;
			children = (
				351BEC211E5BD506006FE110 /* Resources */,
				351BEBDA1E5BCC28006FE110 /* Info.plist */,
			);
			name = "Supporting files";
			sourceTree = "<group>";
		};
		351BEC211E5BD506006FE110 /* Resources */ = {
			isa = PBXGroup;
			children = (
				351BEC281E5BD530006FE110 /* Assets.xcassets */,
				C520EE921EBB84F9008805BC /* Navigation.storyboard */,
				DAAE5F321EAE4C4700832871 /* Localizable.strings */,
				DA35256E2010A5200048DDFC /* Localizable.stringsdict */,
			);
			name = Resources;
			sourceTree = "<group>";
		};
		354A9BC920EA9BC100F03325 /* Events */ = {
			isa = PBXGroup;
			children = (
				354A9BCC20EA9C8100F03325 /* CoreFeedbackEvent.swift */,
				354A9BCA20EA9BDA00F03325 /* EventDetails.swift */,
				C5CFE4871EF2FD4C006F48E8 /* MMEEventsManager.swift */,
				352F464C20EB74C200147886 /* NavigationEventsManager.swift */,
				354A9BC520EA991900F03325 /* SessionState.swift */,
			);
			name = Events;
			sourceTree = "<group>";
		};
		355DB5731EFA73410091BFB7 /* Fixtures */ = {
			isa = PBXGroup;
			children = (
				35EB9A6920A1A89500CB1225 /* turn_left.data */,
				8D07C5A720B612310093D779 /* EmptyStyle.json */,
				355DB5741EFA78070091BFB7 /* GGPark-to-BernalHeights.route */,
				355DB5761EFA780E0091BFB7 /* UnionSquare-to-GGPark.route */,
				351030101F54B72000E3B7E7 /* route-for-lane-testing.json */,
				35DC9D8E1F4321CC001ECD64 /* route-with-lanes.json */,
				3540514C1F73F3BB00ED572D /* route-with-straight-roundabout.json */,
				AE5F8770209A082500F58FDB /* route-with-banner-instructions.json */,
				3597ABD321553F6800C12785 /* sthlm-double-back.json */,
				35C11358215BADF800CC2929 /* sthlm-double-back-replay.json */,
				DAA96D17215A961D00BEF703 /* route-doubling-back.json */,
				8D86AE8821C31C640064A304 /* waypoint-after-turn.json */,
			);
			path = Fixtures;
			sourceTree = "<group>";
		};
		35B711D01E5E7AD2001EDA8D /* MapboxNavigationTests */ = {
			isa = PBXGroup;
			children = (
				16E11B53212B3D4700027CD3 /* Extensions and Categories */,
				355DB5731EFA73410091BFB7 /* Fixtures */,
				3527D2B61EC45FBD00C07FC9 /* Fixtures.xcassets */,
				16E3625A2012656C00DF0592 /* Support */,
				35022319205BC94E00E1449A /* Constants.swift */,
				160D827A2059973C00D278D6 /* DataCacheTests.swift */,
				1662244A2029059C00EA4824 /* ImageCacheTests.swift */,
				16A509D4202A87B20011D788 /* ImageDownloaderTests.swift */,
				166224442025699600EA4824 /* ImageRepositoryTests.swift */,
				35B711D31E5E7AD2001EDA8D /* Info.plist */,
				8D54F149206ECF720038736D /* InstructionPresenterTests.swift */,
				35DC585C1FABC61100B5A956 /* InstructionsBannerViewIntegrationTests.swift */,
				35A262B82050A5CD00AEFF6D /* InstructionsBannerViewSnapshotTests.swift */,
				3510300E1F54B67000E3B7E7 /* LaneTests.swift */,
				35B1AEBB20AD9B3C00C8544E /* LeaksSpec.swift */,
				35B1AEBD20AD9C7800C8544E /* LeakTest.swift */,
				3540514E1F73F3F300ED572D /* ManeuverViewTests.swift */,
				8D86AE8A21C31CC80064A304 /* ManeuverArrowTests.swift */,
				16E11B54212B40A900027CD3 /* MapboxNavigationTests-Bridging.h */,
				16E4F97E205B05FE00531791 /* MapboxVoiceControllerTests.swift */,
				C55C299820D2E2F600B0406C /* NavigationMapViewTests.swift */,
				AED2156E208F7FEA009AA673 /* NavigationViewControllerTests.swift */,
				AE00A739209A2C38006A3DC7 /* StepsViewControllerTests.swift */,
				35F1F5921FD57EFD00F8E502 /* StyleManagerTests.swift */,
				8D9CD7FD20880581004DC4B3 /* XCTestCase.swift */,
				3597ABCF21553B6F00C12785 /* SimulatedLocationManagerTests.swift */,
				3573EA70215A5A9F009899D7 /* RouteControllerSnapshotTests.swift */,
			);
			path = MapboxNavigationTests;
			sourceTree = "<group>";
		};
		35B711DB1E5E7B70001EDA8D /* Example */ = {
			isa = PBXGroup;
			children = (
				35002D721E5F6C830090E733 /* Supporting files */,
				358D14651E5E3B7700ADE590 /* AppDelegate.swift */,
				35379CFB21480BFB00FD402E /* AppDelegate+CarPlay.swift */,
				358D14671E5E3B7700ADE590 /* ViewController.swift */,
				C5D9800C1EFA8BA9006DBF2E /* CustomViewController.swift */,
				6441B1691EFC64E50076499F /* WaypointConfirmationViewController.swift */,
				C51FC31620F689F800400CE7 /* CustomStyles.swift */,
				3577B877214FF35800094294 /* FavoritesList.swift */,
				3529FCEF21A5C59400AEA9AA /* Settings.swift */,
				3529FCF321A5C5C600AEA9AA /* SettingsItems.swift */,
				3529FCF121A5C5B300AEA9AA /* ResizableView.swift */,
				3529FCF521A5C5D900AEA9AA /* UIViewController.swift */,
				3529FCF721A5C62400AEA9AA /* SettingsViewController.swift */,
				3529FCF921A5C63A00AEA9AA /* OfflineViewController.swift */,
				3595FE452190F78C0035B765 /* MBViewController.h */,
				3595FE462190F78C0035B765 /* MBViewController.m */,
			);
			name = Example;
			sourceTree = "<group>";
		};
		35CDA80721908F2F0072B675 /* Bench */ = {
			isa = PBXGroup;
			children = (
				35CDA80821908F2F0072B675 /* AppDelegate.swift */,
				35CDA80A21908F2F0072B675 /* BenchViewController.swift */,
				35CDA8352190ADD80072B675 /* ControlRouteViewController.swift */,
				35CDA80F21908F310072B675 /* Assets.xcassets */,
				35CDA81121908F310072B675 /* LaunchScreen.storyboard */,
				35CDA81421908F310072B675 /* Info.plist */,
			);
			path = Bench;
			sourceTree = "<group>";
		};
		35CDA81C21908F320072B675 /* BenchTests */ = {
			isa = PBXGroup;
			children = (
				35CDA81D21908F320072B675 /* BenchTests.swift */,
				35CDA81F21908F320072B675 /* Info.plist */,
			);
			path = BenchTests;
			sourceTree = "<group>";
		};
		35CDA82721908F320072B675 /* BenchUITests */ = {
			isa = PBXGroup;
			children = (
				35CDA82821908F320072B675 /* BenchUITests.swift */,
				35CDA82A21908F320072B675 /* Info.plist */,
			);
			path = BenchUITests;
			sourceTree = "<group>";
		};
		35CDA85F2190F2A30072B675 /* TestHelper */ = {
			isa = PBXGroup;
			children = (
				3557506E21A8293E00AEF9B6 /* tiles */,
				35C8DBF7219198310053328C /* route.json */,
				AEF2C8F12072B603007B061F /* routeWithTunnels_9thStreetDC.json */,
				C5EF397420599120009A2C50 /* straight-line.json */,
				C5387A9C1F8FDB13000D2E93 /* routeWithInstructions.json */,
				35CDA8862190F50C0072B675 /* DCA-Arboretum.json */,
				35C8DC0E2191DE940053328C /* DCA-Arboretum.trace.json */,
				355832AA2192F60800141922 /* PipeFittersUnion-FourSeasonsBoston.json */,
				355832AC2192F7E300141922 /* PipeFittersUnion-FourSeasonsBoston.trace.json */,
				35CDA88A2190F5120072B675 /* EmptyStyle.json */,
				35CDA8842190F5090072B675 /* route-doubling-back.json */,
				35CDA8822190F5080072B675 /* route-for-lane-testing.json */,
				35CDA88C2190F5140072B675 /* route-with-banner-instructions.json */,
				35CDA8892190F5110072B675 /* route-with-instructions.json */,
				35CDA8832190F5090072B675 /* route-with-lanes.json */,
				35CDA8872190F50D0072B675 /* route-with-straight-roundabout.json */,
				35CDA8882190F5100072B675 /* sthlm-double-back-replay.json */,
				35CDA8852190F50A0072B675 /* sthlm-double-back.json */,
				3557506C21A827E800AEF9B6 /* li.tar */,
				16120A4C20645D6E007EA21D /* NavigationEventsManagerTestDoubles.swift */,
				3EA93EBD6E6BEC966BBE51D6 /* NavigationServiceTestDoubles.swift */,
				35CDA8812190F5080072B675 /* turn_left.data */,
				35CDA88B2190F5130072B675 /* UnionSquare-to-GGPark.route */,
				16435E04206EE37800AF48B6 /* DummyURLSessionDataTask.swift */,
				3559FE4E21C3195700B6613F /* NavigationPlotter.swift */,
				35CDA8602190F2A40072B675 /* TestHelper.h */,
				35CDA8612190F2A40072B675 /* Info.plist */,
				35CDA8772190F2F00072B675 /* Fixture.swift */,
				3EA93170CB959F3065ACFFC3 /* SpeechAPISpy.swift */,
				35C8DBFC2191D0370053328C /* CoreLocation.swift */,
				35C8DC102191E1140053328C /* DirectionsSpy.swift */,
				358E856321DD23E200E415C2 /* DummyLocationManager.swift */,
				3537DCE621E6447600E78CE6 /* Date.swift */,
			);
			path = TestHelper;
			sourceTree = "<group>";
		};
		8DCB4246218A53F500D6FCAD /* Protocols */ = {
			isa = PBXGroup;
			children = (
				8DCB4247218A540A00D6FCAD /* NavigationComponent.swift */,
				8DDBFCA22205016E0064DEBB /* NavigationCustomizable.swift */,
			);
			name = Protocols;
			sourceTree = "<group>";
		};
		8DF8E4DD2202694100B29FEF /* Documents */ = {
			isa = PBXGroup;
			children = (
				8DF8E4DE2202696800B29FEF /* Cartfile */,
				8DF8E4E32202696800B29FEF /* Cartfile.private */,
				8DF8E4E22202696800B29FEF /* CHANGELOG.md */,
				8DF8E4E42202696800B29FEF /* custom-navigation.md */,
				8DF8E4E62202696800B29FEF /* LICENSE.md */,
				8DF8E4E12202696800B29FEF /* MapboxCoreNavigation.podspec */,
				8DF8E4E02202696800B29FEF /* MapboxNavigation-Documentation.podspec */,
				8DF8E4E52202696800B29FEF /* MapboxNavigation.podspec */,
				8DF8E4DF2202696800B29FEF /* README.md */,
			);
			name = Documents;
			sourceTree = "<group>";
		};
		A9E2B43473B53369153F54C6 /* Frameworks */ = {
			isa = PBXGroup;
			children = (
				8D424F26215ECA5D00432491 /* CoreLocation.framework */,
				1603C890214351EE00167D95 /* Cedar.framework */,
				35C98734212E042C00808B82 /* MapboxNavigationNative.framework */,
				3507F9F92134305C0086B39E /* MapboxGeocoder.framework */,
				35B1AEBA20AD9AEC00C8544E /* Nimble.framework */,
				35B1AEB920AD9AE600C8544E /* Quick.framework */,
				C5A9DDBD202E12EE007D52DA /* MapboxSpeech.framework */,
				35CC14141F799496009E872A /* Turf.framework */,
				C57607B01F4CC97D00C27423 /* Solar.framework */,
				C549F8311F17F2C5001A0A2D /* MapboxMobileEvents.framework */,
				35213DAD1EC456CF00A62B21 /* FBSnapshotTestCase.framework */,
				354A01BC1E66259600D765C2 /* Polyline.framework */,
				354A01B81E66256600D765C2 /* MapboxDirections.framework */,
				35A1D3651E6624EF00A48FE8 /* Mapbox.framework */,
			);
			name = Frameworks;
			sourceTree = "<group>";
		};
		AE38B56321F8C11D0041B384 /* MapboxCarPlay */ = {
			isa = PBXGroup;
			children = (
				16C2A420211526EE00FE6E68 /* CarPlayManager.swift */,
				AE7DE6C321A47A03002653D1 /* CarPlaySearchController.swift */,
				AE7DE6C521A47A23002653D1 /* CarPlaySearchController+CPSearchTemplateDelegate.swift */,
				8D4B60E6219CBEB300C41906 /* CarPlayManagerDelegate.swift */,
				16EF6C21211BA4B300AA580B /* CarPlayMapViewController.swift */,
				C5FFAC1420D96F5B009E7F98 /* CarPlayNavigationViewController.swift */,
				352C35BF2134958F00D77796 /* RecentItem.swift */,
				C5F4D21820DC468B0059FABF /* CongestionLevel+CarPlay.swift */,
				C51511D020EAC89D00372A91 /* CPMapTemplate.swift */,
				AE38B56421F8C11D0041B384 /* MapboxCarPlay.h */,
				AE38B56521F8C11D0041B384 /* Info.plist */,
				AE38B59921F8D7250041B384 /* Extensions */,
			);
			path = MapboxCarPlay;
			sourceTree = "<group>";
		};
		AE38B57021F8C11D0041B384 /* MapboxCarPlayTests */ = {
			isa = PBXGroup;
			children = (
				AE38B58821F8C5250041B384 /* Extensions */,
				16EF6C1D21193A9600AA580B /* CarPlayManagerTests.swift */,
				AE38B57321F8C11D0041B384 /* Info.plist */,
				AE38B59F21F8E88B0041B384 /* MapboxCarPlayTests-Bridging.h */,
			);
			path = MapboxCarPlayTests;
			sourceTree = "<group>";
		};
		AE38B58821F8C5250041B384 /* Extensions */ = {
			isa = PBXGroup;
			children = (
				160A4A68212791010028B070 /* CPBarButton+MBTestable.h */,
				160A4A69212791010028B070 /* CPBarButton+MBTestable.m */,
				16AC9D0F212E356200CECE44 /* CPMapTemplate+MBTestable.h */,
				16AC9D10212E356200CECE44 /* CPMapTemplate+MBTestable.mm */,
				DAD17201214DB12B009C8161 /* CPMapTemplateTests.swift */,
			);
			path = Extensions;
			sourceTree = "<group>";
		};
		AE38B59921F8D7250041B384 /* Extensions */ = {
			isa = PBXGroup;
			children = (
				AE38B58A21F8C9E70041B384 /* NavigationViewController+CarPlay.swift */,
				3512C7C71FB0A0C100CDD2A3 /* UIViewController+CarPlay.swift */,
				AE38B59A21F8D73E0041B384 /* NSMutableAttributedString+CarPlay.swift */,
			);
			path = Extensions;
			sourceTree = "<group>";
		};
		C51923B41EA55C5E002AF9E1 /* Extensions */ = {
			isa = PBXGroup;
			children = (
				351BEC081E5BCC72006FE110 /* Bundle.swift */,
				8D24A2F720409A890098CBF8 /* CGSize.swift */,
				8D24A2F920449B430098CBF8 /* Dictionary.swift */,
				351BEC041E5BCC6C006FE110 /* ManeuverDirection.swift */,
				351BEBDF1E5BCC63006FE110 /* MGLMapView.swift */,
				35D825F91E6A2DBE0088F83B /* MGLMapView+MGLNavigationAdditions.h */,
				35D825FA1E6A2DBE0088F83B /* MGLMapView+MGLNavigationAdditions.m */,
				353E3C8E20A3501C00FD1789 /* MGLStyle.swift */,
				C58159001EA6D02700FC6C3D /* MGLVectorTileSource.swift */,
				8D5DFFF0207C04840093765A /* NSAttributedString.swift */,
				DA0557202154EF4700A1F2AA /* Route.swift */,
				AE997D2121137B8B00EB0AAB /* String+LocalizedConstants.swift */,
				35B7837D1F9547B300291F9A /* Transitioning.swift */,
				359D283B1F9DC14F00FDE9C9 /* UICollectionView.swift */,
				8D24A2F52040960C0098CBF8 /* UIEdgeInsets.swift */,
				35CF34B01F0A733200C2692E /* UIFont.swift */,
				8DF399B11FB257B30034904C /* UIGestureRecognizer.swift */,
				35ECAF2C2092275100DC3BC3 /* UIImage.swift */,
				8DB45E8F201698EB001EA6A3 /* UIStackView.swift */,
				351BEBF01E5BCC63006FE110 /* UIView.swift */,
				AE46F95420EA735B00537AC2 /* VisualInstruction.swift */,
				C5A7EC5B1FD610A80008B9BA /* VisualInstructionComponent.swift */,
				8D391CE11FD71E78006BB91F /* Waypoint.swift */,
			);
			name = Extensions;
			sourceTree = "<group>";
		};
		C51923B51EA55CD4002AF9E1 /* Views */ = {
			isa = PBXGroup;
			children = (
				351BEC091E5BCC72006FE110 /* DashedLineView.swift */,
				8D53136A20653FA20044891E /* ExitView.swift */,
				8D9ADEA620A0C61A0067E845 /* GenericRouteShield.swift */,
				351BEC031E5BCC6C006FE110 /* LaneView.swift */,
				359A8AEE1FA7B25800BDB486 /* LanesStyleKit.swift */,
				351BEBED1E5BCC63006FE110 /* ManeuversStyleKit.swift */,
				351BEBEF1E5BCC63006FE110 /* ManeuverView.swift */,
				35DC9D901F4323AA001ECD64 /* LanesView.swift */,
				35E407671F5625FF00EFC814 /* StyleKitMarker.swift */,
				3531C26F1F9E095400D92F9A /* InstructionsBannerView.swift */,
				35D428281FA0B61F00176028 /* InstructionsBannerViewLayout.swift */,
				353280A01FA72871005175F3 /* InstructionLabel.swift */,
				355ED36F1FAB724F00BCE1B8 /* BottomBannerViewLayout.swift */,
				35F520BF1FB482A200FC9C37 /* NextBannerView.swift */,
				35DA85781FC45787004092EC /* StatusView.swift */,
				8DB63A391FBBCA2200928389 /* RatingControl.swift */,
				35B5A47D1FFFDCE5000A3C8D /* NavigationViewLayout.swift */,
			);
			name = Views;
			sourceTree = "<group>";
		};
		C52D09CF1DEF5E5F00BE3C5C /* Fixtures */ = {
			isa = PBXGroup;
			children = (
				C5A60ECA20A241B600C21178 /* md5_crazy_strings.txt */,
			);
			path = Fixtures;
			sourceTree = "<group>";
		};
		C53C196A1F38E9C1008DB406 /* Resources */ = {
			isa = PBXGroup;
			children = (
				C53C196F1F38EA25008DB406 /* Localizable.strings */,
			);
			name = Resources;
			sourceTree = "<group>";
		};
		C56173591F182103005954F6 /* Extensions */ = {
			isa = PBXGroup;
			children = (
				35BF8CA11F28EB60003F6125 /* Array.swift */,
				353E68FD1EF0B985007B2AE5 /* BundleAdditions.swift */,
				359574A71F28CC3800838209 /* CLLocation.swift */,
				C5D9800E1EFBCDAD006DBF2E /* Date.swift */,
				C51DF8651F38C31C006C6A15 /* Locale.swift */,
				C578DA071EFD0FFF0052079F /* ProcessInfo.swift */,
				C561735A1F182113005954F6 /* RouteStep.swift */,
				351927351F0FA072003A702D /* ScreenCapture.swift */,
				35BF8CA31F28EBD8003F6125 /* String.swift */,
				35A5413A1EFC052700E49846 /* RouteOptions.swift */,
				C57491DE1FACC42F006F97BC /* CGPoint.swift */,
				C582FD5E203626E900A9086E /* CLLocationDirection.swift */,
				C5381F01204E03B600A5493E /* UIDevice.swift */,
				C5F2DC9F206DBF5E002F99F6 /* Sequence.swift */,
				35C98732212E037900808B82 /* MBNavigator.swift */,
			);
			name = Extensions;
			sourceTree = "<group>";
		};
		C5ADFBBF1DDCC7840011824B = {
			isa = PBXGroup;
			children = (
				8DF8E4DD2202694100B29FEF /* Documents */,
				35B711DB1E5E7B70001EDA8D /* Example */,
				C5ADFBCB1DDCC7840011824B /* MapboxCoreNavigation */,
				351BEBD81E5BCC28006FE110 /* MapboxNavigation */,
				AE38B56321F8C11D0041B384 /* MapboxCarPlay */,
				C5ADFBD61DDCC7840011824B /* MapboxCoreNavigationTests */,
				35B711D01E5E7AD2001EDA8D /* MapboxNavigationTests */,
				AE38B57021F8C11D0041B384 /* MapboxCarPlayTests */,
				35CDA80721908F2F0072B675 /* Bench */,
				35CDA81C21908F320072B675 /* BenchTests */,
				35CDA82721908F320072B675 /* BenchUITests */,
				35CDA85F2190F2A30072B675 /* TestHelper */,
				C5ADFBCA1DDCC7840011824B /* Products */,
				A9E2B43473B53369153F54C6 /* Frameworks */,
			);
			sourceTree = "<group>";
		};
		C5ADFBCA1DDCC7840011824B /* Products */ = {
			isa = PBXGroup;
			children = (
				C5ADFBC91DDCC7840011824B /* MapboxCoreNavigation.framework */,
				C5ADFBD21DDCC7840011824B /* MapboxCoreNavigationTests.xctest */,
				351BEBD71E5BCC28006FE110 /* MapboxNavigation.framework */,
				358D14631E5E3B7700ADE590 /* Example.app */,
				352BBC471E5E78D700703DF1 /* Example-SwiftTests.xctest */,
				35B711CF1E5E7AD2001EDA8D /* MapboxNavigationTests.xctest */,
				C53F2F0720EBC95600D9798F /* Example-CarPlay.app */,
				35CDA80621908F2F0072B675 /* Bench.app */,
				35CDA81921908F320072B675 /* BenchTests.xctest */,
				35CDA82421908F320072B675 /* BenchUITests.xctest */,
				35CDA85E2190F2A30072B675 /* TestHelper.framework */,
				AE38B56221F8C11C0041B384 /* MapboxCarPlay.framework */,
				AE38B56A21F8C11D0041B384 /* MapboxCarPlayTests.xctest */,
			);
			name = Products;
			sourceTree = "<group>";
		};
		C5ADFBCB1DDCC7840011824B /* MapboxCoreNavigation */ = {
			isa = PBXGroup;
			children = (
				354A9BC920EA9BC100F03325 /* Events */,
				C56173591F182103005954F6 /* Extensions */,
				C53C196A1F38E9C1008DB406 /* Resources */,
				C58D6BAC1DDCF2AE00387F53 /* CoreConstants.swift */,
				351BEC0B1E5BCC72006FE110 /* DistanceFormatter.swift */,
				8DCE104F210FC5880048B0FB /* EndOfRouteFeedback.swift */,
				64847A031F04629D003F3A69 /* Feedback.swift */,
				C5ADFBCD1DDCC7840011824B /* Info.plist */,
				C5ADFBCC1DDCC7840011824B /* MapboxCoreNavigation.h */,
				DADAD826203504C6002E25CA /* MBNavigationSettings.h */,
				DADAD827203504C6002E25CA /* MBNavigationSettings.m */,
				35D457A61E2D253100A89946 /* MBRouteController.h */,
				35B839481E2E3D5D0045A868 /* MBRouteController.m */,
				353E68FB1EF0B7F8007B2AE5 /* NavigationLocationManager.swift */,
				C5E7A31B1F4F6828001CB015 /* NavigationRouteOptions.swift */,
				35375EC01F31FA86004CE727 /* NavigationSettings.swift */,
				3529FCFB21A5C66700AEA9AA /* OfflineDirections.swift */,
				351174F31EF1C0530065E248 /* ReplayLocationManager.swift */,
				C5ADFBF91DDCC9580011824B /* LegacyRouteController.swift */,
				8D2AA744211CDD4000EB7F72 /* NavigationService.swift */,
				8D4CF9C521349FFB009C3FEE /* NavigationServiceDelegate.swift */,
				8D1A5CD1212DDFCD0059BA4A /* DispatchTimer.swift */,
				8D75F990212B5C7F00F99CF3 /* TunnelAuthority.swift */,
				3582A25120EFA9680029C5DE /* RouterDelegate.swift */,
				C5ADFBFB1DDCC9AD0011824B /* RouteProgress.swift */,
				3582A24F20EEC46B0029C5DE /* Router.swift */,
				353E69031EF0C4E5007B2AE5 /* SimulatedLocationManager.swift */,
				35C98730212E02B500808B82 /* RouteController.swift */,
			);
			path = MapboxCoreNavigation;
			sourceTree = "<group>";
		};
		C5ADFBD61DDCC7840011824B /* MapboxCoreNavigationTests */ = {
			isa = PBXGroup;
			children = (
				C52D09CF1DEF5E5F00BE3C5C /* Fixtures */,
				35C57D69208DD4A200BDD2A6 /* BridgingTests.m */,
				C5BF7371206AB0DF00CDBB6D /* CLHeadingPrivate.h */,
				359A8AEC1FA78D3000BDB486 /* DistanceFormatterTests.swift */,
				C5ADFBD91DDCC7840011824B /* Info.plist */,
				359574A91F28CCBB00838209 /* LocationTests.swift */,
				C5BF7370206AB0DE00CDBB6D /* MapboxCoreNavigationTests-Bridging-Header.h */,
				C5ADFBD71DDCC7840011824B /* MapboxCoreNavigationTests.swift */,
				C5A60EC820A2417200C21178 /* MD5Tests.swift */,
				162039CE216C348500875F5C /* NavigationEventsManagerTests.swift */,
				C551B0E520D42222009A986F /* NavigationLocationManagerTests.swift */,
				C5ABB50D20408D2C00AFA92C /* NavigationServiceTests.swift */,
				8DB7EF692176674800DA83A3 /* MapboxNavigationServiceSpec.swift */,
				C52AC1251DF0E48600396B9F /* RouteProgressTests.swift */,
				C582BA2B2073E77E00647DAA /* StringTests.swift */,
				AE8B1B96207D2B2B003050F6 /* TunnelAuthorityTests.swift */,
				3506DE39216E2ADE007DA352 /* OfflineRoutingTests.swift */,
				3519D01D21F0842900582FF5 /* CLLocationTests.swift */,
			);
			path = MapboxCoreNavigationTests;
			sourceTree = "<group>";
		};
/* End PBXGroup section */

/* Begin PBXHeadersBuildPhase section */
		351BEBD41E5BCC28006FE110 /* Headers */ = {
			isa = PBXHeadersBuildPhase;
			buildActionMask = 2147483647;
			files = (
				DA23C9611F4FC05C00BA9522 /* MGLMapView+MGLNavigationAdditions.h in Headers */,
				35D825FE1E6A2EC60088F83B /* MapboxNavigation.h in Headers */,
				DADAD82E20350849002E25CA /* MBRouteVoiceController.h in Headers */,
			);
			runOnlyForDeploymentPostprocessing = 0;
		};
		35CDA8592190F2A30072B675 /* Headers */ = {
			isa = PBXHeadersBuildPhase;
			buildActionMask = 2147483647;
			files = (
				35CDA86E2190F2A40072B675 /* TestHelper.h in Headers */,
			);
			runOnlyForDeploymentPostprocessing = 0;
		};
		AE38B55D21F8C11C0041B384 /* Headers */ = {
			isa = PBXHeadersBuildPhase;
			buildActionMask = 2147483647;
			files = (
				AE38B57421F8C11D0041B384 /* MapboxCarPlay.h in Headers */,
			);
			runOnlyForDeploymentPostprocessing = 0;
		};
		C5ADFBC61DDCC7840011824B /* Headers */ = {
			isa = PBXHeadersBuildPhase;
			buildActionMask = 2147483647;
			files = (
				DADAD828203504C6002E25CA /* MBNavigationSettings.h in Headers */,
				35D457A71E2D253100A89946 /* MBRouteController.h in Headers */,
				C5C94C1B1DDCD22B0097296A /* MapboxCoreNavigation.h in Headers */,
			);
			runOnlyForDeploymentPostprocessing = 0;
		};
/* End PBXHeadersBuildPhase section */

/* Begin PBXNativeTarget section */
		351BEBD61E5BCC28006FE110 /* MapboxNavigation */ = {
			isa = PBXNativeTarget;
			buildConfigurationList = 351BEBDE1E5BCC28006FE110 /* Build configuration list for PBXNativeTarget "MapboxNavigation" */;
			buildPhases = (
				351BEBD21E5BCC28006FE110 /* Sources */,
				351BEBD41E5BCC28006FE110 /* Headers */,
				351BEBD51E5BCC28006FE110 /* Resources */,
				351BEBD31E5BCC28006FE110 /* Frameworks */,
			);
			buildRules = (
			);
			dependencies = (
				35CEA3581E5CEBBC009F2255 /* PBXTargetDependency */,
			);
			name = MapboxNavigation;
			productName = MapboxNavigation;
			productReference = 351BEBD71E5BCC28006FE110 /* MapboxNavigation.framework */;
			productType = "com.apple.product-type.framework";
		};
		352BBC461E5E78D700703DF1 /* Example-SwiftTests */ = {
			isa = PBXNativeTarget;
			buildConfigurationList = 352BBC4E1E5E78D700703DF1 /* Build configuration list for PBXNativeTarget "Example-SwiftTests" */;
			buildPhases = (
				352BBC431E5E78D700703DF1 /* Sources */,
				352BBC441E5E78D700703DF1 /* Frameworks */,
				352BBC451E5E78D700703DF1 /* Resources */,
			);
			buildRules = (
			);
			dependencies = (
				352BBC4D1E5E78D700703DF1 /* PBXTargetDependency */,
			);
			name = "Example-SwiftTests";
			productName = "Example-SwiftTests";
			productReference = 352BBC471E5E78D700703DF1 /* Example-SwiftTests.xctest */;
			productType = "com.apple.product-type.bundle.unit-test";
		};
		358D14621E5E3B7700ADE590 /* Example */ = {
			isa = PBXNativeTarget;
			buildConfigurationList = 358D14741E5E3B7700ADE590 /* Build configuration list for PBXNativeTarget "Example" */;
			buildPhases = (
				358D145F1E5E3B7700ADE590 /* Sources */,
				358D14601E5E3B7700ADE590 /* Frameworks */,
				358D14611E5E3B7700ADE590 /* Resources */,
				354A01C41E66265100D765C2 /* Embed Frameworks */,
				DA408F661FB3CA3C004D9661 /* Apply Mapbox Access Token */,
			);
			buildRules = (
			);
			dependencies = (
				356F411A21F9E10600E68F1A /* PBXTargetDependency */,
				354A01D41E66268800D765C2 /* PBXTargetDependency */,
				354A01D21E66268400D765C2 /* PBXTargetDependency */,
			);
			name = Example;
			productName = "Example-Swift";
			productReference = 358D14631E5E3B7700ADE590 /* Example.app */;
			productType = "com.apple.product-type.application";
		};
		35B711CE1E5E7AD2001EDA8D /* MapboxNavigationTests */ = {
			isa = PBXNativeTarget;
			buildConfigurationList = 35B711D71E5E7AD2001EDA8D /* Build configuration list for PBXNativeTarget "MapboxNavigationTests" */;
			buildPhases = (
				35B711CB1E5E7AD2001EDA8D /* Sources */,
				35B711CC1E5E7AD2001EDA8D /* Frameworks */,
				35B711CD1E5E7AD2001EDA8D /* Resources */,
				35B711DA1E5E7AEC001EDA8D /* Carthage copy frameworks */,
			);
			buildRules = (
			);
			dependencies = (
				35C8DC192191EC800053328C /* PBXTargetDependency */,
				3525449C1E663D2C004C8F1C /* PBXTargetDependency */,
				35B711D61E5E7AD2001EDA8D /* PBXTargetDependency */,
				8DBCA7782080174600981EB2 /* PBXTargetDependency */,
			);
			name = MapboxNavigationTests;
			productName = MapboxNavigationTests;
			productReference = 35B711CF1E5E7AD2001EDA8D /* MapboxNavigationTests.xctest */;
			productType = "com.apple.product-type.bundle.unit-test";
		};
		35CDA80521908F2F0072B675 /* Bench */ = {
			isa = PBXNativeTarget;
			buildConfigurationList = 35CDA83121908F320072B675 /* Build configuration list for PBXNativeTarget "Bench" */;
			buildPhases = (
				35CDA80221908F2F0072B675 /* Sources */,
				35CDA80321908F2F0072B675 /* Frameworks */,
				35CDA80421908F2F0072B675 /* Resources */,
				35CDA8442190EFCC0072B675 /* Embed Frameworks */,
				35CDA88E2190F59E0072B675 /* Apply Mapbox Access Token */,
			);
			buildRules = (
			);
			dependencies = (
				35CDA8542190F03D0072B675 /* PBXTargetDependency */,
				35CDA8562190F03D0072B675 /* PBXTargetDependency */,
				35CDA8802190F3AC0072B675 /* PBXTargetDependency */,
			);
			name = Bench;
			productName = Bench;
			productReference = 35CDA80621908F2F0072B675 /* Bench.app */;
			productType = "com.apple.product-type.application";
		};
		35CDA81821908F320072B675 /* BenchTests */ = {
			isa = PBXNativeTarget;
			buildConfigurationList = 35CDA83221908F320072B675 /* Build configuration list for PBXNativeTarget "BenchTests" */;
			buildPhases = (
				35CDA81521908F320072B675 /* Sources */,
				35CDA81621908F320072B675 /* Frameworks */,
				35CDA81721908F320072B675 /* Resources */,
				355832AE2192FAA300141922 /* Apply Mapbox Access Token */,
			);
			buildRules = (
			);
			dependencies = (
				35C8DC002191DA470053328C /* PBXTargetDependency */,
				35C8DC022191DA470053328C /* PBXTargetDependency */,
				35C8DC042191DA470053328C /* PBXTargetDependency */,
				35CDA81B21908F320072B675 /* PBXTargetDependency */,
			);
			name = BenchTests;
			productName = BenchTests;
			productReference = 35CDA81921908F320072B675 /* BenchTests.xctest */;
			productType = "com.apple.product-type.bundle.unit-test";
		};
		35CDA82321908F320072B675 /* BenchUITests */ = {
			isa = PBXNativeTarget;
			buildConfigurationList = 35CDA83321908F320072B675 /* Build configuration list for PBXNativeTarget "BenchUITests" */;
			buildPhases = (
				35CDA82021908F320072B675 /* Sources */,
				35CDA82121908F320072B675 /* Frameworks */,
				35CDA82221908F320072B675 /* Resources */,
			);
			buildRules = (
			);
			dependencies = (
				35CDA82621908F320072B675 /* PBXTargetDependency */,
			);
			name = BenchUITests;
			productName = BenchUITests;
			productReference = 35CDA82421908F320072B675 /* BenchUITests.xctest */;
			productType = "com.apple.product-type.bundle.ui-testing";
		};
		35CDA85D2190F2A30072B675 /* TestHelper */ = {
			isa = PBXNativeTarget;
			buildConfigurationList = 35CDA86F2190F2A40072B675 /* Build configuration list for PBXNativeTarget "TestHelper" */;
			buildPhases = (
				35CDA8592190F2A30072B675 /* Headers */,
				35CDA85A2190F2A30072B675 /* Sources */,
				35CDA85B2190F2A30072B675 /* Frameworks */,
				35CDA85C2190F2A30072B675 /* Resources */,
			);
			buildRules = (
			);
			dependencies = (
			);
			name = TestHelper;
			productName = TestHelper;
			productReference = 35CDA85E2190F2A30072B675 /* TestHelper.framework */;
			productType = "com.apple.product-type.framework";
		};
		AE38B56121F8C11C0041B384 /* MapboxCarPlay */ = {
			isa = PBXNativeTarget;
			buildConfigurationList = AE38B57D21F8C11D0041B384 /* Build configuration list for PBXNativeTarget "MapboxCarPlay" */;
			buildPhases = (
				AE38B55D21F8C11C0041B384 /* Headers */,
				AE38B55E21F8C11C0041B384 /* Sources */,
				AE38B55F21F8C11C0041B384 /* Frameworks */,
				AE38B56021F8C11C0041B384 /* Resources */,
			);
			buildRules = (
			);
			dependencies = (
			);
			name = MapboxCarPlay;
			productName = MapboxCarPlay;
			productReference = AE38B56221F8C11C0041B384 /* MapboxCarPlay.framework */;
			productType = "com.apple.product-type.framework";
		};
		AE38B56921F8C11D0041B384 /* MapboxCarPlayTests */ = {
			isa = PBXNativeTarget;
			buildConfigurationList = AE38B57E21F8C11D0041B384 /* Build configuration list for PBXNativeTarget "MapboxCarPlayTests" */;
			buildPhases = (
				AE38B56621F8C11D0041B384 /* Sources */,
				AE38B56721F8C11D0041B384 /* Frameworks */,
				AE38B56821F8C11D0041B384 /* Resources */,
			);
			buildRules = (
			);
			dependencies = (
				AEEDC4A221F9152F00CE60B9 /* PBXTargetDependency */,
				AEEDC4A421F9152F00CE60B9 /* PBXTargetDependency */,
				AEEDC4A621F9152F00CE60B9 /* PBXTargetDependency */,
				AE38B56D21F8C11D0041B384 /* PBXTargetDependency */,
				AE38B56F21F8C11D0041B384 /* PBXTargetDependency */,
				AEEDC4A821F9168B00CE60B9 /* PBXTargetDependency */,
			);
			name = MapboxCarPlayTests;
			productName = MapboxCarPlayTests;
			productReference = AE38B56A21F8C11D0041B384 /* MapboxCarPlayTests.xctest */;
			productType = "com.apple.product-type.bundle.unit-test";
		};
		C53F2EDE20EBC95600D9798F /* Example-CarPlay */ = {
			isa = PBXNativeTarget;
			buildConfigurationList = C53F2F0420EBC95600D9798F /* Build configuration list for PBXNativeTarget "Example-CarPlay" */;
			buildPhases = (
				C53F2EE320EBC95600D9798F /* Sources */,
				C53F2EE920EBC95600D9798F /* Frameworks */,
				C53F2EF220EBC95600D9798F /* Resources */,
				C53F2EF920EBC95600D9798F /* Embed Frameworks */,
				C53F2F0320EBC95600D9798F /* Apply Mapbox Access Token */,
			);
			buildRules = (
			);
			dependencies = (
				356F411821F9E09500E68F1A /* PBXTargetDependency */,
				C53F2EDF20EBC95600D9798F /* PBXTargetDependency */,
				C53F2EE120EBC95600D9798F /* PBXTargetDependency */,
			);
			name = "Example-CarPlay";
			productName = "Example-Swift";
			productReference = C53F2F0720EBC95600D9798F /* Example-CarPlay.app */;
			productType = "com.apple.product-type.application";
		};
		C5ADFBC81DDCC7840011824B /* MapboxCoreNavigation */ = {
			isa = PBXNativeTarget;
			buildConfigurationList = C5ADFBDD1DDCC7840011824B /* Build configuration list for PBXNativeTarget "MapboxCoreNavigation" */;
			buildPhases = (
				C5ADFBC41DDCC7840011824B /* Sources */,
				C5ADFBC61DDCC7840011824B /* Headers */,
				C5ADFBC71DDCC7840011824B /* Resources */,
				35A7DBEB1E3A1C59000BAB5C /* Frameworks */,
			);
			buildRules = (
			);
			dependencies = (
			);
			name = MapboxCoreNavigation;
			productName = MapboxNavigation;
			productReference = C5ADFBC91DDCC7840011824B /* MapboxCoreNavigation.framework */;
			productType = "com.apple.product-type.framework";
		};
		C5ADFBD11DDCC7840011824B /* MapboxCoreNavigationTests */ = {
			isa = PBXNativeTarget;
			buildConfigurationList = C5ADFBE01DDCC7840011824B /* Build configuration list for PBXNativeTarget "MapboxCoreNavigationTests" */;
			buildPhases = (
				C5ADFBCE1DDCC7840011824B /* Sources */,
				C5ADFBCF1DDCC7840011824B /* Frameworks */,
				C5ADFBD01DDCC7840011824B /* Resources */,
				352BBC3A1E5E69A700703DF1 /* Carthage copy frameworks */,
			);
			buildRules = (
			);
			dependencies = (
				3595FE4B219191FE0035B765 /* PBXTargetDependency */,
				C5ADFBD51DDCC7840011824B /* PBXTargetDependency */,
				35C8DBF3219193180053328C /* PBXTargetDependency */,
			);
			name = MapboxCoreNavigationTests;
			productName = MapboxNavigationTests;
			productReference = C5ADFBD21DDCC7840011824B /* MapboxCoreNavigationTests.xctest */;
			productType = "com.apple.product-type.bundle.unit-test";
		};
/* End PBXNativeTarget section */

/* Begin PBXProject section */
		C5ADFBC01DDCC7840011824B /* Project object */ = {
			isa = PBXProject;
			attributes = {
				KnownAssetTags = (
					New,
				);
				LastSwiftUpdateCheck = 1010;
				LastUpgradeCheck = 1010;
				ORGANIZATIONNAME = Mapbox;
				TargetAttributes = {
					351BEBD61E5BCC28006FE110 = {
						CreatedOnToolsVersion = 8.2.1;
						DevelopmentTeam = GJZR2MEM28;
						LastSwiftMigration = 0910;
						ProvisioningStyle = Automatic;
					};
					352BBC461E5E78D700703DF1 = {
						CreatedOnToolsVersion = 8.2.1;
						DevelopmentTeam = GJZR2MEM28;
						LastSwiftMigration = 0910;
						ProvisioningStyle = Automatic;
						TestTargetID = 358D14621E5E3B7700ADE590;
					};
					358D14621E5E3B7700ADE590 = {
						CreatedOnToolsVersion = 8.2.1;
						DevelopmentTeam = GJZR2MEM28;
						LastSwiftMigration = 0910;
						ProvisioningStyle = Automatic;
					};
					35B711CE1E5E7AD2001EDA8D = {
						CreatedOnToolsVersion = 8.2.1;
						DevelopmentTeam = GJZR2MEM28;
						LastSwiftMigration = 0910;
						ProvisioningStyle = Automatic;
						TestTargetID = 358D14621E5E3B7700ADE590;
					};
					35CDA80521908F2F0072B675 = {
						CreatedOnToolsVersion = 10.1;
						DevelopmentTeam = GJZR2MEM28;
						ProvisioningStyle = Automatic;
						SystemCapabilities = {
							com.apple.BackgroundModes = {
								enabled = 1;
							};
						};
					};
					35CDA81821908F320072B675 = {
						CreatedOnToolsVersion = 10.1;
						DevelopmentTeam = GJZR2MEM28;
						ProvisioningStyle = Automatic;
						TestTargetID = 35CDA80521908F2F0072B675;
					};
					35CDA82321908F320072B675 = {
						CreatedOnToolsVersion = 10.1;
						DevelopmentTeam = GJZR2MEM28;
						ProvisioningStyle = Automatic;
						TestTargetID = 35CDA80521908F2F0072B675;
					};
					35CDA85D2190F2A30072B675 = {
						CreatedOnToolsVersion = 10.1;
						DevelopmentTeam = GJZR2MEM28;
						LastSwiftMigration = 1010;
						ProvisioningStyle = Automatic;
					};
					AE38B56121F8C11C0041B384 = {
						CreatedOnToolsVersion = 10.1;
						ProvisioningStyle = Automatic;
					};
					AE38B56921F8C11D0041B384 = {
						CreatedOnToolsVersion = 10.1;
						DevelopmentTeam = GJZR2MEM28;
						ProvisioningStyle = Automatic;
						TestTargetID = C53F2EDE20EBC95600D9798F;
					};
					C53F2EDE20EBC95600D9798F = {
						DevelopmentTeam = GJZR2MEM28;
						ProvisioningStyle = Manual;
					};
					C5ADFBC81DDCC7840011824B = {
						CreatedOnToolsVersion = 8.1;
						DevelopmentTeam = GJZR2MEM28;
						LastSwiftMigration = 0910;
						ProvisioningStyle = Automatic;
					};
					C5ADFBD11DDCC7840011824B = {
						CreatedOnToolsVersion = 8.1;
						DevelopmentTeam = GJZR2MEM28;
						LastSwiftMigration = 0920;
						ProvisioningStyle = Automatic;
						TestTargetID = 358D14621E5E3B7700ADE590;
					};
				};
			};
			buildConfigurationList = C5ADFBC31DDCC7840011824B /* Build configuration list for PBXProject "MapboxNavigation" */;
			compatibilityVersion = "Xcode 3.2";
			developmentRegion = English;
			hasScannedForEncodings = 0;
			knownRegions = (
				en,
				Base,
				"zh-Hans",
				sv,
				vi,
				ca,
				fa,
				fr,
				hu,
				lt,
				es,
				it,
				"zh-Hant",
				ru,
				sl,
				uk,
				"pt-BR",
				de,
				nl,
				bg,
				da,
				he,
				ar,
				"pt-PT",
				ko,
			);
			mainGroup = C5ADFBBF1DDCC7840011824B;
			productRefGroup = C5ADFBCA1DDCC7840011824B /* Products */;
			projectDirPath = "";
			projectRoot = "";
			targets = (
				358D14621E5E3B7700ADE590 /* Example */,
				C53F2EDE20EBC95600D9798F /* Example-CarPlay */,
				C5ADFBC81DDCC7840011824B /* MapboxCoreNavigation */,
				351BEBD61E5BCC28006FE110 /* MapboxNavigation */,
				AE38B56121F8C11C0041B384 /* MapboxCarPlay */,
				35CDA85D2190F2A30072B675 /* TestHelper */,
				352BBC461E5E78D700703DF1 /* Example-SwiftTests */,
				35B711CE1E5E7AD2001EDA8D /* MapboxNavigationTests */,
				AE38B56921F8C11D0041B384 /* MapboxCarPlayTests */,
				C5ADFBD11DDCC7840011824B /* MapboxCoreNavigationTests */,
				35CDA80521908F2F0072B675 /* Bench */,
				35CDA81821908F320072B675 /* BenchTests */,
				35CDA82321908F320072B675 /* BenchUITests */,
			);
		};
/* End PBXProject section */

/* Begin PBXResourcesBuildPhase section */
		351BEBD51E5BCC28006FE110 /* Resources */ = {
			isa = PBXResourcesBuildPhase;
			buildActionMask = 2147483647;
			files = (
				DAAE5F301EAE4C4700832871 /* Localizable.strings in Resources */,
				351BEC291E5BD530006FE110 /* Assets.xcassets in Resources */,
				C520EE901EBB84F9008805BC /* Navigation.storyboard in Resources */,
				DA3525702010A5210048DDFC /* Localizable.stringsdict in Resources */,
			);
			runOnlyForDeploymentPostprocessing = 0;
		};
		352BBC451E5E78D700703DF1 /* Resources */ = {
			isa = PBXResourcesBuildPhase;
			buildActionMask = 2147483647;
			files = (
			);
			runOnlyForDeploymentPostprocessing = 0;
		};
		358D14611E5E3B7700ADE590 /* Resources */ = {
			isa = PBXResourcesBuildPhase;
			buildActionMask = 2147483647;
			files = (
				DA303C9521B728DD00F921DC /* Localizable.strings in Resources */,
				C57AD98A20EAA39A0087B24B /* Entitlements.plist in Resources */,
				35002D691E5F6B2F0090E733 /* Main.storyboard in Resources */,
				35002D611E5F6ADB0090E733 /* Assets.xcassets in Resources */,
				DA303C9F21B76B5C00F921DC /* LaunchScreen.storyboard in Resources */,
				DA303CA421B76CB000F921DC /* Localizable.stringsdict in Resources */,
			);
			runOnlyForDeploymentPostprocessing = 0;
		};
		35B711CD1E5E7AD2001EDA8D /* Resources */ = {
			isa = PBXResourcesBuildPhase;
			buildActionMask = 2147483647;
			files = (
				351030111F54B72000E3B7E7 /* route-for-lane-testing.json in Resources */,
				3527D2B91EC4619400C07FC9 /* Fixtures.xcassets in Resources */,
				355DB5771EFA780E0091BFB7 /* UnionSquare-to-GGPark.route in Resources */,
				3597ABD421553F6800C12785 /* sthlm-double-back.json in Resources */,
				355DB5751EFA78070091BFB7 /* GGPark-to-BernalHeights.route in Resources */,
				35EB9A6A20A1AB7C00CB1225 /* turn_left.data in Resources */,
				3540514D1F73F3BB00ED572D /* route-with-straight-roundabout.json in Resources */,
				8D07C5A820B612310093D779 /* EmptyStyle.json in Resources */,
				35C11359215BADF900CC2929 /* sthlm-double-back-replay.json in Resources */,
				8D86AE8921C31C640064A304 /* waypoint-after-turn.json in Resources */,
				AE5F8771209A082500F58FDB /* route-with-banner-instructions.json in Resources */,
				DAA96D18215A961D00BEF703 /* route-doubling-back.json in Resources */,
				35DC9D8F1F4321CC001ECD64 /* route-with-lanes.json in Resources */,
			);
			runOnlyForDeploymentPostprocessing = 0;
		};
		35CDA80421908F2F0072B675 /* Resources */ = {
			isa = PBXResourcesBuildPhase;
			buildActionMask = 2147483647;
			files = (
				35CDA81321908F310072B675 /* LaunchScreen.storyboard in Resources */,
				35CDA81021908F310072B675 /* Assets.xcassets in Resources */,
			);
			runOnlyForDeploymentPostprocessing = 0;
		};
		35CDA81721908F320072B675 /* Resources */ = {
			isa = PBXResourcesBuildPhase;
			buildActionMask = 2147483647;
			files = (
			);
			runOnlyForDeploymentPostprocessing = 0;
		};
		35CDA82221908F320072B675 /* Resources */ = {
			isa = PBXResourcesBuildPhase;
			buildActionMask = 2147483647;
			files = (
			);
			runOnlyForDeploymentPostprocessing = 0;
		};
		35CDA85C2190F2A30072B675 /* Resources */ = {
			isa = PBXResourcesBuildPhase;
			buildActionMask = 2147483647;
			files = (
				3557506D21A827E800AEF9B6 /* li.tar in Resources */,
				35CDA88D2190F5210072B675 /* DCA-Arboretum.json in Resources */,
				35CDA8912190F6980072B675 /* route-for-lane-testing.json in Resources */,
				3557506F21A8293E00AEF9B6 /* tiles in Resources */,
				35CDA8902190F6980072B675 /* route-doubling-back.json in Resources */,
				35CDA8952190F6980072B675 /* route-with-straight-roundabout.json in Resources */,
				35CDA8982190F6980072B675 /* turn_left.data in Resources */,
				35CDA8962190F6980072B675 /* sthlm-double-back-replay.json in Resources */,
				35CDA8922190F6980072B675 /* route-with-banner-instructions.json in Resources */,
				35C8DBF42191937A0053328C /* routeWithInstructions.json in Resources */,
				355832AD2192F7E300141922 /* PipeFittersUnion-FourSeasonsBoston.trace.json in Resources */,
				35CDA8942190F6980072B675 /* route-with-lanes.json in Resources */,
				8D86AE8C21C31F210064A304 /* waypoint-after-turn.json in Resources */,
				35CDA8972190F6980072B675 /* sthlm-double-back.json in Resources */,
				35CDA88F2190F6980072B675 /* EmptyStyle.json in Resources */,
				35CDA8992190F6980072B675 /* UnionSquare-to-GGPark.route in Resources */,
				35C8DBF6219194380053328C /* routeWithTunnels_9thStreetDC.json in Resources */,
				35C8DBF52191940C0053328C /* straight-line.json in Resources */,
				35C8DC0F2191DE940053328C /* DCA-Arboretum.trace.json in Resources */,
				35CDA8932190F6980072B675 /* route-with-instructions.json in Resources */,
				35C8DBF8219198320053328C /* route.json in Resources */,
				355832AB2192F60800141922 /* PipeFittersUnion-FourSeasonsBoston.json in Resources */,
			);
			runOnlyForDeploymentPostprocessing = 0;
		};
		AE38B56021F8C11C0041B384 /* Resources */ = {
			isa = PBXResourcesBuildPhase;
			buildActionMask = 2147483647;
			files = (
			);
			runOnlyForDeploymentPostprocessing = 0;
		};
		AE38B56821F8C11D0041B384 /* Resources */ = {
			isa = PBXResourcesBuildPhase;
			buildActionMask = 2147483647;
			files = (
			);
			runOnlyForDeploymentPostprocessing = 0;
		};
		C53F2EF220EBC95600D9798F /* Resources */ = {
			isa = PBXResourcesBuildPhase;
			buildActionMask = 2147483647;
			files = (
				DA303C9621B728DD00F921DC /* Localizable.strings in Resources */,
				C53F2EF320EBC95600D9798F /* Entitlements.plist in Resources */,
				C53F2EF420EBC95600D9798F /* Main.storyboard in Resources */,
				C53F2EF620EBC95600D9798F /* Assets.xcassets in Resources */,
				DA303CA021B76B5C00F921DC /* LaunchScreen.storyboard in Resources */,
				DA303CA521B76CB000F921DC /* Localizable.stringsdict in Resources */,
			);
			runOnlyForDeploymentPostprocessing = 0;
		};
		C5ADFBC71DDCC7840011824B /* Resources */ = {
			isa = PBXResourcesBuildPhase;
			buildActionMask = 2147483647;
			files = (
				C53C196D1F38EA25008DB406 /* Localizable.strings in Resources */,
			);
			runOnlyForDeploymentPostprocessing = 0;
		};
		C5ADFBD01DDCC7840011824B /* Resources */ = {
			isa = PBXResourcesBuildPhase;
			buildActionMask = 2147483647;
			files = (
				C5A60ECD20A25DA100C21178 /* md5_crazy_strings.txt in Resources */,
			);
			runOnlyForDeploymentPostprocessing = 0;
		};
/* End PBXResourcesBuildPhase section */

/* Begin PBXShellScriptBuildPhase section */
		352BBC3A1E5E69A700703DF1 /* Carthage copy frameworks */ = {
			isa = PBXShellScriptBuildPhase;
			buildActionMask = 2147483647;
			files = (
			);
			inputPaths = (
				"$(SRCROOT)/Carthage/Build/iOS/MapboxDirections.framework",
				"$(SRCROOT)/Carthage/Build/iOS/Polyline.framework",
				"$(SRCROOT)/Carthage/Build/iOS/MapboxMobileEvents.framework",
				"$(SRCROOT)/Carthage/Build/iOS/Quick.framework",
				"$(SRCROOT)/Carthage/Build/iOS/Nimble.framework",
				"$(SRCROOT)/Carthage/Build/iOS/Cedar.framework",
			);
			name = "Carthage copy frameworks";
			outputPaths = (
			);
			runOnlyForDeploymentPostprocessing = 0;
			shellPath = /bin/sh;
			shellScript = "/usr/local/bin/carthage copy-frameworks\n";
		};
		355832AE2192FAA300141922 /* Apply Mapbox Access Token */ = {
			isa = PBXShellScriptBuildPhase;
			buildActionMask = 2147483647;
			files = (
			);
			inputFileListPaths = (
			);
			inputPaths = (
			);
			name = "Apply Mapbox Access Token";
			outputFileListPaths = (
			);
			outputPaths = (
			);
			runOnlyForDeploymentPostprocessing = 0;
			shellPath = /bin/sh;
			shellScript = "# This Run Script build phase helps to keep the navigation SDK’s developers from exposing their own access tokens during development. See <https://www.mapbox.com/help/ios-private-access-token/> for more information. If you are developing an application privately, you may add the MGLMapboxAccessToken key directly to your Info.plist file and delete this build phase.\n\ntoken_file=~/.mapbox\ntoken_file2=~/mapbox\ntoken=\"$(cat $token_file 2>/dev/null || cat $token_file2 2>/dev/null)\"\nif [ \"$token\" ]; then\nplutil -replace MGLMapboxAccessToken -string $token \"$TARGET_BUILD_DIR/$INFOPLIST_PATH\"\nelse\necho 'warning: Missing Mapbox access token'\nopen 'https://www.mapbox.com/account/access-tokens/'\necho \"warning: Get an access token from <https://www.mapbox.com/account/access-tokens/>, then create a new file at $token_file or $token_file2 that contains the access token.\"\nfi\n";
		};
		35B711DA1E5E7AEC001EDA8D /* Carthage copy frameworks */ = {
			isa = PBXShellScriptBuildPhase;
			buildActionMask = 2147483647;
			files = (
			);
			inputPaths = (
				"$(SRCROOT)/Carthage/Build/iOS/Mapbox.framework",
				"$(SRCROOT)/Carthage/Build/iOS/MapboxDirections.framework",
				"$(SRCROOT)/Carthage/Build/iOS/Polyline.framework",
				"$(SRCROOT)/Carthage/Build/iOS/FBSnapshotTestCase.framework",
				"$(SRCROOT)/Carthage/Build/iOS/MapboxMobileEvents.framework",
				"$(SRCROOT)/Carthage/Build/iOS/Solar.framework",
				"$(SRCROOT)/Carthage/Build/iOS/Turf.framework",
				"$(SRCROOT)/Carthage/Build/iOS/MapboxSpeech.framework",
				"$(SRCROOT)/Carthage/Build/iOS/Quick.framework",
				"$(SRCROOT)/Carthage/Build/iOS/Nimble.framework",
				"$(SRCROOT)/Carthage/Build/iOS/Cedar.framework",
			);
			name = "Carthage copy frameworks";
			outputPaths = (
			);
			runOnlyForDeploymentPostprocessing = 0;
			shellPath = /bin/sh;
			shellScript = "/usr/local/bin/carthage copy-frameworks\n";
		};
		35CDA88E2190F59E0072B675 /* Apply Mapbox Access Token */ = {
			isa = PBXShellScriptBuildPhase;
			buildActionMask = 2147483647;
			files = (
			);
			inputFileListPaths = (
			);
			inputPaths = (
			);
			name = "Apply Mapbox Access Token";
			outputFileListPaths = (
			);
			outputPaths = (
			);
			runOnlyForDeploymentPostprocessing = 0;
			shellPath = /bin/sh;
			shellScript = "# This Run Script build phase helps to keep the navigation SDK’s developers from exposing their own access tokens during development. See <https://www.mapbox.com/help/ios-private-access-token/> for more information. If you are developing an application privately, you may add the MGLMapboxAccessToken key directly to your Info.plist file and delete this build phase.\n\ntoken_file=~/.mapbox\ntoken_file2=~/mapbox\ntoken=\"$(cat $token_file 2>/dev/null || cat $token_file2 2>/dev/null)\"\nif [ \"$token\" ]; then\nplutil -replace MGLMapboxAccessToken -string $token \"$TARGET_BUILD_DIR/$INFOPLIST_PATH\"\nelse\necho 'warning: Missing Mapbox access token'\nopen 'https://www.mapbox.com/account/access-tokens/'\necho \"warning: Get an access token from <https://www.mapbox.com/account/access-tokens/>, then create a new file at $token_file or $token_file2 that contains the access token.\"\nfi\n";
		};
		C53F2F0320EBC95600D9798F /* Apply Mapbox Access Token */ = {
			isa = PBXShellScriptBuildPhase;
			buildActionMask = 2147483647;
			files = (
			);
			inputPaths = (
				"$(TARGET_BUILD_DIR)/$(INFOPLIST_PATH)",
			);
			name = "Apply Mapbox Access Token";
			outputPaths = (
			);
			runOnlyForDeploymentPostprocessing = 0;
			shellPath = /bin/sh;
			shellScript = "# This Run Script build phase helps to keep the navigation SDK’s developers from exposing their own access tokens during development. See <https://www.mapbox.com/help/ios-private-access-token/> for more information. If you are developing an application privately, you may add the MGLMapboxAccessToken key directly to your Info.plist file and delete this build phase.\n\ntoken_file=~/.mapbox\ntoken_file2=~/mapbox\ntoken=\"$(cat $token_file 2>/dev/null || cat $token_file2 2>/dev/null)\"\nif [ \"$token\" ]; then\n  plutil -replace MGLMapboxAccessToken -string $token \"$TARGET_BUILD_DIR/$INFOPLIST_PATH\"\nelse\n  echo 'warning: Missing Mapbox access token'\n  open 'https://www.mapbox.com/account/access-tokens/'\n  echo \"warning: Get an access token from <https://www.mapbox.com/account/access-tokens/>, then create a new file at $token_file or $token_file2 that contains the access token.\"\nfi\n";
		};
		DA408F661FB3CA3C004D9661 /* Apply Mapbox Access Token */ = {
			isa = PBXShellScriptBuildPhase;
			buildActionMask = 2147483647;
			files = (
			);
			inputPaths = (
				"$(TARGET_BUILD_DIR)/$(INFOPLIST_PATH)",
			);
			name = "Apply Mapbox Access Token";
			outputPaths = (
			);
			runOnlyForDeploymentPostprocessing = 0;
			shellPath = /bin/sh;
			shellScript = "# This Run Script build phase helps to keep the navigation SDK’s developers from exposing their own access tokens during development. See <https://www.mapbox.com/help/ios-private-access-token/> for more information. If you are developing an application privately, you may add the MGLMapboxAccessToken key directly to your Info.plist file and delete this build phase.\n\ntoken_file=~/.mapbox\ntoken_file2=~/mapbox\ntoken=\"$(cat $token_file 2>/dev/null || cat $token_file2 2>/dev/null)\"\nif [ \"$token\" ]; then\n  plutil -replace MGLMapboxAccessToken -string $token \"$TARGET_BUILD_DIR/$INFOPLIST_PATH\"\nelse\n  echo 'warning: Missing Mapbox access token'\n  open 'https://www.mapbox.com/account/access-tokens/'\n  echo \"warning: Get an access token from <https://www.mapbox.com/account/access-tokens/>, then create a new file at $token_file or $token_file2 that contains the access token.\"\nfi\n";
		};
/* End PBXShellScriptBuildPhase section */

/* Begin PBXSourcesBuildPhase section */
		351BEBD21E5BCC28006FE110 /* Sources */ = {
			isa = PBXSourcesBuildPhase;
			buildActionMask = 2147483647;
			files = (
				351BEBF11E5BCC63006FE110 /* MGLMapView.swift in Sources */,
				351BEC061E5BCC6C006FE110 /* ManeuverDirection.swift in Sources */,
				35D825FC1E6A2DBE0088F83B /* MGLMapView+MGLNavigationAdditions.m in Sources */,
<<<<<<< HEAD
=======
				8D3322252200E149001D44AA /* NavigationViewController+Obsolete.swift in Sources */,
				C51511D120EAC89D00372A91 /* CPMapTemplate.swift in Sources */,
>>>>>>> ac343bc1
				353280A11FA72871005175F3 /* InstructionLabel.swift in Sources */,
				351BEBFF1E5BCC63006FE110 /* ManeuversStyleKit.swift in Sources */,
				35D428291FA0B61F00176028 /* InstructionsBannerViewLayout.swift in Sources */,
				C54C655220336F2600D338E0 /* Constants.swift in Sources */,
				353610CE1FAB6A8F00FB1746 /* BottomBannerViewController.swift in Sources */,
				AEC3AC9A2106703100A26F34 /* HighwayShield.swift in Sources */,
				C58822001FB0F0D7008B0A2D /* Error.swift in Sources */,
				35C9973F1E732C1B00544D1C /* RouteVoiceController.swift in Sources */,
				8D24A2FA20449B430098CBF8 /* Dictionary.swift in Sources */,
				8DB45E90201698EB001EA6A3 /* UIStackView.swift in Sources */,
				351BEBFC1E5BCC63006FE110 /* NavigationViewController.swift in Sources */,
				8D8EA9BC20575CD80077F478 /* FeedbackCollectionViewCell.swift in Sources */,
				35E407681F5625FF00EFC814 /* StyleKitMarker.swift in Sources */,
				C588C3C21F33882100520EF2 /* String.swift in Sources */,
				C53208AB1E81FFB900910266 /* NavigationMapView.swift in Sources */,
				351BEBF61E5BCC63006FE110 /* RouteMapViewController.swift in Sources */,
				16A509D7202BC0CA0011D788 /* ImageDownload.swift in Sources */,
				8DB63A3A1FBBCA2200928389 /* RatingControl.swift in Sources */,
				8D391CE21FD71E78006BB91F /* Waypoint.swift in Sources */,
				353EC9D71FB09708002EB0AB /* StepsViewController.swift in Sources */,
				35726EE81F0856E900AFA1B6 /* DayStyle.swift in Sources */,
				8D9ADEA720A0C61A0067E845 /* GenericRouteShield.swift in Sources */,
				35DC9D911F4323AA001ECD64 /* LanesView.swift in Sources */,
				359D1B281FFE70D30052FA42 /* NavigationView.swift in Sources */,
				8DE879661FBB9980002F06C0 /* EndOfRouteViewController.swift in Sources */,
				DA0557232154FFB200A1F2AA /* Route.swift in Sources */,
				8D24A2F62040960C0098CBF8 /* UIEdgeInsets.swift in Sources */,
				353E3C8F20A3501C00FD1789 /* MGLStyle.swift in Sources */,
				DADAD82F20350849002E25CA /* MBRouteVoiceController.m in Sources */,
				AE997D2221137B8B00EB0AAB /* String+LocalizedConstants.swift in Sources */,
				C57491DF1FACC42F006F97BC /* CGPoint.swift in Sources */,
				8D53136B20653FA20044891E /* ExitView.swift in Sources */,
				8D3322272200E4CA001D44AA /* NavigationOptions.swift in Sources */,
				C58159011EA6D02700FC6C3D /* MGLVectorTileSource.swift in Sources */,
				351BEC011E5BCC63006FE110 /* ManeuverView.swift in Sources */,
				35B1E2951F1FF8EC00A13D32 /* UserCourseView.swift in Sources */,
				35B5A47E1FFFDCE5000A3C8D /* NavigationViewLayout.swift in Sources */,
				8DDBFCA32205016E0064DEBB /* NavigationCustomizable.swift in Sources */,
				3531C2701F9E095400D92F9A /* InstructionsBannerView.swift in Sources */,
				C5F2DCA1206DBF5E002F99F6 /* Sequence.swift in Sources */,
				35DA85791FC45787004092EC /* StatusView.swift in Sources */,
				AE46F95520EA735B00537AC2 /* VisualInstruction.swift in Sources */,
				35025F3F1F051DD2002BA3EA /* DialogViewController.swift in Sources */,
				359A8AEF1FA7B25B00BDB486 /* LanesStyleKit.swift in Sources */,
				355ED3701FAB724F00BCE1B8 /* BottomBannerViewLayout.swift in Sources */,
				351BEC0E1E5BCC72006FE110 /* DashedLineView.swift in Sources */,
				35ECAF2D2092275100DC3BC3 /* UIImage.swift in Sources */,
				8DCB4248218A540A00D6FCAD /* NavigationComponent.swift in Sources */,
				351BEC051E5BCC6C006FE110 /* LaneView.swift in Sources */,
				C5A7EC5C1FD610A80008B9BA /* VisualInstructionComponent.swift in Sources */,
				CFD47D9020FD85EC00BC1E49 /* MGLAccountManager.swift in Sources */,
				351BEC0D1E5BCC72006FE110 /* Bundle.swift in Sources */,
				8DF399B21FB257B30034904C /* UIGestureRecognizer.swift in Sources */,
				35B7837E1F9547B300291F9A /* Transitioning.swift in Sources */,
				8DEDEF3421E3FBE80049E114 /* NavigationViewControllerDelegate.swift in Sources */,
				8D5DFFF1207C04840093765A /* NSAttributedString.swift in Sources */,
				C565168B1FE1E23E00A0AD18 /* MapboxVoiceController.swift in Sources */,
				35CF34B11F0A733200C2692E /* UIFont.swift in Sources */,
				C51DF8671F38C337006C6A15 /* Date.swift in Sources */,
				359D283C1F9DC14F00FDE9C9 /* UICollectionView.swift in Sources */,
				8D24A2F820409A890098CBF8 /* CGSize.swift in Sources */,
				35CB1E131F97DD740011CC44 /* FeedbackItem.swift in Sources */,
				35F611C41F1E1C0500C43249 /* FeedbackViewController.swift in Sources */,
				353AA5601FCEF583009F0384 /* StyleManager.swift in Sources */,
				35F520C01FB482A200FC9C37 /* NextBannerView.swift in Sources */,
				C5A6B2DD1F4CE8E8004260EA /* StyleType.swift in Sources */,
				C5381F03204E052A00A5493E /* UIDevice.swift in Sources */,
				351BEC021E5BCC63006FE110 /* UIView.swift in Sources */,
				160D8279205996DA00D278D6 /* DataCache.swift in Sources */,
				351BEBF21E5BCC63006FE110 /* Style.swift in Sources */,
				C5D1C9941FB236900067C619 /* ErrorCode.swift in Sources */,
				3EA937B1F4DF73EB004BA6BE /* InstructionPresenter.swift in Sources */,
				3EA93A1FEFDDB709DE84BED9 /* ImageRepository.swift in Sources */,
				3EA9371104016CD402547F1A /* ImageCache.swift in Sources */,
				3EA9369C33A8F10DAE9043AA /* ImageDownloader.swift in Sources */,
				3EA9301B03F8679BEDD4795F /* Cache.swift in Sources */,
			);
			runOnlyForDeploymentPostprocessing = 0;
		};
		352BBC431E5E78D700703DF1 /* Sources */ = {
			isa = PBXSourcesBuildPhase;
			buildActionMask = 2147483647;
			files = (
			);
			runOnlyForDeploymentPostprocessing = 0;
		};
		358D145F1E5E3B7700ADE590 /* Sources */ = {
			isa = PBXSourcesBuildPhase;
			buildActionMask = 2147483647;
			files = (
				3529FCFA21A5C63B00AEA9AA /* OfflineViewController.swift in Sources */,
				358D14681E5E3B7700ADE590 /* ViewController.swift in Sources */,
				3529FCF021A5C59400AEA9AA /* Settings.swift in Sources */,
				3529FCF821A5C62400AEA9AA /* SettingsViewController.swift in Sources */,
				3529FCF421A5C5C600AEA9AA /* SettingsItems.swift in Sources */,
				3529FCF221A5C5B400AEA9AA /* ResizableView.swift in Sources */,
				C5D9800D1EFA8BA9006DBF2E /* CustomViewController.swift in Sources */,
				3595FE472190F78C0035B765 /* MBViewController.m in Sources */,
				C51FC31720F689F800400CE7 /* CustomStyles.swift in Sources */,
				6441B16A1EFC64E50076499F /* WaypointConfirmationViewController.swift in Sources */,
				358D14661E5E3B7700ADE590 /* AppDelegate.swift in Sources */,
				3529FCF621A5C5D900AEA9AA /* UIViewController.swift in Sources */,
			);
			runOnlyForDeploymentPostprocessing = 0;
		};
		35B711CB1E5E7AD2001EDA8D /* Sources */ = {
			isa = PBXSourcesBuildPhase;
			buildActionMask = 2147483647;
			files = (
				8D9CD7FF20880581004DC4B3 /* XCTestCase.swift in Sources */,
				35DC585D1FABC61100B5A956 /* InstructionsBannerViewIntegrationTests.swift in Sources */,
				3502231A205BC94E00E1449A /* Constants.swift in Sources */,
				DA0557252155040700A1F2AA /* RouteTests.swift in Sources */,
				C55C299920D2E2F600B0406C /* NavigationMapViewTests.swift in Sources */,
				1662244720256C0700EA4824 /* ImageLoadingURLProtocolSpy.swift in Sources */,
				AE291FFF20975A7E00F23DFC /* NavigationViewControllerTests.swift in Sources */,
				DADD82802161EC0300B8B47D /* UIViewAnimationOptionsTests.swift in Sources */,
				DAD17202214DB12B009C8161 /* CPMapTemplateTests.swift in Sources */,
				35EFD009207CA5E800BF3873 /* ManeuverViewTests.swift in Sources */,
				16E4F97F205B05FE00531791 /* MapboxVoiceControllerTests.swift in Sources */,
				35A262B92050A5CD00AEFF6D /* InstructionsBannerViewSnapshotTests.swift in Sources */,
				8D5CF3B0215054AF005592D6 /* FBSnapshotTestCase.swift in Sources */,
				3597ABD021553B6F00C12785 /* SimulatedLocationManagerTests.swift in Sources */,
				35F1F5931FD57EFD00F8E502 /* StyleManagerTests.swift in Sources */,
				AE00A73A209A2C38006A3DC7 /* StepsViewControllerTests.swift in Sources */,
				35B1AEBC20AD9B3C00C8544E /* LeaksSpec.swift in Sources */,
				16A509D5202A87B20011D788 /* ImageDownloaderTests.swift in Sources */,
				8D86AE8B21C31CC80064A304 /* ManeuverArrowTests.swift in Sources */,
				8D54F14A206ECF720038736D /* InstructionPresenterTests.swift in Sources */,
				166224452025699600EA4824 /* ImageRepositoryTests.swift in Sources */,
				160D827B2059973C00D278D6 /* DataCacheTests.swift in Sources */,
				35B1AEBE20AD9C7800C8544E /* LeakTest.swift in Sources */,
				16E3625C201265D600DF0592 /* ImageDownloadOperationSpy.swift in Sources */,
				1662244B2029059C00EA4824 /* ImageCacheTests.swift in Sources */,
				3510300F1F54B67000E3B7E7 /* LaneTests.swift in Sources */,
				169A970A216440820082A6A0 /* NavigationViewControllerTestDoubles.swift in Sources */,
				DAE22A2921C9DEDA00CA269D /* MGLVectorTileSourceTests.swift in Sources */,
				3573EA71215A5A9F009899D7 /* RouteControllerSnapshotTests.swift in Sources */,
			);
			runOnlyForDeploymentPostprocessing = 0;
		};
		35CDA80221908F2F0072B675 /* Sources */ = {
			isa = PBXSourcesBuildPhase;
			buildActionMask = 2147483647;
			files = (
				35CDA80B21908F2F0072B675 /* BenchViewController.swift in Sources */,
				35CDA8362190ADD80072B675 /* ControlRouteViewController.swift in Sources */,
				35CDA80921908F2F0072B675 /* AppDelegate.swift in Sources */,
			);
			runOnlyForDeploymentPostprocessing = 0;
		};
		35CDA81521908F320072B675 /* Sources */ = {
			isa = PBXSourcesBuildPhase;
			buildActionMask = 2147483647;
			files = (
				35CDA81E21908F320072B675 /* BenchTests.swift in Sources */,
			);
			runOnlyForDeploymentPostprocessing = 0;
		};
		35CDA82021908F320072B675 /* Sources */ = {
			isa = PBXSourcesBuildPhase;
			buildActionMask = 2147483647;
			files = (
				35CDA82921908F320072B675 /* BenchUITests.swift in Sources */,
			);
			runOnlyForDeploymentPostprocessing = 0;
		};
		35CDA85A2190F2A30072B675 /* Sources */ = {
			isa = PBXSourcesBuildPhase;
			buildActionMask = 2147483647;
			files = (
				35C8DC172191E5DB0053328C /* NavigationServiceTestDoubles.swift in Sources */,
				35C8DC122191E15A0053328C /* DummyURLSessionDataTask.swift in Sources */,
				35C8DC152191E4420053328C /* SpeechAPISpy.swift in Sources */,
				35CDA8782190F2F00072B675 /* Fixture.swift in Sources */,
				3559FE4F21C3195700B6613F /* NavigationPlotter.swift in Sources */,
				35C8DBFD2191D0370053328C /* CoreLocation.swift in Sources */,
				358E856421DD23E200E415C2 /* DummyLocationManager.swift in Sources */,
				35C8DC112191E1140053328C /* DirectionsSpy.swift in Sources */,
				35C8DC162191E5D50053328C /* NavigationEventsManagerTestDoubles.swift in Sources */,
			);
			runOnlyForDeploymentPostprocessing = 0;
		};
		AE38B55E21F8C11C0041B384 /* Sources */ = {
			isa = PBXSourcesBuildPhase;
			buildActionMask = 2147483647;
			files = (
				AE38B57F21F8C27C0041B384 /* CarPlayManager.swift in Sources */,
				AE38B58621F8C3D60041B384 /* CongestionLevel+CarPlay.swift in Sources */,
				AE38B58121F8C27C0041B384 /* CarPlaySearchController.swift in Sources */,
				AE38B59721F8CF1A0041B384 /* UIViewController+CarPlay.swift in Sources */,
				AE38B58021F8C27C0041B384 /* CarPlayNavigationViewController.swift in Sources */,
				AE38B58721F8C4170041B384 /* CPMapTemplate.swift in Sources */,
				AE38B58321F8C27C0041B384 /* CarPlayMapViewController.swift in Sources */,
				AE38B58221F8C27C0041B384 /* RecentItem.swift in Sources */,
				AE38B58421F8C27C0041B384 /* CarPlayManagerDelegate.swift in Sources */,
				AE38B58B21F8C9E70041B384 /* NavigationViewController+CarPlay.swift in Sources */,
				AE38B58521F8C27C0041B384 /* CarPlaySearchController+CPSearchTemplateDelegate.swift in Sources */,
				AE38B59B21F8D73E0041B384 /* NSMutableAttributedString+CarPlay.swift in Sources */,
			);
			runOnlyForDeploymentPostprocessing = 0;
		};
		AE38B56621F8C11D0041B384 /* Sources */ = {
			isa = PBXSourcesBuildPhase;
			buildActionMask = 2147483647;
			files = (
				AE38B58921F8C56F0041B384 /* CarPlayManagerTests.swift in Sources */,
				AE5948472200C3F6005590F7 /* CPBarButton+MBTestable.m in Sources */,
				AE5948462200C3E8005590F7 /* CPMapTemplate+MBTestable.mm in Sources */,
			);
			runOnlyForDeploymentPostprocessing = 0;
		};
		C53F2EE320EBC95600D9798F /* Sources */ = {
			isa = PBXSourcesBuildPhase;
			buildActionMask = 2147483647;
			files = (
				C53F2EE420EBC95600D9798F /* ViewController.swift in Sources */,
				DA303CAB21B7A93B00F921DC /* OfflineViewController.swift in Sources */,
				C53F2EE520EBC95600D9798F /* CustomViewController.swift in Sources */,
				DA303CAA21B7A93400F921DC /* ResizableView.swift in Sources */,
				C53F2EE720EBC95600D9798F /* WaypointConfirmationViewController.swift in Sources */,
				C5DE4B6220F6B6B3007AFBE6 /* CustomStyles.swift in Sources */,
				DA303CA821B7A92E00F921DC /* Settings.swift in Sources */,
				35379CFD21480C0500FD402E /* AppDelegate+CarPlay.swift in Sources */,
				C53F2EE820EBC95600D9798F /* AppDelegate.swift in Sources */,
				DA303CA621B7A90100F921DC /* UIViewController.swift in Sources */,
				3577B878214FF35800094294 /* FavoritesList.swift in Sources */,
				DA303CA921B7A93100F921DC /* SettingsItems.swift in Sources */,
				DA303CA721B7A91C00F921DC /* SettingsViewController.swift in Sources */,
			);
			runOnlyForDeploymentPostprocessing = 0;
		};
		C5ADFBC41DDCC7840011824B /* Sources */ = {
			isa = PBXSourcesBuildPhase;
			buildActionMask = 2147483647;
			files = (
				C5381F02204E03B600A5493E /* UIDevice.swift in Sources */,
				354A9BCB20EA9BDA00F03325 /* EventDetails.swift in Sources */,
				8D1A5CD2212DDFCD0059BA4A /* DispatchTimer.swift in Sources */,
				C561735B1F182113005954F6 /* RouteStep.swift in Sources */,
				354A9BC620EA991900F03325 /* SessionState.swift in Sources */,
				35C98733212E037900808B82 /* MBNavigator.swift in Sources */,
				C582FD5F203626E900A9086E /* CLLocationDirection.swift in Sources */,
				35BF8CA21F28EB60003F6125 /* Array.swift in Sources */,
				3582A25220EFA9680029C5DE /* RouterDelegate.swift in Sources */,
				353E68FC1EF0B7F8007B2AE5 /* NavigationLocationManager.swift in Sources */,
				353E68FE1EF0B985007B2AE5 /* BundleAdditions.swift in Sources */,
				354A9BCD20EA9C8100F03325 /* CoreFeedbackEvent.swift in Sources */,
				3582A25020EEC46B0029C5DE /* Router.swift in Sources */,
				8D75F991212B5C7F00F99CF3 /* TunnelAuthority.swift in Sources */,
				C5E7A31C1F4F6828001CB015 /* NavigationRouteOptions.swift in Sources */,
				352F464D20EB74C200147886 /* NavigationEventsManager.swift in Sources */,
				351174F41EF1C0530065E248 /* ReplayLocationManager.swift in Sources */,
				3529FCFC21A5C66800AEA9AA /* OfflineDirections.swift in Sources */,
				C5C94C1C1DDCD2340097296A /* LegacyRouteController.swift in Sources */,
				359574A81F28CC5A00838209 /* CLLocation.swift in Sources */,
				8DCE1050210FC5880048B0FB /* EndOfRouteFeedback.swift in Sources */,
				35C98731212E02B500808B82 /* RouteController.swift in Sources */,
				351927361F0FA072003A702D /* ScreenCapture.swift in Sources */,
				C5D9800F1EFBCDAD006DBF2E /* Date.swift in Sources */,
				35B839491E2E3D5D0045A868 /* MBRouteController.m in Sources */,
				8D2AA745211CDD4000EB7F72 /* NavigationService.swift in Sources */,
				DADAD829203504C6002E25CA /* MBNavigationSettings.m in Sources */,
				35A5413B1EFC052700E49846 /* RouteOptions.swift in Sources */,
				353E69041EF0C4E5007B2AE5 /* SimulatedLocationManager.swift in Sources */,
				DAFA92071F01735000A7FB09 /* DistanceFormatter.swift in Sources */,
				C5C94C1D1DDCD2370097296A /* RouteProgress.swift in Sources */,
				8D4CF9C621349FFB009C3FEE /* NavigationServiceDelegate.swift in Sources */,
				C5CFE4881EF2FD4C006F48E8 /* MMEEventsManager.swift in Sources */,
				C578DA081EFD0FFF0052079F /* ProcessInfo.swift in Sources */,
				C5F2DCA0206DBF5E002F99F6 /* Sequence.swift in Sources */,
				35BF8CA41F28EBD8003F6125 /* String.swift in Sources */,
				64847A041F04629D003F3A69 /* Feedback.swift in Sources */,
				C58D6BAD1DDCF2AE00387F53 /* CoreConstants.swift in Sources */,
				35C77F621FE8219900338416 /* NavigationSettings.swift in Sources */,
				C51DF8661F38C31C006C6A15 /* Locale.swift in Sources */,
			);
			runOnlyForDeploymentPostprocessing = 0;
		};
		C5ADFBCE1DDCC7840011824B /* Sources */ = {
			isa = PBXSourcesBuildPhase;
			buildActionMask = 2147483647;
			files = (
				3519D01E21F0842900582FF5 /* CLLocationTests.swift in Sources */,
				162039CF216C348500875F5C /* NavigationEventsManagerTests.swift in Sources */,
				8DB7EF6C2176688D00DA83A3 /* LeakTest.swift in Sources */,
				C5ADFBD81DDCC7840011824B /* MapboxCoreNavigationTests.swift in Sources */,
				C551B0E620D42222009A986F /* NavigationLocationManagerTests.swift in Sources */,
				359A8AED1FA78D3000BDB486 /* DistanceFormatterTests.swift in Sources */,
				C52AC1261DF0E48600396B9F /* RouteProgressTests.swift in Sources */,
				359574AA1F28CCBB00838209 /* LocationTests.swift in Sources */,
				C582BA2C2073E77E00647DAA /* StringTests.swift in Sources */,
				35C57D6A208DD4A200BDD2A6 /* BridgingTests.m in Sources */,
				C5A60ECC20A25BC900C21178 /* MD5Tests.swift in Sources */,
				3557506B21A826C600AEF9B6 /* OfflineRoutingTests.swift in Sources */,
				8DB7EF6A2176674800DA83A3 /* MapboxNavigationServiceSpec.swift in Sources */,
				35EF782A212C324E001B4BB5 /* TunnelAuthorityTests.swift in Sources */,
				C5ABB50E20408D2C00AFA92C /* NavigationServiceTests.swift in Sources */,
			);
			runOnlyForDeploymentPostprocessing = 0;
		};
/* End PBXSourcesBuildPhase section */

/* Begin PBXTargetDependency section */
		3525449C1E663D2C004C8F1C /* PBXTargetDependency */ = {
			isa = PBXTargetDependency;
			target = C5ADFBC81DDCC7840011824B /* MapboxCoreNavigation */;
			targetProxy = 3525449B1E663D2C004C8F1C /* PBXContainerItemProxy */;
		};
		352BBC4D1E5E78D700703DF1 /* PBXTargetDependency */ = {
			isa = PBXTargetDependency;
			target = 358D14621E5E3B7700ADE590 /* Example */;
			targetProxy = 352BBC4C1E5E78D700703DF1 /* PBXContainerItemProxy */;
		};
		354A01D21E66268400D765C2 /* PBXTargetDependency */ = {
			isa = PBXTargetDependency;
			target = 351BEBD61E5BCC28006FE110 /* MapboxNavigation */;
			targetProxy = 354A01D11E66268400D765C2 /* PBXContainerItemProxy */;
		};
		354A01D41E66268800D765C2 /* PBXTargetDependency */ = {
			isa = PBXTargetDependency;
			target = C5ADFBC81DDCC7840011824B /* MapboxCoreNavigation */;
			targetProxy = 354A01D31E66268800D765C2 /* PBXContainerItemProxy */;
		};
		356F411821F9E09500E68F1A /* PBXTargetDependency */ = {
			isa = PBXTargetDependency;
			target = AE38B56121F8C11C0041B384 /* MapboxCarPlay */;
			targetProxy = 356F411721F9E09500E68F1A /* PBXContainerItemProxy */;
		};
		356F411A21F9E10600E68F1A /* PBXTargetDependency */ = {
			isa = PBXTargetDependency;
			target = AE38B56121F8C11C0041B384 /* MapboxCarPlay */;
			targetProxy = 356F411921F9E10600E68F1A /* PBXContainerItemProxy */;
		};
		3595FE4B219191FE0035B765 /* PBXTargetDependency */ = {
			isa = PBXTargetDependency;
			target = 35CDA85D2190F2A30072B675 /* TestHelper */;
			targetProxy = 3595FE4A219191FE0035B765 /* PBXContainerItemProxy */;
		};
		35B711D61E5E7AD2001EDA8D /* PBXTargetDependency */ = {
			isa = PBXTargetDependency;
			target = 351BEBD61E5BCC28006FE110 /* MapboxNavigation */;
			targetProxy = 35B711D51E5E7AD2001EDA8D /* PBXContainerItemProxy */;
		};
		35C8DBF3219193180053328C /* PBXTargetDependency */ = {
			isa = PBXTargetDependency;
			target = 358D14621E5E3B7700ADE590 /* Example */;
			targetProxy = 35C8DBF2219193180053328C /* PBXContainerItemProxy */;
		};
		35C8DC002191DA470053328C /* PBXTargetDependency */ = {
			isa = PBXTargetDependency;
			target = C5ADFBC81DDCC7840011824B /* MapboxCoreNavigation */;
			targetProxy = 35C8DBFF2191DA470053328C /* PBXContainerItemProxy */;
		};
		35C8DC022191DA470053328C /* PBXTargetDependency */ = {
			isa = PBXTargetDependency;
			target = 351BEBD61E5BCC28006FE110 /* MapboxNavigation */;
			targetProxy = 35C8DC012191DA470053328C /* PBXContainerItemProxy */;
		};
		35C8DC042191DA470053328C /* PBXTargetDependency */ = {
			isa = PBXTargetDependency;
			target = 35CDA85D2190F2A30072B675 /* TestHelper */;
			targetProxy = 35C8DC032191DA470053328C /* PBXContainerItemProxy */;
		};
		35C8DC192191EC800053328C /* PBXTargetDependency */ = {
			isa = PBXTargetDependency;
			target = 35CDA85D2190F2A30072B675 /* TestHelper */;
			targetProxy = 35C8DC182191EC800053328C /* PBXContainerItemProxy */;
		};
		35CDA81B21908F320072B675 /* PBXTargetDependency */ = {
			isa = PBXTargetDependency;
			target = 35CDA80521908F2F0072B675 /* Bench */;
			targetProxy = 35CDA81A21908F320072B675 /* PBXContainerItemProxy */;
		};
		35CDA82621908F320072B675 /* PBXTargetDependency */ = {
			isa = PBXTargetDependency;
			target = 35CDA80521908F2F0072B675 /* Bench */;
			targetProxy = 35CDA82521908F320072B675 /* PBXContainerItemProxy */;
		};
		35CDA8542190F03D0072B675 /* PBXTargetDependency */ = {
			isa = PBXTargetDependency;
			target = C5ADFBC81DDCC7840011824B /* MapboxCoreNavigation */;
			targetProxy = 35CDA8532190F03D0072B675 /* PBXContainerItemProxy */;
		};
		35CDA8562190F03D0072B675 /* PBXTargetDependency */ = {
			isa = PBXTargetDependency;
			target = 351BEBD61E5BCC28006FE110 /* MapboxNavigation */;
			targetProxy = 35CDA8552190F03D0072B675 /* PBXContainerItemProxy */;
		};
		35CDA8802190F3AC0072B675 /* PBXTargetDependency */ = {
			isa = PBXTargetDependency;
			target = 35CDA85D2190F2A30072B675 /* TestHelper */;
			targetProxy = 35CDA87F2190F3AC0072B675 /* PBXContainerItemProxy */;
		};
		35CEA3581E5CEBBC009F2255 /* PBXTargetDependency */ = {
			isa = PBXTargetDependency;
			target = C5ADFBC81DDCC7840011824B /* MapboxCoreNavigation */;
			targetProxy = 35CEA3571E5CEBBC009F2255 /* PBXContainerItemProxy */;
		};
		8DBCA7782080174600981EB2 /* PBXTargetDependency */ = {
			isa = PBXTargetDependency;
			target = 358D14621E5E3B7700ADE590 /* Example */;
			targetProxy = 8DBCA7772080174600981EB2 /* PBXContainerItemProxy */;
		};
		AE38B56D21F8C11D0041B384 /* PBXTargetDependency */ = {
			isa = PBXTargetDependency;
			target = AE38B56121F8C11C0041B384 /* MapboxCarPlay */;
			targetProxy = AE38B56C21F8C11D0041B384 /* PBXContainerItemProxy */;
		};
		AE38B56F21F8C11D0041B384 /* PBXTargetDependency */ = {
			isa = PBXTargetDependency;
			target = C53F2EDE20EBC95600D9798F /* Example-CarPlay */;
			targetProxy = AE38B56E21F8C11D0041B384 /* PBXContainerItemProxy */;
		};
		AEEDC4A221F9152F00CE60B9 /* PBXTargetDependency */ = {
			isa = PBXTargetDependency;
			target = C5ADFBC81DDCC7840011824B /* MapboxCoreNavigation */;
			targetProxy = AEEDC4A121F9152F00CE60B9 /* PBXContainerItemProxy */;
		};
		AEEDC4A421F9152F00CE60B9 /* PBXTargetDependency */ = {
			isa = PBXTargetDependency;
			target = 351BEBD61E5BCC28006FE110 /* MapboxNavigation */;
			targetProxy = AEEDC4A321F9152F00CE60B9 /* PBXContainerItemProxy */;
		};
		AEEDC4A621F9152F00CE60B9 /* PBXTargetDependency */ = {
			isa = PBXTargetDependency;
			target = 35CDA85D2190F2A30072B675 /* TestHelper */;
			targetProxy = AEEDC4A521F9152F00CE60B9 /* PBXContainerItemProxy */;
		};
		AEEDC4A821F9168B00CE60B9 /* PBXTargetDependency */ = {
			isa = PBXTargetDependency;
			target = 358D14621E5E3B7700ADE590 /* Example */;
			targetProxy = AEEDC4A721F9168B00CE60B9 /* PBXContainerItemProxy */;
		};
		C53F2EDF20EBC95600D9798F /* PBXTargetDependency */ = {
			isa = PBXTargetDependency;
			target = C5ADFBC81DDCC7840011824B /* MapboxCoreNavigation */;
			targetProxy = C53F2EE020EBC95600D9798F /* PBXContainerItemProxy */;
		};
		C53F2EE120EBC95600D9798F /* PBXTargetDependency */ = {
			isa = PBXTargetDependency;
			target = 351BEBD61E5BCC28006FE110 /* MapboxNavigation */;
			targetProxy = C53F2EE220EBC95600D9798F /* PBXContainerItemProxy */;
		};
		C5ADFBD51DDCC7840011824B /* PBXTargetDependency */ = {
			isa = PBXTargetDependency;
			target = C5ADFBC81DDCC7840011824B /* MapboxCoreNavigation */;
			targetProxy = C5ADFBD41DDCC7840011824B /* PBXContainerItemProxy */;
		};
/* End PBXTargetDependency section */

/* Begin PBXVariantGroup section */
		35002D661E5F6B1B0090E733 /* Main.storyboard */ = {
			isa = PBXVariantGroup;
			children = (
				35002D671E5F6B1B0090E733 /* Base */,
				35C6ED9C1EBB224A00A27EF8 /* zh-Hans */,
				35C6ED9E1EBB224D00A27EF8 /* sv */,
				35C6EDA01EBB224E00A27EF8 /* vi */,
				35C6EDA21EBB224F00A27EF8 /* ca */,
				35C6EDAD1EBB266300A27EF8 /* en */,
				DA625E901F10557300FBE176 /* fa */,
				DA625E931F105B1900FBE176 /* fr */,
				DA625E981F105C1200FBE176 /* hu */,
				DA625E9D1F105D1A00FBE176 /* lt */,
				DAA293011F16DA0C00D94613 /* es */,
				DAE7114C1F22E94E009AED76 /* it */,
				DA8264851F2AAD8400454B24 /* zh-Hant */,
				35190E911F461A32007C1393 /* ru */,
				DA3327391F50C6DA00C5EE88 /* sl */,
				DA33273D1F50C7CA00C5EE88 /* uk */,
				3531C2671F9DDC6E00D92F9A /* pt-BR */,
				DA545ABA1FA993DF0090908E /* de */,
				DA545ABE1FA9A1370090908E /* nl */,
				DA5AD03C1FEBA03700FC7D7B /* bg */,
				DA3525712011435E0048DDFC /* da */,
				DAC049C020171886004C2217 /* he */,
				DAE26B1A20644047001D6E1F /* ar */,
				DAE26B20206441D8001D6E1F /* pt-PT */,
			);
			name = Main.storyboard;
			sourceTree = "<group>";
		};
		35CDA81121908F310072B675 /* LaunchScreen.storyboard */ = {
			isa = PBXVariantGroup;
			children = (
				35CDA81221908F310072B675 /* Base */,
			);
			name = LaunchScreen.storyboard;
			sourceTree = "<group>";
		};
		C520EE921EBB84F9008805BC /* Navigation.storyboard */ = {
			isa = PBXVariantGroup;
			children = (
				C520EE911EBB84F9008805BC /* Base */,
				C520EE941EBBBD55008805BC /* en */,
				DA625E921F1055DE00FBE176 /* fa */,
				DA625E951F105B1A00FBE176 /* fr */,
				DA625E9A1F105C1300FBE176 /* hu */,
				DA625EA41F1060E300FBE176 /* ca */,
				DA625EA51F10614500FBE176 /* es */,
				DA625EA91F1061DA00FBE176 /* sv */,
				DA625EAA1F10621A00FBE176 /* vi */,
				DAA292FF1F16CC2200D94613 /* lt */,
				DAE7114E1F22E977009AED76 /* it */,
				DA8264871F2AADC200454B24 /* zh-Hant */,
				35190E931F461A32007C1393 /* ru */,
				DA33273B1F50C70E00C5EE88 /* sl */,
				DA33273F1F50C7E400C5EE88 /* uk */,
				3531C2691F9DDC6F00D92F9A /* pt-BR */,
				DA545AC31FAA86350090908E /* de */,
				DA352572201143BA0048DDFC /* da */,
				DA1811FE20128B0900C91918 /* he */,
				DAE26B1C20644047001D6E1F /* ar */,
				DAE26B22206441D9001D6E1F /* pt-PT */,
				DAFEB36A2093A0D800A86A83 /* ko */,
			);
			name = Navigation.storyboard;
			path = Resources;
			sourceTree = "<group>";
		};
		C53C196F1F38EA25008DB406 /* Localizable.strings */ = {
			isa = PBXVariantGroup;
			children = (
				C53C19701F38EACD008DB406 /* zh-Hans */,
				C53C19711F38EADB008DB406 /* it */,
				C53C19721F38EADB008DB406 /* es */,
				C53C19731F38EADC008DB406 /* lt */,
				C53C19751F38EADE008DB406 /* fr */,
				C53C19771F38EAE4008DB406 /* ca */,
				C53C197A1F38EAEA008DB406 /* Base */,
				DA678B7B1F6CF46600F05913 /* hu */,
				DA678B7C1F6CF47200F05913 /* sv */,
				DA678B7D1F6CF47A00F05913 /* vi */,
				3531C26A1F9DDC6F00D92F9A /* pt-BR */,
				DA545ABC1FA9941F0090908E /* de */,
				DA545AC01FA9A15A0090908E /* nl */,
				DA18120120128B7B00C91918 /* he */,
				DAC049BE201715D5004C2217 /* ru */,
				DAE26B1F2064407D001D6E1F /* ar */,
				DAE26B23206441F7001D6E1F /* pt-PT */,
				DAFEB36D2093A11F00A86A83 /* ko */,
			);
			name = Localizable.strings;
			path = Resources;
			sourceTree = "<group>";
		};
		DA303C9321B728DD00F921DC /* Localizable.strings */ = {
			isa = PBXVariantGroup;
			children = (
				DA303C9421B728DD00F921DC /* Base */,
			);
			name = Localizable.strings;
			sourceTree = "<group>";
		};
		DA303C9D21B76B5C00F921DC /* LaunchScreen.storyboard */ = {
			isa = PBXVariantGroup;
			children = (
				DA303C9E21B76B5C00F921DC /* Base */,
			);
			name = LaunchScreen.storyboard;
			sourceTree = "<group>";
		};
		DA303CA221B76CB000F921DC /* Localizable.stringsdict */ = {
			isa = PBXVariantGroup;
			children = (
				DA303CA321B76CB000F921DC /* en */,
			);
			name = Localizable.stringsdict;
			sourceTree = "<group>";
		};
		DA35256E2010A5200048DDFC /* Localizable.stringsdict */ = {
			isa = PBXVariantGroup;
			children = (
				DA35256F2010A5200048DDFC /* en */,
				DA181204201290FC00C91918 /* es */,
				DA1812052012910000C91918 /* vi */,
				DA181207201292E700C91918 /* fr */,
				DAC049BF201715EA004C2217 /* ru */,
				DAF257122017C1E800367EF5 /* sv */,
				DAD88E00202AC7AA00AAA536 /* uk */,
				DAD88E02202AC81F00AAA536 /* da */,
				DAE26B2520644225001D6E1F /* pt-PT */,
				DAE26B2820647A82001D6E1F /* he */,
				DAFEB36F2093A3EF00A86A83 /* ko */,
				DA73F87820BF851B0067649B /* de */,
			);
			name = Localizable.stringsdict;
			sourceTree = "<group>";
		};
		DAAE5F321EAE4C4700832871 /* Localizable.strings */ = {
			isa = PBXVariantGroup;
			children = (
				DAAE5F311EAE4C4700832871 /* Base */,
				DAAE5F331EAE4C5A00832871 /* zh-Hans */,
				357F0DF01EB9D99F00A0B53C /* sv */,
				357F0DF11EB9DAB400A0B53C /* vi */,
				35C6ED9A1EBB1DE400A27EF8 /* ca */,
				DA625E9C1F105CB100FBE176 /* hu */,
				DA625EA71F10616600FBE176 /* es */,
				DA678B7A1F6CEE6200F05913 /* ru */,
				3531C26B1F9DDC6F00D92F9A /* pt-BR */,
				DA545AC21FA9A16D0090908E /* nl */,
				DA545AC41FAA86450090908E /* de */,
				DA5AD0401FEBA23200FC7D7B /* bg */,
				DA352573201143D30048DDFC /* da */,
				DA18120320128E9400C91918 /* fr */,
				DAC049C1201718AC004C2217 /* he */,
				DAD88E01202AC80100AAA536 /* uk */,
				DAE26B2420644215001D6E1F /* pt-PT */,
				DAE26B272064742F001D6E1F /* ar */,
				DAFEB36E2093A3E000A86A83 /* ko */,
			);
			name = Localizable.strings;
			path = Resources;
			sourceTree = "<group>";
		};
/* End PBXVariantGroup section */

/* Begin XCBuildConfiguration section */
		351BEBDC1E5BCC28006FE110 /* Debug */ = {
			isa = XCBuildConfiguration;
			buildSettings = {
				CLANG_CXX_LANGUAGE_STANDARD = "gnu++14";
				CODE_SIGN_IDENTITY = "iPhone Developer";
				"CODE_SIGN_IDENTITY[sdk=iphoneos*]" = "";
				DEBUG_INFORMATION_FORMAT = dwarf;
				DEFINES_MODULE = YES;
				DEVELOPMENT_TEAM = GJZR2MEM28;
				DYLIB_COMPATIBILITY_VERSION = 1;
				DYLIB_CURRENT_VERSION = 6;
				DYLIB_INSTALL_NAME_BASE = "@rpath";
				FRAMEWORK_SEARCH_PATHS = (
					"$(inherited)",
					"$(PROJECT_DIR)/Carthage/Build/iOS",
				);
				GCC_C_LANGUAGE_STANDARD = gnu11;
				INFOPLIST_FILE = MapboxNavigation/Info.plist;
				INSTALL_PATH = "$(LOCAL_LIBRARY_DIR)/Frameworks";
				LD_RUNPATH_SEARCH_PATHS = "$(inherited) @executable_path/Frameworks @loader_path/Frameworks";
				PRODUCT_BUNDLE_IDENTIFIER = com.mapbox.MapboxNavigation;
				PRODUCT_NAME = "$(TARGET_NAME)";
				SKIP_INSTALL = YES;
				SWIFT_SWIFT3_OBJC_INFERENCE = Off;
				SWIFT_VERSION = 4.0;
			};
			name = Debug;
		};
		351BEBDD1E5BCC28006FE110 /* Release */ = {
			isa = XCBuildConfiguration;
			buildSettings = {
				CLANG_CXX_LANGUAGE_STANDARD = "gnu++14";
				CODE_SIGN_IDENTITY = "";
				DEFINES_MODULE = YES;
				DEVELOPMENT_TEAM = GJZR2MEM28;
				DYLIB_COMPATIBILITY_VERSION = 1;
				DYLIB_CURRENT_VERSION = 6;
				DYLIB_INSTALL_NAME_BASE = "@rpath";
				FRAMEWORK_SEARCH_PATHS = (
					"$(inherited)",
					"$(PROJECT_DIR)/Carthage/Build/iOS",
				);
				GCC_C_LANGUAGE_STANDARD = gnu11;
				INFOPLIST_FILE = MapboxNavigation/Info.plist;
				INSTALL_PATH = "$(LOCAL_LIBRARY_DIR)/Frameworks";
				LD_RUNPATH_SEARCH_PATHS = "$(inherited) @executable_path/Frameworks @loader_path/Frameworks";
				PRODUCT_BUNDLE_IDENTIFIER = com.mapbox.MapboxNavigation;
				PRODUCT_NAME = "$(TARGET_NAME)";
				SKIP_INSTALL = YES;
				SWIFT_SWIFT3_OBJC_INFERENCE = Off;
				SWIFT_VERSION = 4.0;
			};
			name = Release;
		};
		352BBC4F1E5E78D700703DF1 /* Debug */ = {
			isa = XCBuildConfiguration;
			buildSettings = {
				BUNDLE_LOADER = "$(TEST_HOST)";
				DEBUG_INFORMATION_FORMAT = dwarf;
				DEVELOPMENT_TEAM = GJZR2MEM28;
				FRAMEWORK_SEARCH_PATHS = (
					"$(inherited)",
					"$(PROJECT_DIR)/Carthage/Build/iOS",
				);
				INFOPLIST_FILE = Examples/SwiftTests/Info.plist;
				LD_RUNPATH_SEARCH_PATHS = "$(inherited) @executable_path/Frameworks @loader_path/Frameworks";
				PRODUCT_BUNDLE_IDENTIFIER = "com.mapbox.Example-SwiftTests";
				PRODUCT_NAME = "$(TARGET_NAME)";
				SWIFT_SWIFT3_OBJC_INFERENCE = Off;
				SWIFT_VERSION = 4.0;
				TEST_HOST = "$(BUILT_PRODUCTS_DIR)/Example-Swift.app/Example-Swift";
			};
			name = Debug;
		};
		352BBC501E5E78D700703DF1 /* Release */ = {
			isa = XCBuildConfiguration;
			buildSettings = {
				BUNDLE_LOADER = "$(TEST_HOST)";
				DEVELOPMENT_TEAM = GJZR2MEM28;
				FRAMEWORK_SEARCH_PATHS = (
					"$(inherited)",
					"$(PROJECT_DIR)/Carthage/Build/iOS",
				);
				INFOPLIST_FILE = Examples/SwiftTests/Info.plist;
				LD_RUNPATH_SEARCH_PATHS = "$(inherited) @executable_path/Frameworks @loader_path/Frameworks";
				PRODUCT_BUNDLE_IDENTIFIER = "com.mapbox.Example-SwiftTests";
				PRODUCT_NAME = "$(TARGET_NAME)";
				SWIFT_SWIFT3_OBJC_INFERENCE = Off;
				SWIFT_VERSION = 4.0;
				TEST_HOST = "$(BUILT_PRODUCTS_DIR)/Example-Swift.app/Example-Swift";
			};
			name = Release;
		};
		358D14721E5E3B7700ADE590 /* Debug */ = {
			isa = XCBuildConfiguration;
			buildSettings = {
				ALWAYS_EMBED_SWIFT_STANDARD_LIBRARIES = YES;
				ASSETCATALOG_COMPILER_APPICON_NAME = AppIcon;
				CLANG_ENABLE_MODULES = YES;
				CODE_SIGN_IDENTITY = "iPhone Developer";
				DEBUG_INFORMATION_FORMAT = dwarf;
				DEVELOPMENT_TEAM = GJZR2MEM28;
				FRAMEWORK_SEARCH_PATHS = (
					"$(inherited)",
					"$(PROJECT_DIR)/Carthage/Build/iOS",
				);
				INFOPLIST_FILE = Example/Info.plist;
				LD_RUNPATH_SEARCH_PATHS = "$(inherited) @executable_path/Frameworks";
				PRODUCT_BUNDLE_IDENTIFIER = com.mapbox.Example;
				PRODUCT_NAME = "$(TARGET_NAME)";
				SWIFT_OBJC_BRIDGING_HEADER = "Example/Example-Swift-BridgingHeader.h";
				SWIFT_OPTIMIZATION_LEVEL = "-Onone";
				SWIFT_SWIFT3_OBJC_INFERENCE = Off;
				SWIFT_VERSION = 4.0;
			};
			name = Debug;
		};
		358D14731E5E3B7700ADE590 /* Release */ = {
			isa = XCBuildConfiguration;
			buildSettings = {
				ALWAYS_EMBED_SWIFT_STANDARD_LIBRARIES = YES;
				ASSETCATALOG_COMPILER_APPICON_NAME = AppIcon;
				CLANG_ENABLE_MODULES = YES;
				DEVELOPMENT_TEAM = GJZR2MEM28;
				FRAMEWORK_SEARCH_PATHS = (
					"$(inherited)",
					"$(PROJECT_DIR)/Carthage/Build/iOS",
				);
				INFOPLIST_FILE = Example/Info.plist;
				LD_RUNPATH_SEARCH_PATHS = "$(inherited) @executable_path/Frameworks";
				PRODUCT_BUNDLE_IDENTIFIER = com.mapbox.Example;
				PRODUCT_NAME = "$(TARGET_NAME)";
				SWIFT_OBJC_BRIDGING_HEADER = "Example/Example-Swift-BridgingHeader.h";
				SWIFT_SWIFT3_OBJC_INFERENCE = Off;
				SWIFT_VERSION = 4.0;
			};
			name = Release;
		};
		35B711D81E5E7AD2001EDA8D /* Debug */ = {
			isa = XCBuildConfiguration;
			buildSettings = {
				ALWAYS_EMBED_SWIFT_STANDARD_LIBRARIES = YES;
				CLANG_CXX_LANGUAGE_STANDARD = "gnu++14";
				DEBUG_INFORMATION_FORMAT = dwarf;
				DEVELOPMENT_TEAM = GJZR2MEM28;
				FRAMEWORK_SEARCH_PATHS = (
					"$(inherited)",
					"$(PROJECT_DIR)/Carthage/Build/iOS",
				);
				GCC_C_LANGUAGE_STANDARD = gnu11;
				INFOPLIST_FILE = MapboxNavigationTests/Info.plist;
				LD_RUNPATH_SEARCH_PATHS = "$(inherited) @executable_path/Frameworks @loader_path/Frameworks";
				PRODUCT_BUNDLE_IDENTIFIER = com.mapbox.MapboxNavigationTests;
				PRODUCT_NAME = "$(TARGET_NAME)";
				SWIFT_OBJC_BRIDGING_HEADER = "MapboxNavigationTests/MapboxNavigationTests-Bridging.h";
				SWIFT_SWIFT3_OBJC_INFERENCE = Off;
				SWIFT_VERSION = 4.0;
				TEST_HOST = "$(BUILT_PRODUCTS_DIR)/Example.app/Example";
			};
			name = Debug;
		};
		35B711D91E5E7AD2001EDA8D /* Release */ = {
			isa = XCBuildConfiguration;
			buildSettings = {
				ALWAYS_EMBED_SWIFT_STANDARD_LIBRARIES = YES;
				CLANG_CXX_LANGUAGE_STANDARD = "gnu++14";
				DEVELOPMENT_TEAM = GJZR2MEM28;
				FRAMEWORK_SEARCH_PATHS = (
					"$(inherited)",
					"$(PROJECT_DIR)/Carthage/Build/iOS",
				);
				GCC_C_LANGUAGE_STANDARD = gnu11;
				INFOPLIST_FILE = MapboxNavigationTests/Info.plist;
				LD_RUNPATH_SEARCH_PATHS = "$(inherited) @executable_path/Frameworks @loader_path/Frameworks";
				PRODUCT_BUNDLE_IDENTIFIER = com.mapbox.MapboxNavigationTests;
				PRODUCT_NAME = "$(TARGET_NAME)";
				SWIFT_OBJC_BRIDGING_HEADER = "MapboxNavigationTests/MapboxNavigationTests-Bridging.h";
				SWIFT_SWIFT3_OBJC_INFERENCE = Off;
				SWIFT_VERSION = 4.0;
				TEST_HOST = "$(BUILT_PRODUCTS_DIR)/Example.app/Example";
			};
			name = Release;
		};
		35CDA82B21908F320072B675 /* Debug */ = {
			isa = XCBuildConfiguration;
			buildSettings = {
				ALWAYS_EMBED_SWIFT_STANDARD_LIBRARIES = YES;
				ASSETCATALOG_COMPILER_APPICON_NAME = AppIcon;
				CLANG_ANALYZER_NUMBER_OBJECT_CONVERSION = YES_AGGRESSIVE;
				CLANG_CXX_LANGUAGE_STANDARD = "gnu++14";
				CLANG_ENABLE_OBJC_WEAK = YES;
				CLANG_WARN_UNGUARDED_AVAILABILITY = YES_AGGRESSIVE;
				CODE_SIGN_IDENTITY = "iPhone Developer";
				CODE_SIGN_STYLE = Automatic;
				DEBUG_INFORMATION_FORMAT = dwarf;
				DEVELOPMENT_TEAM = GJZR2MEM28;
				FRAMEWORK_SEARCH_PATHS = (
					"$(inherited)",
					"$(PROJECT_DIR)/Carthage/Build/iOS",
				);
				GCC_C_LANGUAGE_STANDARD = gnu11;
				INFOPLIST_FILE = Bench/Info.plist;
				LD_RUNPATH_SEARCH_PATHS = "$(inherited) @executable_path/Frameworks";
				MTL_ENABLE_DEBUG_INFO = INCLUDE_SOURCE;
				MTL_FAST_MATH = YES;
				PRODUCT_BUNDLE_IDENTIFIER = com.mapbox.Bench;
				PRODUCT_NAME = "$(TARGET_NAME)";
				SWIFT_VERSION = 4.2;
				TARGETED_DEVICE_FAMILY = "1,2";
			};
			name = Debug;
		};
		35CDA82C21908F320072B675 /* Release */ = {
			isa = XCBuildConfiguration;
			buildSettings = {
				ALWAYS_EMBED_SWIFT_STANDARD_LIBRARIES = YES;
				ASSETCATALOG_COMPILER_APPICON_NAME = AppIcon;
				CLANG_ANALYZER_NUMBER_OBJECT_CONVERSION = YES_AGGRESSIVE;
				CLANG_CXX_LANGUAGE_STANDARD = "gnu++14";
				CLANG_ENABLE_OBJC_WEAK = YES;
				CLANG_WARN_UNGUARDED_AVAILABILITY = YES_AGGRESSIVE;
				CODE_SIGN_IDENTITY = "iPhone Developer";
				CODE_SIGN_STYLE = Automatic;
				DEVELOPMENT_TEAM = GJZR2MEM28;
				FRAMEWORK_SEARCH_PATHS = (
					"$(inherited)",
					"$(PROJECT_DIR)/Carthage/Build/iOS",
				);
				GCC_C_LANGUAGE_STANDARD = gnu11;
				INFOPLIST_FILE = Bench/Info.plist;
				LD_RUNPATH_SEARCH_PATHS = "$(inherited) @executable_path/Frameworks";
				MTL_FAST_MATH = YES;
				PRODUCT_BUNDLE_IDENTIFIER = com.mapbox.Bench;
				PRODUCT_NAME = "$(TARGET_NAME)";
				SWIFT_VERSION = 4.2;
				TARGETED_DEVICE_FAMILY = "1,2";
			};
			name = Release;
		};
		35CDA82D21908F320072B675 /* Debug */ = {
			isa = XCBuildConfiguration;
			buildSettings = {
				ALWAYS_EMBED_SWIFT_STANDARD_LIBRARIES = YES;
				BUNDLE_LOADER = "$(TEST_HOST)";
				CLANG_ANALYZER_NUMBER_OBJECT_CONVERSION = YES_AGGRESSIVE;
				CLANG_CXX_LANGUAGE_STANDARD = "gnu++14";
				CLANG_ENABLE_OBJC_WEAK = YES;
				CLANG_WARN_UNGUARDED_AVAILABILITY = YES_AGGRESSIVE;
				CODE_SIGN_IDENTITY = "iPhone Developer";
				CODE_SIGN_STYLE = Automatic;
				DEBUG_INFORMATION_FORMAT = dwarf;
				DEVELOPMENT_TEAM = GJZR2MEM28;
				FRAMEWORK_SEARCH_PATHS = (
					"$(inherited)",
					"$(PROJECT_DIR)/Carthage/Build/iOS",
				);
				GCC_C_LANGUAGE_STANDARD = gnu11;
				INFOPLIST_FILE = BenchTests/Info.plist;
				IPHONEOS_DEPLOYMENT_TARGET = 12.1;
				LD_RUNPATH_SEARCH_PATHS = "$(inherited) @executable_path/Frameworks @loader_path/Frameworks";
				MTL_ENABLE_DEBUG_INFO = INCLUDE_SOURCE;
				MTL_FAST_MATH = YES;
				PRODUCT_BUNDLE_IDENTIFIER = com.mapbox.BenchTests;
				PRODUCT_NAME = "$(TARGET_NAME)";
				SWIFT_VERSION = 4.2;
				TARGETED_DEVICE_FAMILY = "1,2";
				TEST_HOST = "$(BUILT_PRODUCTS_DIR)/Bench.app/Bench";
			};
			name = Debug;
		};
		35CDA82E21908F320072B675 /* Release */ = {
			isa = XCBuildConfiguration;
			buildSettings = {
				ALWAYS_EMBED_SWIFT_STANDARD_LIBRARIES = YES;
				BUNDLE_LOADER = "$(TEST_HOST)";
				CLANG_ANALYZER_NUMBER_OBJECT_CONVERSION = YES_AGGRESSIVE;
				CLANG_CXX_LANGUAGE_STANDARD = "gnu++14";
				CLANG_ENABLE_OBJC_WEAK = YES;
				CLANG_WARN_UNGUARDED_AVAILABILITY = YES_AGGRESSIVE;
				CODE_SIGN_IDENTITY = "iPhone Developer";
				CODE_SIGN_STYLE = Automatic;
				DEVELOPMENT_TEAM = GJZR2MEM28;
				FRAMEWORK_SEARCH_PATHS = (
					"$(inherited)",
					"$(PROJECT_DIR)/Carthage/Build/iOS",
				);
				GCC_C_LANGUAGE_STANDARD = gnu11;
				INFOPLIST_FILE = BenchTests/Info.plist;
				IPHONEOS_DEPLOYMENT_TARGET = 12.1;
				LD_RUNPATH_SEARCH_PATHS = "$(inherited) @executable_path/Frameworks @loader_path/Frameworks";
				MTL_FAST_MATH = YES;
				PRODUCT_BUNDLE_IDENTIFIER = com.mapbox.BenchTests;
				PRODUCT_NAME = "$(TARGET_NAME)";
				SWIFT_VERSION = 4.2;
				TARGETED_DEVICE_FAMILY = "1,2";
				TEST_HOST = "$(BUILT_PRODUCTS_DIR)/Bench.app/Bench";
			};
			name = Release;
		};
		35CDA82F21908F320072B675 /* Debug */ = {
			isa = XCBuildConfiguration;
			buildSettings = {
				ALWAYS_EMBED_SWIFT_STANDARD_LIBRARIES = YES;
				CLANG_ANALYZER_NUMBER_OBJECT_CONVERSION = YES_AGGRESSIVE;
				CLANG_CXX_LANGUAGE_STANDARD = "gnu++14";
				CLANG_ENABLE_OBJC_WEAK = YES;
				CLANG_WARN_UNGUARDED_AVAILABILITY = YES_AGGRESSIVE;
				CODE_SIGN_IDENTITY = "iPhone Developer";
				CODE_SIGN_STYLE = Automatic;
				DEBUG_INFORMATION_FORMAT = dwarf;
				DEVELOPMENT_TEAM = GJZR2MEM28;
				FRAMEWORK_SEARCH_PATHS = (
					"$(inherited)",
					"$(PROJECT_DIR)/Carthage/Build/iOS",
				);
				GCC_C_LANGUAGE_STANDARD = gnu11;
				INFOPLIST_FILE = BenchUITests/Info.plist;
				IPHONEOS_DEPLOYMENT_TARGET = 12.1;
				LD_RUNPATH_SEARCH_PATHS = "$(inherited) @executable_path/Frameworks @loader_path/Frameworks";
				MTL_ENABLE_DEBUG_INFO = INCLUDE_SOURCE;
				MTL_FAST_MATH = YES;
				PRODUCT_BUNDLE_IDENTIFIER = com.mapbox.BenchUITests;
				PRODUCT_NAME = "$(TARGET_NAME)";
				SWIFT_VERSION = 4.2;
				TARGETED_DEVICE_FAMILY = "1,2";
				TEST_TARGET_NAME = Bench;
			};
			name = Debug;
		};
		35CDA83021908F320072B675 /* Release */ = {
			isa = XCBuildConfiguration;
			buildSettings = {
				ALWAYS_EMBED_SWIFT_STANDARD_LIBRARIES = YES;
				CLANG_ANALYZER_NUMBER_OBJECT_CONVERSION = YES_AGGRESSIVE;
				CLANG_CXX_LANGUAGE_STANDARD = "gnu++14";
				CLANG_ENABLE_OBJC_WEAK = YES;
				CLANG_WARN_UNGUARDED_AVAILABILITY = YES_AGGRESSIVE;
				CODE_SIGN_IDENTITY = "iPhone Developer";
				CODE_SIGN_STYLE = Automatic;
				DEVELOPMENT_TEAM = GJZR2MEM28;
				FRAMEWORK_SEARCH_PATHS = (
					"$(inherited)",
					"$(PROJECT_DIR)/Carthage/Build/iOS",
				);
				GCC_C_LANGUAGE_STANDARD = gnu11;
				INFOPLIST_FILE = BenchUITests/Info.plist;
				IPHONEOS_DEPLOYMENT_TARGET = 12.1;
				LD_RUNPATH_SEARCH_PATHS = "$(inherited) @executable_path/Frameworks @loader_path/Frameworks";
				MTL_FAST_MATH = YES;
				PRODUCT_BUNDLE_IDENTIFIER = com.mapbox.BenchUITests;
				PRODUCT_NAME = "$(TARGET_NAME)";
				SWIFT_VERSION = 4.2;
				TARGETED_DEVICE_FAMILY = "1,2";
				TEST_TARGET_NAME = Bench;
			};
			name = Release;
		};
		35CDA8702190F2A40072B675 /* Debug */ = {
			isa = XCBuildConfiguration;
			buildSettings = {
				CLANG_ANALYZER_NUMBER_OBJECT_CONVERSION = YES_AGGRESSIVE;
				CLANG_CXX_LANGUAGE_STANDARD = "gnu++14";
				CLANG_ENABLE_MODULES = YES;
				CLANG_ENABLE_OBJC_WEAK = YES;
				CLANG_WARN_UNGUARDED_AVAILABILITY = YES_AGGRESSIVE;
				CODE_SIGN_IDENTITY = "";
				CODE_SIGN_STYLE = Automatic;
				CURRENT_PROJECT_VERSION = 6;
				DEBUG_INFORMATION_FORMAT = dwarf;
				DEFINES_MODULE = YES;
				DEVELOPMENT_TEAM = GJZR2MEM28;
				DYLIB_COMPATIBILITY_VERSION = 1;
				DYLIB_CURRENT_VERSION = 6;
				DYLIB_INSTALL_NAME_BASE = "@rpath";
				FRAMEWORK_SEARCH_PATHS = (
					"$(inherited)",
					"$(PROJECT_DIR)/Carthage/Build/iOS",
				);
				GCC_C_LANGUAGE_STANDARD = gnu11;
				INFOPLIST_FILE = TestHelper/Info.plist;
				INSTALL_PATH = "$(LOCAL_LIBRARY_DIR)/Frameworks";
				LD_RUNPATH_SEARCH_PATHS = "$(inherited) @executable_path/Frameworks @loader_path/Frameworks";
				MTL_ENABLE_DEBUG_INFO = INCLUDE_SOURCE;
				MTL_FAST_MATH = YES;
				PRODUCT_BUNDLE_IDENTIFIER = com.mapbox.TestHelper;
				PRODUCT_NAME = "$(TARGET_NAME:c99extidentifier)";
				SKIP_INSTALL = YES;
				SWIFT_OPTIMIZATION_LEVEL = "-Onone";
				SWIFT_VERSION = 4.2;
				TARGETED_DEVICE_FAMILY = "1,2";
			};
			name = Debug;
		};
		35CDA8712190F2A40072B675 /* Release */ = {
			isa = XCBuildConfiguration;
			buildSettings = {
				CLANG_ANALYZER_NUMBER_OBJECT_CONVERSION = YES_AGGRESSIVE;
				CLANG_CXX_LANGUAGE_STANDARD = "gnu++14";
				CLANG_ENABLE_MODULES = YES;
				CLANG_ENABLE_OBJC_WEAK = YES;
				CLANG_WARN_UNGUARDED_AVAILABILITY = YES_AGGRESSIVE;
				CODE_SIGN_IDENTITY = "";
				CODE_SIGN_STYLE = Automatic;
				CURRENT_PROJECT_VERSION = 6;
				DEFINES_MODULE = YES;
				DEVELOPMENT_TEAM = GJZR2MEM28;
				DYLIB_COMPATIBILITY_VERSION = 1;
				DYLIB_CURRENT_VERSION = 6;
				DYLIB_INSTALL_NAME_BASE = "@rpath";
				FRAMEWORK_SEARCH_PATHS = (
					"$(inherited)",
					"$(PROJECT_DIR)/Carthage/Build/iOS",
				);
				GCC_C_LANGUAGE_STANDARD = gnu11;
				INFOPLIST_FILE = TestHelper/Info.plist;
				INSTALL_PATH = "$(LOCAL_LIBRARY_DIR)/Frameworks";
				LD_RUNPATH_SEARCH_PATHS = "$(inherited) @executable_path/Frameworks @loader_path/Frameworks";
				MTL_FAST_MATH = YES;
				PRODUCT_BUNDLE_IDENTIFIER = com.mapbox.TestHelper;
				PRODUCT_NAME = "$(TARGET_NAME:c99extidentifier)";
				SKIP_INSTALL = YES;
				SWIFT_VERSION = 4.2;
				TARGETED_DEVICE_FAMILY = "1,2";
			};
			name = Release;
		};
		AE38B57921F8C11D0041B384 /* Debug */ = {
			isa = XCBuildConfiguration;
			buildSettings = {
				CLANG_ANALYZER_NUMBER_OBJECT_CONVERSION = YES_AGGRESSIVE;
				CLANG_CXX_LANGUAGE_STANDARD = "gnu++14";
				CLANG_ENABLE_OBJC_WEAK = YES;
				CLANG_WARN_UNGUARDED_AVAILABILITY = YES_AGGRESSIVE;
				CODE_SIGN_IDENTITY = "iPhone Developer";
				CODE_SIGN_STYLE = Automatic;
				CURRENT_PROJECT_VERSION = 1;
				DEBUG_INFORMATION_FORMAT = dwarf;
				DEFINES_MODULE = YES;
				DEVELOPMENT_TEAM = "";
				DYLIB_COMPATIBILITY_VERSION = 1;
				DYLIB_CURRENT_VERSION = 1;
				DYLIB_INSTALL_NAME_BASE = "@rpath";
				FRAMEWORK_SEARCH_PATHS = (
					"$(inherited)",
					"$(PROJECT_DIR)/Carthage/Build/iOS",
				);
				GCC_C_LANGUAGE_STANDARD = gnu11;
				INFOPLIST_FILE = MapboxCarPlay/Info.plist;
				INSTALL_PATH = "$(LOCAL_LIBRARY_DIR)/Frameworks";
				IPHONEOS_DEPLOYMENT_TARGET = 9.0;
				LD_RUNPATH_SEARCH_PATHS = "$(inherited) @executable_path/Frameworks @loader_path/Frameworks";
				MTL_ENABLE_DEBUG_INFO = INCLUDE_SOURCE;
				MTL_FAST_MATH = YES;
				PRODUCT_BUNDLE_IDENTIFIER = com.mapbox.MapboxCarPlay;
				PRODUCT_NAME = "$(TARGET_NAME:c99extidentifier)";
				PROVISIONING_PROFILE_SPECIFIER = "";
				SKIP_INSTALL = YES;
				SWIFT_VERSION = 4.2;
				TARGETED_DEVICE_FAMILY = "1,2";
			};
			name = Debug;
		};
		AE38B57A21F8C11D0041B384 /* Release */ = {
			isa = XCBuildConfiguration;
			buildSettings = {
				CLANG_ANALYZER_NUMBER_OBJECT_CONVERSION = YES_AGGRESSIVE;
				CLANG_CXX_LANGUAGE_STANDARD = "gnu++14";
				CLANG_ENABLE_OBJC_WEAK = YES;
				CLANG_WARN_UNGUARDED_AVAILABILITY = YES_AGGRESSIVE;
				CODE_SIGN_IDENTITY = "iPhone Developer";
				"CODE_SIGN_IDENTITY[sdk=iphoneos*]" = "iPhone Developer";
				CODE_SIGN_STYLE = Automatic;
				CURRENT_PROJECT_VERSION = 1;
				DEFINES_MODULE = YES;
				DEVELOPMENT_TEAM = "";
				DYLIB_COMPATIBILITY_VERSION = 1;
				DYLIB_CURRENT_VERSION = 1;
				DYLIB_INSTALL_NAME_BASE = "@rpath";
				FRAMEWORK_SEARCH_PATHS = (
					"$(inherited)",
					"$(PROJECT_DIR)/Carthage/Build/iOS",
				);
				GCC_C_LANGUAGE_STANDARD = gnu11;
				INFOPLIST_FILE = MapboxCarPlay/Info.plist;
				INSTALL_PATH = "$(LOCAL_LIBRARY_DIR)/Frameworks";
				IPHONEOS_DEPLOYMENT_TARGET = 9.0;
				LD_RUNPATH_SEARCH_PATHS = "$(inherited) @executable_path/Frameworks @loader_path/Frameworks";
				MTL_FAST_MATH = YES;
				PRODUCT_BUNDLE_IDENTIFIER = com.mapbox.MapboxCarPlay;
				PRODUCT_NAME = "$(TARGET_NAME:c99extidentifier)";
				PROVISIONING_PROFILE_SPECIFIER = "";
				SKIP_INSTALL = YES;
				SWIFT_VERSION = 4.2;
				TARGETED_DEVICE_FAMILY = "1,2";
			};
			name = Release;
		};
		AE38B57B21F8C11D0041B384 /* Debug */ = {
			isa = XCBuildConfiguration;
			buildSettings = {
				ALWAYS_EMBED_SWIFT_STANDARD_LIBRARIES = YES;
				CLANG_ANALYZER_NUMBER_OBJECT_CONVERSION = YES_AGGRESSIVE;
				CLANG_CXX_LANGUAGE_STANDARD = "gnu++14";
				CLANG_ENABLE_OBJC_WEAK = YES;
				CLANG_WARN_UNGUARDED_AVAILABILITY = YES_AGGRESSIVE;
				CODE_SIGN_IDENTITY = "iPhone Developer";
				CODE_SIGN_STYLE = Automatic;
				DEBUG_INFORMATION_FORMAT = dwarf;
				DEVELOPMENT_TEAM = GJZR2MEM28;
				FRAMEWORK_SEARCH_PATHS = (
					"$(inherited)",
					"$(PROJECT_DIR)/Carthage/Build/iOS",
				);
				GCC_C_LANGUAGE_STANDARD = gnu11;
				INFOPLIST_FILE = MapboxCarPlayTests/Info.plist;
				IPHONEOS_DEPLOYMENT_TARGET = 12.1;
				LD_RUNPATH_SEARCH_PATHS = "$(inherited) @executable_path/Frameworks @loader_path/Frameworks $(FRAMEWORK_SEARCH_PATHS)";
				MTL_ENABLE_DEBUG_INFO = INCLUDE_SOURCE;
				MTL_FAST_MATH = YES;
				PRODUCT_BUNDLE_IDENTIFIER = com.mapbox.MapboxCarPlayTests;
				PRODUCT_NAME = "$(TARGET_NAME)";
				SWIFT_OBJC_BRIDGING_HEADER = "$(SWIFT_MODULE_NAME)/$(SWIFT_MODULE_NAME)-Bridging.h";
				SWIFT_VERSION = 4.2;
				TARGETED_DEVICE_FAMILY = "1,2";
				TEST_HOST = "$(BUILT_PRODUCTS_DIR)/Example-CarPlay.app/Example-CarPlay";
			};
			name = Debug;
		};
		AE38B57C21F8C11D0041B384 /* Release */ = {
			isa = XCBuildConfiguration;
			buildSettings = {
				ALWAYS_EMBED_SWIFT_STANDARD_LIBRARIES = YES;
				CLANG_ANALYZER_NUMBER_OBJECT_CONVERSION = YES_AGGRESSIVE;
				CLANG_CXX_LANGUAGE_STANDARD = "gnu++14";
				CLANG_ENABLE_OBJC_WEAK = YES;
				CLANG_WARN_UNGUARDED_AVAILABILITY = YES_AGGRESSIVE;
				CODE_SIGN_IDENTITY = "iPhone Developer";
				CODE_SIGN_STYLE = Automatic;
				DEVELOPMENT_TEAM = GJZR2MEM28;
				FRAMEWORK_SEARCH_PATHS = (
					"$(inherited)",
					"$(PROJECT_DIR)/Carthage/Build/iOS",
				);
				GCC_C_LANGUAGE_STANDARD = gnu11;
				INFOPLIST_FILE = MapboxCarPlayTests/Info.plist;
				IPHONEOS_DEPLOYMENT_TARGET = 12.1;
				LD_RUNPATH_SEARCH_PATHS = "$(inherited) @executable_path/Frameworks @loader_path/Frameworks";
				MTL_FAST_MATH = YES;
				PRODUCT_BUNDLE_IDENTIFIER = com.mapbox.MapboxCarPlayTests;
				PRODUCT_NAME = "$(TARGET_NAME)";
				SWIFT_OBJC_BRIDGING_HEADER = "$(SWIFT_MODULE_NAME)/$(SWIFT_MODULE_NAME)-Bridging.h";
				SWIFT_VERSION = 4.2;
				TARGETED_DEVICE_FAMILY = "1,2";
				TEST_HOST = "$(BUILT_PRODUCTS_DIR)/Example-CarPlay.app/Example-CarPlay";
			};
			name = Release;
		};
		C53F2F0520EBC95600D9798F /* Debug */ = {
			isa = XCBuildConfiguration;
			buildSettings = {
				ALWAYS_EMBED_SWIFT_STANDARD_LIBRARIES = YES;
				ASSETCATALOG_COMPILER_APPICON_NAME = AppIcon;
				CLANG_ENABLE_MODULES = YES;
				CODE_SIGN_ENTITLEMENTS = "${SRCROOT}/Example/Entitlements.plist";
				CODE_SIGN_IDENTITY = "iPhone Developer";
				CODE_SIGN_STYLE = Manual;
				DEBUG_INFORMATION_FORMAT = dwarf;
				DEVELOPMENT_TEAM = GJZR2MEM28;
				FRAMEWORK_SEARCH_PATHS = (
					"$(inherited)",
					"$(PROJECT_DIR)/Carthage/Build/iOS",
				);
				INFOPLIST_FILE = Example/Info.plist;
				LD_RUNPATH_SEARCH_PATHS = "$(inherited) @executable_path/Frameworks";
				PRODUCT_BUNDLE_IDENTIFIER = "com.mapbox.Example-CarPlay";
				PRODUCT_NAME = "$(TARGET_NAME)";
				PROVISIONING_PROFILE = "69c90fd8-c53b-41a4-ac73-5bc11068a49a";
				PROVISIONING_PROFILE_SPECIFIER = "Navigation Example";
				SWIFT_OBJC_BRIDGING_HEADER = "Example/Example-Swift-BridgingHeader.h";
				SWIFT_OPTIMIZATION_LEVEL = "-Onone";
				SWIFT_SWIFT3_OBJC_INFERENCE = Off;
				SWIFT_VERSION = 4.0;
			};
			name = Debug;
		};
		C53F2F0620EBC95600D9798F /* Release */ = {
			isa = XCBuildConfiguration;
			buildSettings = {
				ALWAYS_EMBED_SWIFT_STANDARD_LIBRARIES = YES;
				ASSETCATALOG_COMPILER_APPICON_NAME = AppIcon;
				CLANG_ENABLE_MODULES = YES;
				CODE_SIGN_ENTITLEMENTS = "${SRCROOT}/Example/Entitlements.plist";
				CODE_SIGN_IDENTITY = "iPhone Developer";
				"CODE_SIGN_IDENTITY[sdk=iphoneos*]" = "iPhone Developer";
				CODE_SIGN_STYLE = Manual;
				DEVELOPMENT_TEAM = GJZR2MEM28;
				FRAMEWORK_SEARCH_PATHS = (
					"$(inherited)",
					"$(PROJECT_DIR)/Carthage/Build/iOS",
				);
				INFOPLIST_FILE = Example/Info.plist;
				LD_RUNPATH_SEARCH_PATHS = "$(inherited) @executable_path/Frameworks";
				PRODUCT_BUNDLE_IDENTIFIER = "com.mapbox.Example-CarPlay";
				PRODUCT_NAME = "$(TARGET_NAME)";
				PROVISIONING_PROFILE = "69c90fd8-c53b-41a4-ac73-5bc11068a49a";
				PROVISIONING_PROFILE_SPECIFIER = "Navigation Example";
				SWIFT_OBJC_BRIDGING_HEADER = "Example/Example-Swift-BridgingHeader.h";
				SWIFT_SWIFT3_OBJC_INFERENCE = Off;
				SWIFT_VERSION = 4.0;
			};
			name = Release;
		};
		C5ADFBDB1DDCC7840011824B /* Debug */ = {
			isa = XCBuildConfiguration;
			buildSettings = {
				ALWAYS_SEARCH_USER_PATHS = NO;
				CLANG_ANALYZER_LOCALIZABILITY_NONLOCALIZED = YES;
				CLANG_ANALYZER_NONNULL = YES;
				CLANG_CXX_LANGUAGE_STANDARD = "gnu++0x";
				CLANG_CXX_LIBRARY = "libc++";
				CLANG_ENABLE_MODULES = YES;
				CLANG_ENABLE_OBJC_ARC = YES;
				CLANG_WARN_BLOCK_CAPTURE_AUTORELEASING = YES;
				CLANG_WARN_BOOL_CONVERSION = YES;
				CLANG_WARN_COMMA = YES;
				CLANG_WARN_CONSTANT_CONVERSION = YES;
				CLANG_WARN_DEPRECATED_OBJC_IMPLEMENTATIONS = YES;
				CLANG_WARN_DIRECT_OBJC_ISA_USAGE = YES_ERROR;
				CLANG_WARN_DOCUMENTATION_COMMENTS = YES;
				CLANG_WARN_EMPTY_BODY = YES;
				CLANG_WARN_ENUM_CONVERSION = YES;
				CLANG_WARN_INFINITE_RECURSION = YES;
				CLANG_WARN_INT_CONVERSION = YES;
				CLANG_WARN_NON_LITERAL_NULL_CONVERSION = YES;
				CLANG_WARN_OBJC_IMPLICIT_RETAIN_SELF = YES;
				CLANG_WARN_OBJC_LITERAL_CONVERSION = YES;
				CLANG_WARN_OBJC_ROOT_CLASS = YES_ERROR;
				CLANG_WARN_RANGE_LOOP_ANALYSIS = YES;
				CLANG_WARN_STRICT_PROTOTYPES = YES;
				CLANG_WARN_SUSPICIOUS_MOVE = YES;
				CLANG_WARN_SUSPICIOUS_MOVES = YES;
				CLANG_WARN_UNREACHABLE_CODE = YES;
				CLANG_WARN__DUPLICATE_METHOD_MATCH = YES;
				"CODE_SIGN_IDENTITY[sdk=iphoneos*]" = "iPhone Developer";
				COPY_PHASE_STRIP = NO;
				CURRENT_PROJECT_VERSION = 6;
				DEBUG_INFORMATION_FORMAT = "dwarf-with-dsym";
				ENABLE_STRICT_OBJC_MSGSEND = YES;
				ENABLE_TESTABILITY = YES;
				GCC_C_LANGUAGE_STANDARD = gnu99;
				GCC_DYNAMIC_NO_PIC = NO;
				GCC_NO_COMMON_BLOCKS = YES;
				GCC_OPTIMIZATION_LEVEL = 0;
				GCC_PREPROCESSOR_DEFINITIONS = (
					"DEBUG=1",
					"$(inherited)",
				);
				GCC_WARN_64_TO_32_BIT_CONVERSION = YES;
				GCC_WARN_ABOUT_RETURN_TYPE = YES_ERROR;
				GCC_WARN_UNDECLARED_SELECTOR = YES;
				GCC_WARN_UNINITIALIZED_AUTOS = YES_AGGRESSIVE;
				GCC_WARN_UNUSED_FUNCTION = YES;
				GCC_WARN_UNUSED_VARIABLE = YES;
				IPHONEOS_DEPLOYMENT_TARGET = 9.0;
				MTL_ENABLE_DEBUG_INFO = YES;
				ONLY_ACTIVE_ARCH = YES;
				SDKROOT = iphoneos;
				SWIFT_ACTIVE_COMPILATION_CONDITIONS = DEBUG;
				SWIFT_OPTIMIZATION_LEVEL = "-Onone";
				SWIFT_VERSION = 4.0;
				TARGETED_DEVICE_FAMILY = "1,2";
				VERSIONING_SYSTEM = "apple-generic";
				VERSION_INFO_PREFIX = "";
			};
			name = Debug;
		};
		C5ADFBDC1DDCC7840011824B /* Release */ = {
			isa = XCBuildConfiguration;
			buildSettings = {
				ALWAYS_SEARCH_USER_PATHS = NO;
				CLANG_ANALYZER_LOCALIZABILITY_NONLOCALIZED = YES;
				CLANG_ANALYZER_NONNULL = YES;
				CLANG_CXX_LANGUAGE_STANDARD = "gnu++0x";
				CLANG_CXX_LIBRARY = "libc++";
				CLANG_ENABLE_MODULES = YES;
				CLANG_ENABLE_OBJC_ARC = YES;
				CLANG_WARN_BLOCK_CAPTURE_AUTORELEASING = YES;
				CLANG_WARN_BOOL_CONVERSION = YES;
				CLANG_WARN_COMMA = YES;
				CLANG_WARN_CONSTANT_CONVERSION = YES;
				CLANG_WARN_DEPRECATED_OBJC_IMPLEMENTATIONS = YES;
				CLANG_WARN_DIRECT_OBJC_ISA_USAGE = YES_ERROR;
				CLANG_WARN_DOCUMENTATION_COMMENTS = YES;
				CLANG_WARN_EMPTY_BODY = YES;
				CLANG_WARN_ENUM_CONVERSION = YES;
				CLANG_WARN_INFINITE_RECURSION = YES;
				CLANG_WARN_INT_CONVERSION = YES;
				CLANG_WARN_NON_LITERAL_NULL_CONVERSION = YES;
				CLANG_WARN_OBJC_IMPLICIT_RETAIN_SELF = YES;
				CLANG_WARN_OBJC_LITERAL_CONVERSION = YES;
				CLANG_WARN_OBJC_ROOT_CLASS = YES_ERROR;
				CLANG_WARN_RANGE_LOOP_ANALYSIS = YES;
				CLANG_WARN_STRICT_PROTOTYPES = YES;
				CLANG_WARN_SUSPICIOUS_MOVE = YES;
				CLANG_WARN_SUSPICIOUS_MOVES = YES;
				CLANG_WARN_UNREACHABLE_CODE = YES;
				CLANG_WARN__DUPLICATE_METHOD_MATCH = YES;
				"CODE_SIGN_IDENTITY[sdk=iphoneos*]" = "iPhone Developer";
				COPY_PHASE_STRIP = NO;
				CURRENT_PROJECT_VERSION = 6;
				DEBUG_INFORMATION_FORMAT = "dwarf-with-dsym";
				ENABLE_NS_ASSERTIONS = NO;
				ENABLE_STRICT_OBJC_MSGSEND = YES;
				GCC_C_LANGUAGE_STANDARD = gnu99;
				GCC_NO_COMMON_BLOCKS = YES;
				GCC_WARN_64_TO_32_BIT_CONVERSION = YES;
				GCC_WARN_ABOUT_RETURN_TYPE = YES_ERROR;
				GCC_WARN_UNDECLARED_SELECTOR = YES;
				GCC_WARN_UNINITIALIZED_AUTOS = YES_AGGRESSIVE;
				GCC_WARN_UNUSED_FUNCTION = YES;
				GCC_WARN_UNUSED_VARIABLE = YES;
				IPHONEOS_DEPLOYMENT_TARGET = 9.0;
				MTL_ENABLE_DEBUG_INFO = NO;
				SDKROOT = iphoneos;
				SWIFT_OPTIMIZATION_LEVEL = "-Owholemodule";
				SWIFT_VERSION = 4.0;
				TARGETED_DEVICE_FAMILY = "1,2";
				VALIDATE_PRODUCT = YES;
				VERSIONING_SYSTEM = "apple-generic";
				VERSION_INFO_PREFIX = "";
			};
			name = Release;
		};
		C5ADFBDE1DDCC7840011824B /* Debug */ = {
			isa = XCBuildConfiguration;
			buildSettings = {
				CLANG_CXX_LANGUAGE_STANDARD = "gnu++14";
				CLANG_ENABLE_MODULES = YES;
				CODE_SIGN_IDENTITY = "iPhone Developer";
				"CODE_SIGN_IDENTITY[sdk=iphoneos*]" = "";
				DEFINES_MODULE = YES;
				DEVELOPMENT_TEAM = GJZR2MEM28;
				DYLIB_COMPATIBILITY_VERSION = 1;
				DYLIB_CURRENT_VERSION = 6;
				DYLIB_INSTALL_NAME_BASE = "@rpath";
				FRAMEWORK_SEARCH_PATHS = (
					"$(inherited)",
					"$(PROJECT_DIR)/Carthage/Build/iOS",
				);
				GCC_C_LANGUAGE_STANDARD = gnu11;
				INFOPLIST_FILE = MapboxCoreNavigation/Info.plist;
				INSTALL_PATH = "$(LOCAL_LIBRARY_DIR)/Frameworks";
				LD_RUNPATH_SEARCH_PATHS = "$(inherited) @executable_path/Frameworks @loader_path/Frameworks";
				PRODUCT_BUNDLE_IDENTIFIER = com.mapbox.MapboxCoreNavigation;
				PRODUCT_NAME = "$(TARGET_NAME)";
				SKIP_INSTALL = YES;
				SWIFT_OPTIMIZATION_LEVEL = "-Onone";
				SWIFT_SWIFT3_OBJC_INFERENCE = Off;
				SWIFT_VERSION = 4.0;
			};
			name = Debug;
		};
		C5ADFBDF1DDCC7840011824B /* Release */ = {
			isa = XCBuildConfiguration;
			buildSettings = {
				CLANG_CXX_LANGUAGE_STANDARD = "gnu++14";
				CLANG_ENABLE_MODULES = YES;
				CODE_SIGN_IDENTITY = "";
				DEFINES_MODULE = YES;
				DEVELOPMENT_TEAM = GJZR2MEM28;
				DYLIB_COMPATIBILITY_VERSION = 1;
				DYLIB_CURRENT_VERSION = 6;
				DYLIB_INSTALL_NAME_BASE = "@rpath";
				FRAMEWORK_SEARCH_PATHS = (
					"$(inherited)",
					"$(PROJECT_DIR)/Carthage/Build/iOS",
				);
				GCC_C_LANGUAGE_STANDARD = gnu11;
				INFOPLIST_FILE = MapboxCoreNavigation/Info.plist;
				INSTALL_PATH = "$(LOCAL_LIBRARY_DIR)/Frameworks";
				LD_RUNPATH_SEARCH_PATHS = "$(inherited) @executable_path/Frameworks @loader_path/Frameworks";
				PRODUCT_BUNDLE_IDENTIFIER = com.mapbox.MapboxCoreNavigation;
				PRODUCT_NAME = "$(TARGET_NAME)";
				SKIP_INSTALL = YES;
				SWIFT_SWIFT3_OBJC_INFERENCE = Off;
				SWIFT_VERSION = 4.0;
			};
			name = Release;
		};
		C5ADFBE11DDCC7840011824B /* Debug */ = {
			isa = XCBuildConfiguration;
			buildSettings = {
				ALWAYS_EMBED_SWIFT_STANDARD_LIBRARIES = YES;
				CLANG_CXX_LANGUAGE_STANDARD = "gnu++14";
				CLANG_ENABLE_MODULES = YES;
				DEVELOPMENT_TEAM = GJZR2MEM28;
				FRAMEWORK_SEARCH_PATHS = (
					"$(inherited)",
					"$(PROJECT_DIR)/Carthage/Build/iOS",
				);
				GCC_C_LANGUAGE_STANDARD = gnu11;
				INFOPLIST_FILE = MapboxCoreNavigationTests/Info.plist;
				LD_RUNPATH_SEARCH_PATHS = "$(inherited) $(PROJECT_DIR)/Carthage/Build/iOS @executable_path/Frameworks @loader_path/Frameworks";
				PRODUCT_BUNDLE_IDENTIFIER = com.mapbox.MapboxCoreNavigationTests;
				PRODUCT_NAME = "$(TARGET_NAME)";
				SWIFT_OBJC_BRIDGING_HEADER = "MapboxCoreNavigationTests/MapboxCoreNavigationTests-Bridging-Header.h";
				SWIFT_OPTIMIZATION_LEVEL = "-Onone";
				SWIFT_SWIFT3_OBJC_INFERENCE = Off;
				SWIFT_VERSION = 4.0;
				TEST_HOST = "$(BUILT_PRODUCTS_DIR)/Example.app/Example";
			};
			name = Debug;
		};
		C5ADFBE21DDCC7840011824B /* Release */ = {
			isa = XCBuildConfiguration;
			buildSettings = {
				ALWAYS_EMBED_SWIFT_STANDARD_LIBRARIES = YES;
				CLANG_CXX_LANGUAGE_STANDARD = "gnu++14";
				CLANG_ENABLE_MODULES = YES;
				DEVELOPMENT_TEAM = GJZR2MEM28;
				FRAMEWORK_SEARCH_PATHS = (
					"$(inherited)",
					"$(PROJECT_DIR)/Carthage/Build/iOS",
				);
				GCC_C_LANGUAGE_STANDARD = gnu11;
				INFOPLIST_FILE = MapboxCoreNavigationTests/Info.plist;
				LD_RUNPATH_SEARCH_PATHS = "$(inherited) $(PROJECT_DIR)/Carthage/Build/iOS @executable_path/Frameworks @loader_path/Frameworks";
				PRODUCT_BUNDLE_IDENTIFIER = com.mapbox.MapboxCoreNavigationTests;
				PRODUCT_NAME = "$(TARGET_NAME)";
				SWIFT_OBJC_BRIDGING_HEADER = "MapboxCoreNavigationTests/MapboxCoreNavigationTests-Bridging-Header.h";
				SWIFT_SWIFT3_OBJC_INFERENCE = Off;
				SWIFT_VERSION = 4.0;
				TEST_HOST = "$(BUILT_PRODUCTS_DIR)/Example.app/Example";
			};
			name = Release;
		};
/* End XCBuildConfiguration section */

/* Begin XCConfigurationList section */
		351BEBDE1E5BCC28006FE110 /* Build configuration list for PBXNativeTarget "MapboxNavigation" */ = {
			isa = XCConfigurationList;
			buildConfigurations = (
				351BEBDC1E5BCC28006FE110 /* Debug */,
				351BEBDD1E5BCC28006FE110 /* Release */,
			);
			defaultConfigurationIsVisible = 0;
			defaultConfigurationName = Release;
		};
		352BBC4E1E5E78D700703DF1 /* Build configuration list for PBXNativeTarget "Example-SwiftTests" */ = {
			isa = XCConfigurationList;
			buildConfigurations = (
				352BBC4F1E5E78D700703DF1 /* Debug */,
				352BBC501E5E78D700703DF1 /* Release */,
			);
			defaultConfigurationIsVisible = 0;
			defaultConfigurationName = Release;
		};
		358D14741E5E3B7700ADE590 /* Build configuration list for PBXNativeTarget "Example" */ = {
			isa = XCConfigurationList;
			buildConfigurations = (
				358D14721E5E3B7700ADE590 /* Debug */,
				358D14731E5E3B7700ADE590 /* Release */,
			);
			defaultConfigurationIsVisible = 0;
			defaultConfigurationName = Release;
		};
		35B711D71E5E7AD2001EDA8D /* Build configuration list for PBXNativeTarget "MapboxNavigationTests" */ = {
			isa = XCConfigurationList;
			buildConfigurations = (
				35B711D81E5E7AD2001EDA8D /* Debug */,
				35B711D91E5E7AD2001EDA8D /* Release */,
			);
			defaultConfigurationIsVisible = 0;
			defaultConfigurationName = Release;
		};
		35CDA83121908F320072B675 /* Build configuration list for PBXNativeTarget "Bench" */ = {
			isa = XCConfigurationList;
			buildConfigurations = (
				35CDA82B21908F320072B675 /* Debug */,
				35CDA82C21908F320072B675 /* Release */,
			);
			defaultConfigurationIsVisible = 0;
			defaultConfigurationName = Release;
		};
		35CDA83221908F320072B675 /* Build configuration list for PBXNativeTarget "BenchTests" */ = {
			isa = XCConfigurationList;
			buildConfigurations = (
				35CDA82D21908F320072B675 /* Debug */,
				35CDA82E21908F320072B675 /* Release */,
			);
			defaultConfigurationIsVisible = 0;
			defaultConfigurationName = Release;
		};
		35CDA83321908F320072B675 /* Build configuration list for PBXNativeTarget "BenchUITests" */ = {
			isa = XCConfigurationList;
			buildConfigurations = (
				35CDA82F21908F320072B675 /* Debug */,
				35CDA83021908F320072B675 /* Release */,
			);
			defaultConfigurationIsVisible = 0;
			defaultConfigurationName = Release;
		};
		35CDA86F2190F2A40072B675 /* Build configuration list for PBXNativeTarget "TestHelper" */ = {
			isa = XCConfigurationList;
			buildConfigurations = (
				35CDA8702190F2A40072B675 /* Debug */,
				35CDA8712190F2A40072B675 /* Release */,
			);
			defaultConfigurationIsVisible = 0;
			defaultConfigurationName = Release;
		};
		AE38B57D21F8C11D0041B384 /* Build configuration list for PBXNativeTarget "MapboxCarPlay" */ = {
			isa = XCConfigurationList;
			buildConfigurations = (
				AE38B57921F8C11D0041B384 /* Debug */,
				AE38B57A21F8C11D0041B384 /* Release */,
			);
			defaultConfigurationIsVisible = 0;
			defaultConfigurationName = Release;
		};
		AE38B57E21F8C11D0041B384 /* Build configuration list for PBXNativeTarget "MapboxCarPlayTests" */ = {
			isa = XCConfigurationList;
			buildConfigurations = (
				AE38B57B21F8C11D0041B384 /* Debug */,
				AE38B57C21F8C11D0041B384 /* Release */,
			);
			defaultConfigurationIsVisible = 0;
			defaultConfigurationName = Release;
		};
		C53F2F0420EBC95600D9798F /* Build configuration list for PBXNativeTarget "Example-CarPlay" */ = {
			isa = XCConfigurationList;
			buildConfigurations = (
				C53F2F0520EBC95600D9798F /* Debug */,
				C53F2F0620EBC95600D9798F /* Release */,
			);
			defaultConfigurationIsVisible = 0;
			defaultConfigurationName = Release;
		};
		C5ADFBC31DDCC7840011824B /* Build configuration list for PBXProject "MapboxNavigation" */ = {
			isa = XCConfigurationList;
			buildConfigurations = (
				C5ADFBDB1DDCC7840011824B /* Debug */,
				C5ADFBDC1DDCC7840011824B /* Release */,
			);
			defaultConfigurationIsVisible = 0;
			defaultConfigurationName = Release;
		};
		C5ADFBDD1DDCC7840011824B /* Build configuration list for PBXNativeTarget "MapboxCoreNavigation" */ = {
			isa = XCConfigurationList;
			buildConfigurations = (
				C5ADFBDE1DDCC7840011824B /* Debug */,
				C5ADFBDF1DDCC7840011824B /* Release */,
			);
			defaultConfigurationIsVisible = 0;
			defaultConfigurationName = Release;
		};
		C5ADFBE01DDCC7840011824B /* Build configuration list for PBXNativeTarget "MapboxCoreNavigationTests" */ = {
			isa = XCConfigurationList;
			buildConfigurations = (
				C5ADFBE11DDCC7840011824B /* Debug */,
				C5ADFBE21DDCC7840011824B /* Release */,
			);
			defaultConfigurationIsVisible = 0;
			defaultConfigurationName = Release;
		};
/* End XCConfigurationList section */
	};
	rootObject = C5ADFBC01DDCC7840011824B /* Project object */;
}<|MERGE_RESOLUTION|>--- conflicted
+++ resolved
@@ -2534,11 +2534,8 @@
 				351BEBF11E5BCC63006FE110 /* MGLMapView.swift in Sources */,
 				351BEC061E5BCC6C006FE110 /* ManeuverDirection.swift in Sources */,
 				35D825FC1E6A2DBE0088F83B /* MGLMapView+MGLNavigationAdditions.m in Sources */,
-<<<<<<< HEAD
-=======
 				8D3322252200E149001D44AA /* NavigationViewController+Obsolete.swift in Sources */,
 				C51511D120EAC89D00372A91 /* CPMapTemplate.swift in Sources */,
->>>>>>> ac343bc1
 				353280A11FA72871005175F3 /* InstructionLabel.swift in Sources */,
 				351BEBFF1E5BCC63006FE110 /* ManeuversStyleKit.swift in Sources */,
 				35D428291FA0B61F00176028 /* InstructionsBannerViewLayout.swift in Sources */,
