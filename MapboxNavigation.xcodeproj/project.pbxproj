--- conflicted
+++ resolved
@@ -2291,11 +2291,7 @@
 				DEFINES_MODULE = YES;
 				DEVELOPMENT_TEAM = GJZR2MEM28;
 				DYLIB_COMPATIBILITY_VERSION = 1;
-<<<<<<< HEAD
-				DYLIB_CURRENT_VERSION = 28;
-=======
 				DYLIB_CURRENT_VERSION = 29;
->>>>>>> 5d746e13
 				DYLIB_INSTALL_NAME_BASE = "@rpath";
 				FRAMEWORK_SEARCH_PATHS = (
 					"$(inherited)",
@@ -2321,11 +2317,7 @@
 				DEFINES_MODULE = YES;
 				DEVELOPMENT_TEAM = GJZR2MEM28;
 				DYLIB_COMPATIBILITY_VERSION = 1;
-<<<<<<< HEAD
-				DYLIB_CURRENT_VERSION = 28;
-=======
 				DYLIB_CURRENT_VERSION = 29;
->>>>>>> 5d746e13
 				DYLIB_INSTALL_NAME_BASE = "@rpath";
 				FRAMEWORK_SEARCH_PATHS = (
 					"$(inherited)",
@@ -2618,11 +2610,7 @@
 				CLANG_WARN__DUPLICATE_METHOD_MATCH = YES;
 				"CODE_SIGN_IDENTITY[sdk=iphoneos*]" = "iPhone Developer";
 				COPY_PHASE_STRIP = NO;
-<<<<<<< HEAD
-				CURRENT_PROJECT_VERSION = 28;
-=======
 				CURRENT_PROJECT_VERSION = 29;
->>>>>>> 5d746e13
 				DEBUG_INFORMATION_FORMAT = "dwarf-with-dsym";
 				ENABLE_STRICT_OBJC_MSGSEND = YES;
 				ENABLE_TESTABILITY = YES;
@@ -2686,11 +2674,7 @@
 				CLANG_WARN__DUPLICATE_METHOD_MATCH = YES;
 				"CODE_SIGN_IDENTITY[sdk=iphoneos*]" = "iPhone Developer";
 				COPY_PHASE_STRIP = NO;
-<<<<<<< HEAD
-				CURRENT_PROJECT_VERSION = 28;
-=======
 				CURRENT_PROJECT_VERSION = 29;
->>>>>>> 5d746e13
 				DEBUG_INFORMATION_FORMAT = "dwarf-with-dsym";
 				ENABLE_NS_ASSERTIONS = NO;
 				ENABLE_STRICT_OBJC_MSGSEND = YES;
@@ -2723,11 +2707,7 @@
 				DEFINES_MODULE = YES;
 				DEVELOPMENT_TEAM = GJZR2MEM28;
 				DYLIB_COMPATIBILITY_VERSION = 1;
-<<<<<<< HEAD
-				DYLIB_CURRENT_VERSION = 28;
-=======
 				DYLIB_CURRENT_VERSION = 29;
->>>>>>> 5d746e13
 				DYLIB_INSTALL_NAME_BASE = "@rpath";
 				FRAMEWORK_SEARCH_PATHS = (
 					"$(inherited)",
@@ -2754,11 +2734,7 @@
 				DEFINES_MODULE = YES;
 				DEVELOPMENT_TEAM = GJZR2MEM28;
 				DYLIB_COMPATIBILITY_VERSION = 1;
-<<<<<<< HEAD
-				DYLIB_CURRENT_VERSION = 28;
-=======
 				DYLIB_CURRENT_VERSION = 29;
->>>>>>> 5d746e13
 				DYLIB_INSTALL_NAME_BASE = "@rpath";
 				FRAMEWORK_SEARCH_PATHS = (
 					"$(inherited)",
