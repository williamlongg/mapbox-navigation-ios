// !$*UTF8*$!
{
	archiveVersion = 1;
	classes = {
	};
	objectVersion = 46;
	objects = {

/* Begin PBXBuildFile section */
		35002D611E5F6ADB0090E733 /* Assets.xcassets in Resources */ = {isa = PBXBuildFile; fileRef = 35002D5F1E5F6ADB0090E733 /* Assets.xcassets */; };
		35002D621E5F6ADB0090E733 /* Base.lproj in Resources */ = {isa = PBXBuildFile; fileRef = 35002D601E5F6ADB0090E733 /* Base.lproj */; };
		35002D691E5F6B2F0090E733 /* Main.storyboard in Resources */ = {isa = PBXBuildFile; fileRef = 35002D661E5F6B1B0090E733 /* Main.storyboard */; };
		35002D6E1E5F6C7F0090E733 /* Assets.xcassets in Resources */ = {isa = PBXBuildFile; fileRef = 35002D6A1E5F6C7F0090E733 /* Assets.xcassets */; };
		35002D6F1E5F6C7F0090E733 /* Base.lproj in Resources */ = {isa = PBXBuildFile; fileRef = 35002D6B1E5F6C7F0090E733 /* Base.lproj */; };
		35002D711E5F6C7F0090E733 /* main.m in Sources */ = {isa = PBXBuildFile; fileRef = 35002D6D1E5F6C7F0090E733 /* main.m */; };
		35002D761E5F6CD30090E733 /* Main.storyboard in Resources */ = {isa = PBXBuildFile; fileRef = 35002D741E5F6CD30090E733 /* Main.storyboard */; };
		35025F3F1F051DD2002BA3EA /* DialogViewController.swift in Sources */ = {isa = PBXBuildFile; fileRef = 35025F3E1F051DD2002BA3EA /* DialogViewController.swift */; };
		3510300F1F54B67000E3B7E7 /* LaneTests.swift in Sources */ = {isa = PBXBuildFile; fileRef = 3510300E1F54B67000E3B7E7 /* LaneTests.swift */; };
		351030111F54B72000E3B7E7 /* route-for-lane-testing.json in Resources */ = {isa = PBXBuildFile; fileRef = 351030101F54B72000E3B7E7 /* route-for-lane-testing.json */; };
		351174F41EF1C0530065E248 /* ReplayLocationManager.swift in Sources */ = {isa = PBXBuildFile; fileRef = 351174F31EF1C0530065E248 /* ReplayLocationManager.swift */; };
		3512C7C81FB0A0C100CDD2A3 /* UIViewController.swift in Sources */ = {isa = PBXBuildFile; fileRef = 3512C7C71FB0A0C100CDD2A3 /* UIViewController.swift */; };
		351927361F0FA072003A702D /* ScreenCapture.swift in Sources */ = {isa = PBXBuildFile; fileRef = 351927351F0FA072003A702D /* ScreenCapture.swift */; };
		351BEBF11E5BCC63006FE110 /* MGLMapView.swift in Sources */ = {isa = PBXBuildFile; fileRef = 351BEBDF1E5BCC63006FE110 /* MGLMapView.swift */; };
		351BEBF21E5BCC63006FE110 /* Style.swift in Sources */ = {isa = PBXBuildFile; fileRef = 351BEBE01E5BCC63006FE110 /* Style.swift */; };
		351BEBF61E5BCC63006FE110 /* RouteMapViewController.swift in Sources */ = {isa = PBXBuildFile; fileRef = 351BEBE41E5BCC63006FE110 /* RouteMapViewController.swift */; };
		351BEBFC1E5BCC63006FE110 /* NavigationViewController.swift in Sources */ = {isa = PBXBuildFile; fileRef = 351BEBEA1E5BCC63006FE110 /* NavigationViewController.swift */; };
		351BEBFF1E5BCC63006FE110 /* ManeuversStyleKit.swift in Sources */ = {isa = PBXBuildFile; fileRef = 351BEBED1E5BCC63006FE110 /* ManeuversStyleKit.swift */; };
		351BEC011E5BCC63006FE110 /* ManeuverView.swift in Sources */ = {isa = PBXBuildFile; fileRef = 351BEBEF1E5BCC63006FE110 /* ManeuverView.swift */; };
		351BEC021E5BCC63006FE110 /* UIView.swift in Sources */ = {isa = PBXBuildFile; fileRef = 351BEBF01E5BCC63006FE110 /* UIView.swift */; };
		351BEC051E5BCC6C006FE110 /* LaneView.swift in Sources */ = {isa = PBXBuildFile; fileRef = 351BEC031E5BCC6C006FE110 /* LaneView.swift */; };
		351BEC061E5BCC6C006FE110 /* ManeuverDirection.swift in Sources */ = {isa = PBXBuildFile; fileRef = 351BEC041E5BCC6C006FE110 /* ManeuverDirection.swift */; };
		351BEC0D1E5BCC72006FE110 /* Bundle.swift in Sources */ = {isa = PBXBuildFile; fileRef = 351BEC081E5BCC72006FE110 /* Bundle.swift */; };
		351BEC0E1E5BCC72006FE110 /* DashedLineView.swift in Sources */ = {isa = PBXBuildFile; fileRef = 351BEC091E5BCC72006FE110 /* DashedLineView.swift */; };
		351BEC291E5BD530006FE110 /* Assets.xcassets in Resources */ = {isa = PBXBuildFile; fileRef = 351BEC281E5BD530006FE110 /* Assets.xcassets */; };
		35213DAF1EC456E800A62B21 /* FBSnapshotTestCase.framework in Frameworks */ = {isa = PBXBuildFile; fileRef = 35213DAD1EC456CF00A62B21 /* FBSnapshotTestCase.framework */; };
		3525449D1E663D32004C8F1C /* MapboxCoreNavigation.framework in Frameworks */ = {isa = PBXBuildFile; fileRef = C5ADFBC91DDCC7840011824B /* MapboxCoreNavigation.framework */; };
		352690491ECC843700E387BD /* Fixture.swift in Sources */ = {isa = PBXBuildFile; fileRef = 352690481ECC843700E387BD /* Fixture.swift */; };
		3527D2B91EC4619400C07FC9 /* Fixtures.xcassets in Resources */ = {isa = PBXBuildFile; fileRef = 3527D2B61EC45FBD00C07FC9 /* Fixtures.xcassets */; };
		352BBC3B1E5E6A0C00703DF1 /* MapboxCoreNavigation.framework in Frameworks */ = {isa = PBXBuildFile; fileRef = C5ADFBC91DDCC7840011824B /* MapboxCoreNavigation.framework */; };
		352BBC401E5E6C9F00703DF1 /* AppDelegate.m in Sources */ = {isa = PBXBuildFile; fileRef = 35C6A3471E5E418D0004CA57 /* AppDelegate.m */; };
		352BBC4A1E5E78D700703DF1 /* Example_SwiftTests.swift in Sources */ = {isa = PBXBuildFile; fileRef = 352BBC491E5E78D700703DF1 /* Example_SwiftTests.swift */; };
		352BBC581E5E78EA00703DF1 /* Example_Objective_CTests.m in Sources */ = {isa = PBXBuildFile; fileRef = 352BBC571E5E78EA00703DF1 /* Example_Objective_CTests.m */; };
		3531C2701F9E095400D92F9A /* InstructionsBannerView.swift in Sources */ = {isa = PBXBuildFile; fileRef = 3531C26F1F9E095400D92F9A /* InstructionsBannerView.swift */; };
		353280A11FA72871005175F3 /* InstructionLabel.swift in Sources */ = {isa = PBXBuildFile; fileRef = 353280A01FA72871005175F3 /* InstructionLabel.swift */; };
		353610CE1FAB6A8F00FB1746 /* BottomBannerView.swift in Sources */ = {isa = PBXBuildFile; fileRef = 353610CD1FAB6A8F00FB1746 /* BottomBannerView.swift */; };
		353AA5601FCEF583009F0384 /* StyleManager.swift in Sources */ = {isa = PBXBuildFile; fileRef = 353AA55F1FCEF583009F0384 /* StyleManager.swift */; };
		353E68FC1EF0B7F8007B2AE5 /* NavigationLocationManager.swift in Sources */ = {isa = PBXBuildFile; fileRef = 353E68FB1EF0B7F8007B2AE5 /* NavigationLocationManager.swift */; };
		353E68FE1EF0B985007B2AE5 /* BundleAdditions.swift in Sources */ = {isa = PBXBuildFile; fileRef = 353E68FD1EF0B985007B2AE5 /* BundleAdditions.swift */; };
		353E69041EF0C4E5007B2AE5 /* SimulatedLocationManager.swift in Sources */ = {isa = PBXBuildFile; fileRef = 353E69031EF0C4E5007B2AE5 /* SimulatedLocationManager.swift */; };
		353EC9D71FB09708002EB0AB /* StepsViewController.swift in Sources */ = {isa = PBXBuildFile; fileRef = 353EC9D61FB09708002EB0AB /* StepsViewController.swift */; };
		3540514D1F73F3BB00ED572D /* route-with-straight-roundabout.json in Resources */ = {isa = PBXBuildFile; fileRef = 3540514C1F73F3BB00ED572D /* route-with-straight-roundabout.json */; };
		3540514F1F73F3F300ED572D /* ManeuverViewTests.swift in Sources */ = {isa = PBXBuildFile; fileRef = 3540514E1F73F3F300ED572D /* ManeuverViewTests.swift */; };
		354A01B91E66256600D765C2 /* MapboxDirections.framework in Frameworks */ = {isa = PBXBuildFile; fileRef = 354A01B81E66256600D765C2 /* MapboxDirections.framework */; };
		354A01BF1E6625D100D765C2 /* Mapbox.framework in Frameworks */ = {isa = PBXBuildFile; fileRef = 35A1D3651E6624EF00A48FE8 /* Mapbox.framework */; };
		354A01C21E66265100D765C2 /* Mapbox.framework in Frameworks */ = {isa = PBXBuildFile; fileRef = 35A1D3651E6624EF00A48FE8 /* Mapbox.framework */; };
		354A01C31E66265100D765C2 /* Mapbox.framework in Embed Frameworks */ = {isa = PBXBuildFile; fileRef = 35A1D3651E6624EF00A48FE8 /* Mapbox.framework */; settings = {ATTRIBUTES = (CodeSignOnCopy, RemoveHeadersOnCopy, ); }; };
		354A01C51E66265600D765C2 /* SDWebImage.framework in Frameworks */ = {isa = PBXBuildFile; fileRef = 354A01BE1E6625A900D765C2 /* SDWebImage.framework */; };
		354A01C61E66265600D765C2 /* SDWebImage.framework in Embed Frameworks */ = {isa = PBXBuildFile; fileRef = 354A01BE1E6625A900D765C2 /* SDWebImage.framework */; settings = {ATTRIBUTES = (CodeSignOnCopy, RemoveHeadersOnCopy, ); }; };
		354A01C91E66265B00D765C2 /* Polyline.framework in Frameworks */ = {isa = PBXBuildFile; fileRef = 354A01BC1E66259600D765C2 /* Polyline.framework */; };
		354A01CA1E66265B00D765C2 /* Polyline.framework in Embed Frameworks */ = {isa = PBXBuildFile; fileRef = 354A01BC1E66259600D765C2 /* Polyline.framework */; settings = {ATTRIBUTES = (CodeSignOnCopy, RemoveHeadersOnCopy, ); }; };
		354A01CF1E66266100D765C2 /* MapboxDirections.framework in Frameworks */ = {isa = PBXBuildFile; fileRef = 354A01B81E66256600D765C2 /* MapboxDirections.framework */; };
		354A01D01E66266100D765C2 /* MapboxDirections.framework in Embed Frameworks */ = {isa = PBXBuildFile; fileRef = 354A01B81E66256600D765C2 /* MapboxDirections.framework */; settings = {ATTRIBUTES = (CodeSignOnCopy, RemoveHeadersOnCopy, ); }; };
		354A01D51E6626AC00D765C2 /* MapboxCoreNavigation.framework in Embed Frameworks */ = {isa = PBXBuildFile; fileRef = C5ADFBC91DDCC7840011824B /* MapboxCoreNavigation.framework */; settings = {ATTRIBUTES = (CodeSignOnCopy, RemoveHeadersOnCopy, ); }; };
		354A01DB1E6626E900D765C2 /* MapboxCoreNavigation.framework in Frameworks */ = {isa = PBXBuildFile; fileRef = C5ADFBC91DDCC7840011824B /* MapboxCoreNavigation.framework */; };
		354A01DC1E6626E900D765C2 /* MapboxCoreNavigation.framework in Embed Frameworks */ = {isa = PBXBuildFile; fileRef = C5ADFBC91DDCC7840011824B /* MapboxCoreNavigation.framework */; settings = {ATTRIBUTES = (CodeSignOnCopy, RemoveHeadersOnCopy, ); }; };
		354A01DD1E6626EA00D765C2 /* MapboxNavigation.framework in Frameworks */ = {isa = PBXBuildFile; fileRef = 351BEBD71E5BCC28006FE110 /* MapboxNavigation.framework */; };
		354A01DE1E6626EA00D765C2 /* MapboxNavigation.framework in Embed Frameworks */ = {isa = PBXBuildFile; fileRef = 351BEBD71E5BCC28006FE110 /* MapboxNavigation.framework */; settings = {ATTRIBUTES = (CodeSignOnCopy, RemoveHeadersOnCopy, ); }; };
		354A01E01E6626EF00D765C2 /* SDWebImage.framework in Frameworks */ = {isa = PBXBuildFile; fileRef = 354A01BE1E6625A900D765C2 /* SDWebImage.framework */; };
		354A01E11E6626EF00D765C2 /* SDWebImage.framework in Embed Frameworks */ = {isa = PBXBuildFile; fileRef = 354A01BE1E6625A900D765C2 /* SDWebImage.framework */; settings = {ATTRIBUTES = (CodeSignOnCopy, RemoveHeadersOnCopy, ); }; };
		354A01E41E6626EF00D765C2 /* Polyline.framework in Frameworks */ = {isa = PBXBuildFile; fileRef = 354A01BC1E66259600D765C2 /* Polyline.framework */; };
		354A01E51E6626EF00D765C2 /* Polyline.framework in Embed Frameworks */ = {isa = PBXBuildFile; fileRef = 354A01BC1E66259600D765C2 /* Polyline.framework */; settings = {ATTRIBUTES = (CodeSignOnCopy, RemoveHeadersOnCopy, ); }; };
		354A01EA1E6626EF00D765C2 /* MapboxDirections.framework in Frameworks */ = {isa = PBXBuildFile; fileRef = 354A01B81E66256600D765C2 /* MapboxDirections.framework */; };
		354A01EB1E6626EF00D765C2 /* MapboxDirections.framework in Embed Frameworks */ = {isa = PBXBuildFile; fileRef = 354A01B81E66256600D765C2 /* MapboxDirections.framework */; settings = {ATTRIBUTES = (CodeSignOnCopy, RemoveHeadersOnCopy, ); }; };
		354A01EC1E6626EF00D765C2 /* Mapbox.framework in Frameworks */ = {isa = PBXBuildFile; fileRef = 35A1D3651E6624EF00A48FE8 /* Mapbox.framework */; };
		354A01ED1E6626EF00D765C2 /* Mapbox.framework in Embed Frameworks */ = {isa = PBXBuildFile; fileRef = 35A1D3651E6624EF00A48FE8 /* Mapbox.framework */; settings = {ATTRIBUTES = (CodeSignOnCopy, RemoveHeadersOnCopy, ); }; };
		354D9F891EF2FE900006FAA8 /* tunnel.json in Resources */ = {isa = PBXBuildFile; fileRef = 354D9F871EF2FE900006FAA8 /* tunnel.json */; };
		355D20DC1EF30A6D0012B1E0 /* tunnel.route in Resources */ = {isa = PBXBuildFile; fileRef = 355D20DB1EF30A6D0012B1E0 /* tunnel.route */; };
		355DB5751EFA78070091BFB7 /* GGPark-to-BernalHeights.route in Resources */ = {isa = PBXBuildFile; fileRef = 355DB5741EFA78070091BFB7 /* GGPark-to-BernalHeights.route */; };
		355DB5771EFA780E0091BFB7 /* UnionSquare-to-GGPark.route in Resources */ = {isa = PBXBuildFile; fileRef = 355DB5761EFA780E0091BFB7 /* UnionSquare-to-GGPark.route */; };
		355ED3701FAB724F00BCE1B8 /* BottomBannerViewLayout.swift in Sources */ = {isa = PBXBuildFile; fileRef = 355ED36F1FAB724F00BCE1B8 /* BottomBannerViewLayout.swift */; };
		35718BE71EF3194200AFA3D1 /* tunnel.json in Resources */ = {isa = PBXBuildFile; fileRef = 35718BE41EF316BA00AFA3D1 /* tunnel.json */; };
		35718BE81EF3194500AFA3D1 /* tunnel.route in Resources */ = {isa = PBXBuildFile; fileRef = 35718BE31EF316BA00AFA3D1 /* tunnel.route */; };
		35726EE81F0856E900AFA1B6 /* DayStyle.swift in Sources */ = {isa = PBXBuildFile; fileRef = 35726EE71F0856E900AFA1B6 /* DayStyle.swift */; };
		358D14661E5E3B7700ADE590 /* AppDelegate.swift in Sources */ = {isa = PBXBuildFile; fileRef = 358D14651E5E3B7700ADE590 /* AppDelegate.swift */; };
		358D14681E5E3B7700ADE590 /* ViewController.swift in Sources */ = {isa = PBXBuildFile; fileRef = 358D14671E5E3B7700ADE590 /* ViewController.swift */; };
		359574A81F28CC5A00838209 /* CLLocation.swift in Sources */ = {isa = PBXBuildFile; fileRef = 359574A71F28CC3800838209 /* CLLocation.swift */; };
		359574AA1F28CCBB00838209 /* LocationTests.swift in Sources */ = {isa = PBXBuildFile; fileRef = 359574A91F28CCBB00838209 /* LocationTests.swift */; };
		359A8AED1FA78D3000BDB486 /* DistanceFormatterTests.swift in Sources */ = {isa = PBXBuildFile; fileRef = 359A8AEC1FA78D3000BDB486 /* DistanceFormatterTests.swift */; };
		359A8AEF1FA7B25B00BDB486 /* LanesStyleKit.swift in Sources */ = {isa = PBXBuildFile; fileRef = 359A8AEE1FA7B25800BDB486 /* LanesStyleKit.swift */; };
		359D00CF1E732D7100C2E770 /* Polyline.framework in Frameworks */ = {isa = PBXBuildFile; fileRef = 354A01BC1E66259600D765C2 /* Polyline.framework */; };
		359D1B281FFE70D30052FA42 /* NavigationView.swift in Sources */ = {isa = PBXBuildFile; fileRef = 359D1B271FFE70D30052FA42 /* NavigationView.swift */; };
		359D283C1F9DC14F00FDE9C9 /* UICollectionView.swift in Sources */ = {isa = PBXBuildFile; fileRef = 359D283B1F9DC14F00FDE9C9 /* UICollectionView.swift */; };
		35A5413B1EFC052700E49846 /* RouteOptions.swift in Sources */ = {isa = PBXBuildFile; fileRef = 35A5413A1EFC052700E49846 /* RouteOptions.swift */; };
		35B1E2951F1FF8EC00A13D32 /* UserCourseView.swift in Sources */ = {isa = PBXBuildFile; fileRef = 35B1E2941F1FF8EC00A13D32 /* UserCourseView.swift */; };
		35B5A47E1FFFDCE5000A3C8D /* NavigationViewLayout.swift in Sources */ = {isa = PBXBuildFile; fileRef = 35B5A47D1FFFDCE5000A3C8D /* NavigationViewLayout.swift */; };
		35B711D21E5E7AD2001EDA8D /* MapboxNavigationTests.swift in Sources */ = {isa = PBXBuildFile; fileRef = 35B711D11E5E7AD2001EDA8D /* MapboxNavigationTests.swift */; };
		35B711D41E5E7AD2001EDA8D /* MapboxNavigation.framework in Frameworks */ = {isa = PBXBuildFile; fileRef = 351BEBD71E5BCC28006FE110 /* MapboxNavigation.framework */; };
		35B7837E1F9547B300291F9A /* Transitioning.swift in Sources */ = {isa = PBXBuildFile; fileRef = 35B7837D1F9547B300291F9A /* Transitioning.swift */; };
		35B839491E2E3D5D0045A868 /* MBRouteController.m in Sources */ = {isa = PBXBuildFile; fileRef = 35B839481E2E3D5D0045A868 /* MBRouteController.m */; };
		35BF8CA21F28EB60003F6125 /* Array.swift in Sources */ = {isa = PBXBuildFile; fileRef = 35BF8CA11F28EB60003F6125 /* Array.swift */; };
		35BF8CA41F28EBD8003F6125 /* String.swift in Sources */ = {isa = PBXBuildFile; fileRef = 35BF8CA31F28EBD8003F6125 /* String.swift */; };
		35C6A35B1E5E418D0004CA57 /* ViewController.m in Sources */ = {isa = PBXBuildFile; fileRef = 35C6A34D1E5E418D0004CA57 /* ViewController.m */; };
		35C714AE203B251300F0C2AE /* MapboxSpeech.framework in Frameworks */ = {isa = PBXBuildFile; fileRef = C5A9DDBD202E12EE007D52DA /* MapboxSpeech.framework */; };
		35C714AF203B251300F0C2AE /* MapboxSpeech.framework in Embed Frameworks */ = {isa = PBXBuildFile; fileRef = C5A9DDBD202E12EE007D52DA /* MapboxSpeech.framework */; settings = {ATTRIBUTES = (CodeSignOnCopy, RemoveHeadersOnCopy, ); }; };
		35C714B0203B251F00F0C2AE /* MapboxSpeech.framework in Frameworks */ = {isa = PBXBuildFile; fileRef = C5A9DDBD202E12EE007D52DA /* MapboxSpeech.framework */; };
		35C714B1203B251F00F0C2AE /* MapboxSpeech.framework in Embed Frameworks */ = {isa = PBXBuildFile; fileRef = C5A9DDBD202E12EE007D52DA /* MapboxSpeech.framework */; settings = {ATTRIBUTES = (CodeSignOnCopy, RemoveHeadersOnCopy, ); }; };
		35C77F621FE8219900338416 /* NavigationSettings.swift in Sources */ = {isa = PBXBuildFile; fileRef = 35375EC01F31FA86004CE727 /* NavigationSettings.swift */; };
		35C9973F1E732C1B00544D1C /* RouteVoiceController.swift in Sources */ = {isa = PBXBuildFile; fileRef = 35C9973E1E732C1B00544D1C /* RouteVoiceController.swift */; };
		35CB1E131F97DD740011CC44 /* FeedbackItem.swift in Sources */ = {isa = PBXBuildFile; fileRef = 35CB1E121F97DD740011CC44 /* FeedbackItem.swift */; };
		35CC14151F7994B0009E872A /* Turf.framework in Frameworks */ = {isa = PBXBuildFile; fileRef = 35CC14141F799496009E872A /* Turf.framework */; };
		35CC14161F7994B1009E872A /* Turf.framework in Frameworks */ = {isa = PBXBuildFile; fileRef = 35CC14141F799496009E872A /* Turf.framework */; };
		35CC14171F79A434009E872A /* Turf.framework in Frameworks */ = {isa = PBXBuildFile; fileRef = 35CC14141F799496009E872A /* Turf.framework */; };
		35CC14181F79A434009E872A /* Turf.framework in Embed Frameworks */ = {isa = PBXBuildFile; fileRef = 35CC14141F799496009E872A /* Turf.framework */; settings = {ATTRIBUTES = (CodeSignOnCopy, RemoveHeadersOnCopy, ); }; };
		35CC14191F79A43B009E872A /* Turf.framework in Frameworks */ = {isa = PBXBuildFile; fileRef = 35CC14141F799496009E872A /* Turf.framework */; };
		35CC141A1F79A43B009E872A /* Turf.framework in Embed Frameworks */ = {isa = PBXBuildFile; fileRef = 35CC14141F799496009E872A /* Turf.framework */; settings = {ATTRIBUTES = (CodeSignOnCopy, RemoveHeadersOnCopy, ); }; };
		35CF34B11F0A733200C2692E /* UIFont.swift in Sources */ = {isa = PBXBuildFile; fileRef = 35CF34B01F0A733200C2692E /* UIFont.swift */; };
		35D428291FA0B61F00176028 /* InstructionsBannerViewLayout.swift in Sources */ = {isa = PBXBuildFile; fileRef = 35D428281FA0B61F00176028 /* InstructionsBannerViewLayout.swift */; };
		35D4282B1FA0DF1D00176028 /* MapboxNavigation.framework in Embed Frameworks */ = {isa = PBXBuildFile; fileRef = 351BEBD71E5BCC28006FE110 /* MapboxNavigation.framework */; settings = {ATTRIBUTES = (CodeSignOnCopy, RemoveHeadersOnCopy, ); }; };
		35D457A71E2D253100A89946 /* MBRouteController.h in Headers */ = {isa = PBXBuildFile; fileRef = 35D457A61E2D253100A89946 /* MBRouteController.h */; settings = {ATTRIBUTES = (Public, ); }; };
		35D825FC1E6A2DBE0088F83B /* MGLMapView+MGLNavigationAdditions.m in Sources */ = {isa = PBXBuildFile; fileRef = 35D825FA1E6A2DBE0088F83B /* MGLMapView+MGLNavigationAdditions.m */; };
		35D825FE1E6A2EC60088F83B /* MapboxNavigation.h in Headers */ = {isa = PBXBuildFile; fileRef = 35D825FD1E6A2EC60088F83B /* MapboxNavigation.h */; settings = {ATTRIBUTES = (Public, ); }; };
		35DA85791FC45787004092EC /* StatusView.swift in Sources */ = {isa = PBXBuildFile; fileRef = 35DA85781FC45787004092EC /* StatusView.swift */; };
		35DC585D1FABC61100B5A956 /* InstructionsBannerViewTests.swift in Sources */ = {isa = PBXBuildFile; fileRef = 35DC585C1FABC61100B5A956 /* InstructionsBannerViewTests.swift */; };
		35DC9D8D1F431E59001ECD64 /* route.json in Resources */ = {isa = PBXBuildFile; fileRef = C52D09CD1DEF5E5100BE3C5C /* route.json */; };
		35DC9D8F1F4321CC001ECD64 /* route-with-lanes.json in Resources */ = {isa = PBXBuildFile; fileRef = 35DC9D8E1F4321CC001ECD64 /* route-with-lanes.json */; };
		35DC9D911F4323AA001ECD64 /* LanesView.swift in Sources */ = {isa = PBXBuildFile; fileRef = 35DC9D901F4323AA001ECD64 /* LanesView.swift */; };
		35E407681F5625FF00EFC814 /* StyleKitMarker.swift in Sources */ = {isa = PBXBuildFile; fileRef = 35E407671F5625FF00EFC814 /* StyleKitMarker.swift */; };
		35E9B0AD1F9E0F8F00BF84AB /* MapboxNavigation.framework in Frameworks */ = {isa = PBXBuildFile; fileRef = 351BEBD71E5BCC28006FE110 /* MapboxNavigation.framework */; };
		35F1F5931FD57EFD00F8E502 /* StyleManagerTests.swift in Sources */ = {isa = PBXBuildFile; fileRef = 35F1F5921FD57EFD00F8E502 /* StyleManagerTests.swift */; };
		35F520C01FB482A200FC9C37 /* NextBannerView.swift in Sources */ = {isa = PBXBuildFile; fileRef = 35F520BF1FB482A200FC9C37 /* NextBannerView.swift */; };
		35F611C41F1E1C0500C43249 /* FeedbackViewController.swift in Sources */ = {isa = PBXBuildFile; fileRef = 35F611C31F1E1C0500C43249 /* FeedbackViewController.swift */; };
		6441B16A1EFC64E50076499F /* WaypointConfirmationViewController.swift in Sources */ = {isa = PBXBuildFile; fileRef = 6441B1691EFC64E50076499F /* WaypointConfirmationViewController.swift */; };
		64847A041F04629D003F3A69 /* Feedback.swift in Sources */ = {isa = PBXBuildFile; fileRef = 64847A031F04629D003F3A69 /* Feedback.swift */; };
		8D391CE21FD71E78006BB91F /* Waypoint.swift in Sources */ = {isa = PBXBuildFile; fileRef = 8D391CE11FD71E78006BB91F /* Waypoint.swift */; };
		8DB63A3A1FBBCA2200928389 /* RatingControl.swift in Sources */ = {isa = PBXBuildFile; fileRef = 8DB63A391FBBCA2200928389 /* RatingControl.swift */; };
		8DE879661FBB9980002F06C0 /* EndOfRouteViewController.swift in Sources */ = {isa = PBXBuildFile; fileRef = 8DE879651FBB9980002F06C0 /* EndOfRouteViewController.swift */; };
		8DF399B21FB257B30034904C /* UIGestureRecognizer.swift in Sources */ = {isa = PBXBuildFile; fileRef = 8DF399B11FB257B30034904C /* UIGestureRecognizer.swift */; };
		C5000A931EC25C6E00563EA9 /* Abbreviations.swift in Sources */ = {isa = PBXBuildFile; fileRef = C5000A921EC25C6E00563EA9 /* Abbreviations.swift */; };
		C51245F21F19471C00E33B52 /* MapboxMobileEvents.framework in Frameworks */ = {isa = PBXBuildFile; fileRef = C549F8311F17F2C5001A0A2D /* MapboxMobileEvents.framework */; };
		C51245F31F19471C00E33B52 /* MapboxMobileEvents.framework in Embed Frameworks */ = {isa = PBXBuildFile; fileRef = C549F8311F17F2C5001A0A2D /* MapboxMobileEvents.framework */; settings = {ATTRIBUTES = (CodeSignOnCopy, RemoveHeadersOnCopy, ); }; };
		C51DF8661F38C31C006C6A15 /* Locale.swift in Sources */ = {isa = PBXBuildFile; fileRef = C51DF8651F38C31C006C6A15 /* Locale.swift */; };
		C51DF8671F38C337006C6A15 /* Date.swift in Sources */ = {isa = PBXBuildFile; fileRef = C5D9800E1EFBCDAD006DBF2E /* Date.swift */; };
		C520EE901EBB84F9008805BC /* Navigation.storyboard in Resources */ = {isa = PBXBuildFile; fileRef = C520EE921EBB84F9008805BC /* Navigation.storyboard */; };
		C5212B551EC4BE97009538EB /* Abbreviations.plist in Resources */ = {isa = PBXBuildFile; fileRef = C5212B571EC4BE97009538EB /* Abbreviations.plist */; };
		C52AC1261DF0E48600396B9F /* RouteProgressTests.swift in Sources */ = {isa = PBXBuildFile; fileRef = C52AC1251DF0E48600396B9F /* RouteProgressTests.swift */; };
		C52D09CE1DEF5E5100BE3C5C /* route.json in Resources */ = {isa = PBXBuildFile; fileRef = C52D09CD1DEF5E5100BE3C5C /* route.json */; };
		C52D09D31DEF636C00BE3C5C /* Fixture.swift in Sources */ = {isa = PBXBuildFile; fileRef = C52D09D21DEF636C00BE3C5C /* Fixture.swift */; };
		C53208AB1E81FFB900910266 /* NavigationMapView.swift in Sources */ = {isa = PBXBuildFile; fileRef = C53208AA1E81FFB900910266 /* NavigationMapView.swift */; };
		C5387A9D1F8FDB13000D2E93 /* routeWithInstructions.json in Resources */ = {isa = PBXBuildFile; fileRef = C5387A9C1F8FDB13000D2E93 /* routeWithInstructions.json */; };
		C53C196D1F38EA25008DB406 /* Localizable.strings in Resources */ = {isa = PBXBuildFile; fileRef = C53C196F1F38EA25008DB406 /* Localizable.strings */; };
		C549F8321F17F2C5001A0A2D /* MapboxMobileEvents.framework in Frameworks */ = {isa = PBXBuildFile; fileRef = C549F8311F17F2C5001A0A2D /* MapboxMobileEvents.framework */; };
		C549F8331F17F2C5001A0A2D /* MapboxMobileEvents.framework in Embed Frameworks */ = {isa = PBXBuildFile; fileRef = C549F8311F17F2C5001A0A2D /* MapboxMobileEvents.framework */; settings = {ATTRIBUTES = (CodeSignOnCopy, RemoveHeadersOnCopy, ); }; };
		C54C655220336F2600D338E0 /* Constants.swift in Sources */ = {isa = PBXBuildFile; fileRef = C54C655120336F2600D338E0 /* Constants.swift */; };
		C561735B1F182113005954F6 /* RouteStep.swift in Sources */ = {isa = PBXBuildFile; fileRef = C561735A1F182113005954F6 /* RouteStep.swift */; };
		C565168B1FE1E23E00A0AD18 /* MapboxSpeechController.swift in Sources */ = {isa = PBXBuildFile; fileRef = C565168A1FE1E23E00A0AD18 /* MapboxSpeechController.swift */; };
		C57491DF1FACC42F006F97BC /* CGPoint.swift in Sources */ = {isa = PBXBuildFile; fileRef = C57491DE1FACC42F006F97BC /* CGPoint.swift */; };
		C57607B11F4CC9E800C27423 /* Solar.framework in Frameworks */ = {isa = PBXBuildFile; fileRef = C57607B01F4CC97D00C27423 /* Solar.framework */; };
		C57607B21F4CC9E800C27423 /* Solar.framework in Embed Frameworks */ = {isa = PBXBuildFile; fileRef = C57607B01F4CC97D00C27423 /* Solar.framework */; settings = {ATTRIBUTES = (CodeSignOnCopy, RemoveHeadersOnCopy, ); }; };
		C578DA081EFD0FFF0052079F /* ProcessInfo.swift in Sources */ = {isa = PBXBuildFile; fileRef = C578DA071EFD0FFF0052079F /* ProcessInfo.swift */; };
		C58159011EA6D02700FC6C3D /* MGLVectorSource.swift in Sources */ = {isa = PBXBuildFile; fileRef = C58159001EA6D02700FC6C3D /* MGLVectorSource.swift */; };
<<<<<<< HEAD
		C582FD6120362E0A00A9086E /* Dictionary.swift in Sources */ = {isa = PBXBuildFile; fileRef = C582FD6020362E0A00A9086E /* Dictionary.swift */; };
=======
		C582FD5F203626E900A9086E /* CLLocationDirection.swift in Sources */ = {isa = PBXBuildFile; fileRef = C582FD5E203626E900A9086E /* CLLocationDirection.swift */; };
>>>>>>> c026c6fe
		C58822001FB0F0D7008B0A2D /* Error.swift in Sources */ = {isa = PBXBuildFile; fileRef = C58821FF1FB0F0D7008B0A2D /* Error.swift */; };
		C588C3C21F33882100520EF2 /* String.swift in Sources */ = {isa = PBXBuildFile; fileRef = 35BF8CA31F28EBD8003F6125 /* String.swift */; };
		C58D6BAD1DDCF2AE00387F53 /* Constants.swift in Sources */ = {isa = PBXBuildFile; fileRef = C58D6BAC1DDCF2AE00387F53 /* Constants.swift */; };
		C5A6B2DD1F4CE8E8004260EA /* StyleType.swift in Sources */ = {isa = PBXBuildFile; fileRef = C5A6B2DC1F4CE8E8004260EA /* StyleType.swift */; };
		C5A6B2DE1F4DE57E004260EA /* Solar.framework in Frameworks */ = {isa = PBXBuildFile; fileRef = C57607B01F4CC97D00C27423 /* Solar.framework */; };
		C5A6B2DF1F4DE57E004260EA /* Solar.framework in Embed Frameworks */ = {isa = PBXBuildFile; fileRef = C57607B01F4CC97D00C27423 /* Solar.framework */; settings = {ATTRIBUTES = (CodeSignOnCopy, RemoveHeadersOnCopy, ); }; };
		C5A7EC5C1FD610A80008B9BA /* VisualInstructionComponent.swift in Sources */ = {isa = PBXBuildFile; fileRef = C5A7EC5B1FD610A80008B9BA /* VisualInstructionComponent.swift */; };
		C5ADFBD81DDCC7840011824B /* MapboxCoreNavigationTests.swift in Sources */ = {isa = PBXBuildFile; fileRef = C5ADFBD71DDCC7840011824B /* MapboxCoreNavigationTests.swift */; };
		C5C94C1B1DDCD22B0097296A /* MapboxCoreNavigation.h in Headers */ = {isa = PBXBuildFile; fileRef = C5ADFBCC1DDCC7840011824B /* MapboxCoreNavigation.h */; settings = {ATTRIBUTES = (Public, ); }; };
		C5C94C1C1DDCD2340097296A /* RouteController.swift in Sources */ = {isa = PBXBuildFile; fileRef = C5ADFBF91DDCC9580011824B /* RouteController.swift */; };
		C5C94C1D1DDCD2370097296A /* RouteProgress.swift in Sources */ = {isa = PBXBuildFile; fileRef = C5ADFBFB1DDCC9AD0011824B /* RouteProgress.swift */; };
		C5CFE4881EF2FD4C006F48E8 /* MMEEventsManager.swift in Sources */ = {isa = PBXBuildFile; fileRef = C5CFE4871EF2FD4C006F48E8 /* MMEEventsManager.swift */; };
		C5D1C9941FB236900067C619 /* ErrorCode.swift in Sources */ = {isa = PBXBuildFile; fileRef = C5D1C9931FB236900067C619 /* ErrorCode.swift */; };
		C5D9800D1EFA8BA9006DBF2E /* CustomViewController.swift in Sources */ = {isa = PBXBuildFile; fileRef = C5D9800C1EFA8BA9006DBF2E /* CustomViewController.swift */; };
		C5D9800F1EFBCDAD006DBF2E /* Date.swift in Sources */ = {isa = PBXBuildFile; fileRef = C5D9800E1EFBCDAD006DBF2E /* Date.swift */; };
		C5E7A31C1F4F6828001CB015 /* NavigationRouteOptions.swift in Sources */ = {isa = PBXBuildFile; fileRef = C5E7A31B1F4F6828001CB015 /* NavigationRouteOptions.swift */; };
		C5EA98721F19414C00C8AA16 /* MapboxMobileEvents.framework in Frameworks */ = {isa = PBXBuildFile; fileRef = C549F8311F17F2C5001A0A2D /* MapboxMobileEvents.framework */; };
		DA23C9611F4FC05C00BA9522 /* MGLMapView+MGLNavigationAdditions.h in Headers */ = {isa = PBXBuildFile; fileRef = 35D825F91E6A2DBE0088F83B /* MGLMapView+MGLNavigationAdditions.h */; settings = {ATTRIBUTES = (Public, ); }; };
		DA23C9641F4FC0A600BA9522 /* MGLMapView+CustomAdditions.m in Sources */ = {isa = PBXBuildFile; fileRef = DA23C9631F4FC0A600BA9522 /* MGLMapView+CustomAdditions.m */; };
		DA3525702010A5210048DDFC /* Localizable.stringsdict in Resources */ = {isa = PBXBuildFile; fileRef = DA35256E2010A5200048DDFC /* Localizable.stringsdict */; };
		DAAE5F301EAE4C4700832871 /* Localizable.strings in Resources */ = {isa = PBXBuildFile; fileRef = DAAE5F321EAE4C4700832871 /* Localizable.strings */; };
		DAB2CCE71DF7AFDF001B2FE1 /* dc-line.geojson in Resources */ = {isa = PBXBuildFile; fileRef = DAB2CCE61DF7AFDE001B2FE1 /* dc-line.geojson */; };
		DADAD828203504C6002E25CA /* MBNavigationSettings.h in Headers */ = {isa = PBXBuildFile; fileRef = DADAD826203504C6002E25CA /* MBNavigationSettings.h */; settings = {ATTRIBUTES = (Public, ); }; };
		DADAD829203504C6002E25CA /* MBNavigationSettings.m in Sources */ = {isa = PBXBuildFile; fileRef = DADAD827203504C6002E25CA /* MBNavigationSettings.m */; };
		DADAD82E20350849002E25CA /* MBRouteVoiceController.h in Headers */ = {isa = PBXBuildFile; fileRef = DADAD82C20350849002E25CA /* MBRouteVoiceController.h */; settings = {ATTRIBUTES = (Public, ); }; };
		DADAD82F20350849002E25CA /* MBRouteVoiceController.m in Sources */ = {isa = PBXBuildFile; fileRef = DADAD82D20350849002E25CA /* MBRouteVoiceController.m */; };
		DAFA92071F01735000A7FB09 /* DistanceFormatter.swift in Sources */ = {isa = PBXBuildFile; fileRef = 351BEC0B1E5BCC72006FE110 /* DistanceFormatter.swift */; };
/* End PBXBuildFile section */

/* Begin PBXContainerItemProxy section */
		3525449B1E663D2C004C8F1C /* PBXContainerItemProxy */ = {
			isa = PBXContainerItemProxy;
			containerPortal = C5ADFBC01DDCC7840011824B /* Project object */;
			proxyType = 1;
			remoteGlobalIDString = C5ADFBC81DDCC7840011824B;
			remoteInfo = MapboxCoreNavigation;
		};
		352BBC3E1E5E6ADC00703DF1 /* PBXContainerItemProxy */ = {
			isa = PBXContainerItemProxy;
			containerPortal = C5ADFBC01DDCC7840011824B /* Project object */;
			proxyType = 1;
			remoteGlobalIDString = 358D14621E5E3B7700ADE590;
			remoteInfo = "Example-Swift";
		};
		352BBC4C1E5E78D700703DF1 /* PBXContainerItemProxy */ = {
			isa = PBXContainerItemProxy;
			containerPortal = C5ADFBC01DDCC7840011824B /* Project object */;
			proxyType = 1;
			remoteGlobalIDString = 358D14621E5E3B7700ADE590;
			remoteInfo = "Example-Swift";
		};
		352BBC5A1E5E78EA00703DF1 /* PBXContainerItemProxy */ = {
			isa = PBXContainerItemProxy;
			containerPortal = C5ADFBC01DDCC7840011824B /* Project object */;
			proxyType = 1;
			remoteGlobalIDString = 358D14A51E5E3FDC00ADE590;
			remoteInfo = "Example-Objective-C";
		};
		354A01D11E66268400D765C2 /* PBXContainerItemProxy */ = {
			isa = PBXContainerItemProxy;
			containerPortal = C5ADFBC01DDCC7840011824B /* Project object */;
			proxyType = 1;
			remoteGlobalIDString = 351BEBD61E5BCC28006FE110;
			remoteInfo = MapboxNavigation;
		};
		354A01D31E66268800D765C2 /* PBXContainerItemProxy */ = {
			isa = PBXContainerItemProxy;
			containerPortal = C5ADFBC01DDCC7840011824B /* Project object */;
			proxyType = 1;
			remoteGlobalIDString = C5ADFBC81DDCC7840011824B;
			remoteInfo = MapboxCoreNavigation;
		};
		354A01D71E6626D400D765C2 /* PBXContainerItemProxy */ = {
			isa = PBXContainerItemProxy;
			containerPortal = C5ADFBC01DDCC7840011824B /* Project object */;
			proxyType = 1;
			remoteGlobalIDString = C5ADFBC81DDCC7840011824B;
			remoteInfo = MapboxCoreNavigation;
		};
		354A01D91E6626D400D765C2 /* PBXContainerItemProxy */ = {
			isa = PBXContainerItemProxy;
			containerPortal = C5ADFBC01DDCC7840011824B /* Project object */;
			proxyType = 1;
			remoteGlobalIDString = 351BEBD61E5BCC28006FE110;
			remoteInfo = MapboxNavigation;
		};
		35B711D51E5E7AD2001EDA8D /* PBXContainerItemProxy */ = {
			isa = PBXContainerItemProxy;
			containerPortal = C5ADFBC01DDCC7840011824B /* Project object */;
			proxyType = 1;
			remoteGlobalIDString = 351BEBD61E5BCC28006FE110;
			remoteInfo = MapboxNavigation;
		};
		35CEA3571E5CEBBC009F2255 /* PBXContainerItemProxy */ = {
			isa = PBXContainerItemProxy;
			containerPortal = C5ADFBC01DDCC7840011824B /* Project object */;
			proxyType = 1;
			remoteGlobalIDString = C5ADFBC81DDCC7840011824B;
			remoteInfo = MapboxCoreNavigation;
		};
		C5ADFBD41DDCC7840011824B /* PBXContainerItemProxy */ = {
			isa = PBXContainerItemProxy;
			containerPortal = C5ADFBC01DDCC7840011824B /* Project object */;
			proxyType = 1;
			remoteGlobalIDString = C5ADFBC81DDCC7840011824B;
			remoteInfo = MapboxCoreNavigation;
		};
/* End PBXContainerItemProxy section */

/* Begin PBXCopyFilesBuildPhase section */
		354A01C41E66265100D765C2 /* Embed Frameworks */ = {
			isa = PBXCopyFilesBuildPhase;
			buildActionMask = 2147483647;
			dstPath = "";
			dstSubfolderSpec = 10;
			files = (
				C549F8331F17F2C5001A0A2D /* MapboxMobileEvents.framework in Embed Frameworks */,
				35CC14181F79A434009E872A /* Turf.framework in Embed Frameworks */,
				354A01D51E6626AC00D765C2 /* MapboxCoreNavigation.framework in Embed Frameworks */,
				C57607B21F4CC9E800C27423 /* Solar.framework in Embed Frameworks */,
				354A01C61E66265600D765C2 /* SDWebImage.framework in Embed Frameworks */,
				354A01D01E66266100D765C2 /* MapboxDirections.framework in Embed Frameworks */,
				35D4282B1FA0DF1D00176028 /* MapboxNavigation.framework in Embed Frameworks */,
				35C714B1203B251F00F0C2AE /* MapboxSpeech.framework in Embed Frameworks */,
				354A01CA1E66265B00D765C2 /* Polyline.framework in Embed Frameworks */,
				354A01C31E66265100D765C2 /* Mapbox.framework in Embed Frameworks */,
			);
			name = "Embed Frameworks";
			runOnlyForDeploymentPostprocessing = 0;
		};
		354A01DF1E6626EA00D765C2 /* Embed Frameworks */ = {
			isa = PBXCopyFilesBuildPhase;
			buildActionMask = 2147483647;
			dstPath = "";
			dstSubfolderSpec = 10;
			files = (
				354A01DC1E6626E900D765C2 /* MapboxCoreNavigation.framework in Embed Frameworks */,
				35CC141A1F79A43B009E872A /* Turf.framework in Embed Frameworks */,
				354A01EB1E6626EF00D765C2 /* MapboxDirections.framework in Embed Frameworks */,
				C5A6B2DF1F4DE57E004260EA /* Solar.framework in Embed Frameworks */,
				C51245F31F19471C00E33B52 /* MapboxMobileEvents.framework in Embed Frameworks */,
				354A01E51E6626EF00D765C2 /* Polyline.framework in Embed Frameworks */,
				354A01E11E6626EF00D765C2 /* SDWebImage.framework in Embed Frameworks */,
				35C714AF203B251300F0C2AE /* MapboxSpeech.framework in Embed Frameworks */,
				354A01DE1E6626EA00D765C2 /* MapboxNavigation.framework in Embed Frameworks */,
				354A01ED1E6626EF00D765C2 /* Mapbox.framework in Embed Frameworks */,
			);
			name = "Embed Frameworks";
			runOnlyForDeploymentPostprocessing = 0;
		};
/* End PBXCopyFilesBuildPhase section */

/* Begin PBXFileReference section */
		35002D5D1E5F6ABB0090E733 /* Info.plist */ = {isa = PBXFileReference; fileEncoding = 4; lastKnownFileType = text.plist.xml; path = Info.plist; sourceTree = "<group>"; };
		35002D5F1E5F6ADB0090E733 /* Assets.xcassets */ = {isa = PBXFileReference; lastKnownFileType = folder.assetcatalog; path = Assets.xcassets; sourceTree = "<group>"; };
		35002D601E5F6ADB0090E733 /* Base.lproj */ = {isa = PBXFileReference; lastKnownFileType = folder; path = Base.lproj; sourceTree = "<group>"; };
		35002D671E5F6B1B0090E733 /* Base */ = {isa = PBXFileReference; lastKnownFileType = file.storyboard; name = Base; path = Base.lproj/Main.storyboard; sourceTree = "<group>"; };
		35002D6A1E5F6C7F0090E733 /* Assets.xcassets */ = {isa = PBXFileReference; lastKnownFileType = folder.assetcatalog; path = Assets.xcassets; sourceTree = "<group>"; };
		35002D6B1E5F6C7F0090E733 /* Base.lproj */ = {isa = PBXFileReference; lastKnownFileType = folder; path = Base.lproj; sourceTree = "<group>"; };
		35002D6C1E5F6C7F0090E733 /* Info.plist */ = {isa = PBXFileReference; fileEncoding = 4; lastKnownFileType = text.plist.xml; path = Info.plist; sourceTree = "<group>"; };
		35002D6D1E5F6C7F0090E733 /* main.m */ = {isa = PBXFileReference; fileEncoding = 4; lastKnownFileType = sourcecode.c.objc; path = main.m; sourceTree = "<group>"; };
		35002D751E5F6CD30090E733 /* Base */ = {isa = PBXFileReference; lastKnownFileType = file.storyboard; name = Base; path = Base.lproj/Main.storyboard; sourceTree = "<group>"; };
		35025F3E1F051DD2002BA3EA /* DialogViewController.swift */ = {isa = PBXFileReference; lastKnownFileType = sourcecode.swift; path = DialogViewController.swift; sourceTree = "<group>"; };
		3510300E1F54B67000E3B7E7 /* LaneTests.swift */ = {isa = PBXFileReference; lastKnownFileType = sourcecode.swift; path = LaneTests.swift; sourceTree = "<group>"; };
		351030101F54B72000E3B7E7 /* route-for-lane-testing.json */ = {isa = PBXFileReference; lastKnownFileType = text.json; path = "route-for-lane-testing.json"; sourceTree = "<group>"; };
		351174F31EF1C0530065E248 /* ReplayLocationManager.swift */ = {isa = PBXFileReference; lastKnownFileType = sourcecode.swift; path = ReplayLocationManager.swift; sourceTree = "<group>"; };
		3512C7C71FB0A0C100CDD2A3 /* UIViewController.swift */ = {isa = PBXFileReference; lastKnownFileType = sourcecode.swift; path = UIViewController.swift; sourceTree = "<group>"; };
		35190E911F461A32007C1393 /* ru */ = {isa = PBXFileReference; lastKnownFileType = text.plist.strings; name = ru; path = ru.lproj/Main.strings; sourceTree = "<group>"; };
		35190E921F461A32007C1393 /* ru */ = {isa = PBXFileReference; lastKnownFileType = text.plist.strings; name = ru; path = ru.lproj/Main.strings; sourceTree = "<group>"; };
		35190E931F461A32007C1393 /* ru */ = {isa = PBXFileReference; lastKnownFileType = text.plist.strings; name = ru; path = ru.lproj/Navigation.strings; sourceTree = "<group>"; };
		351927351F0FA072003A702D /* ScreenCapture.swift */ = {isa = PBXFileReference; fileEncoding = 4; lastKnownFileType = sourcecode.swift; path = ScreenCapture.swift; sourceTree = "<group>"; };
		351BEBD71E5BCC28006FE110 /* MapboxNavigation.framework */ = {isa = PBXFileReference; explicitFileType = wrapper.framework; includeInIndex = 0; path = MapboxNavigation.framework; sourceTree = BUILT_PRODUCTS_DIR; };
		351BEBDA1E5BCC28006FE110 /* Info.plist */ = {isa = PBXFileReference; lastKnownFileType = text.plist.xml; path = Info.plist; sourceTree = "<group>"; };
		351BEBDF1E5BCC63006FE110 /* MGLMapView.swift */ = {isa = PBXFileReference; fileEncoding = 4; lastKnownFileType = sourcecode.swift; path = MGLMapView.swift; sourceTree = "<group>"; };
		351BEBE01E5BCC63006FE110 /* Style.swift */ = {isa = PBXFileReference; fileEncoding = 4; lastKnownFileType = sourcecode.swift; path = Style.swift; sourceTree = "<group>"; };
		351BEBE41E5BCC63006FE110 /* RouteMapViewController.swift */ = {isa = PBXFileReference; fileEncoding = 4; lastKnownFileType = sourcecode.swift; lineEnding = 0; path = RouteMapViewController.swift; sourceTree = "<group>"; };
		351BEBEA1E5BCC63006FE110 /* NavigationViewController.swift */ = {isa = PBXFileReference; fileEncoding = 4; lastKnownFileType = sourcecode.swift; lineEnding = 0; path = NavigationViewController.swift; sourceTree = "<group>"; };
		351BEBED1E5BCC63006FE110 /* ManeuversStyleKit.swift */ = {isa = PBXFileReference; fileEncoding = 4; lastKnownFileType = sourcecode.swift; path = ManeuversStyleKit.swift; sourceTree = "<group>"; };
		351BEBEF1E5BCC63006FE110 /* ManeuverView.swift */ = {isa = PBXFileReference; fileEncoding = 4; lastKnownFileType = sourcecode.swift; path = ManeuverView.swift; sourceTree = "<group>"; };
		351BEBF01E5BCC63006FE110 /* UIView.swift */ = {isa = PBXFileReference; fileEncoding = 4; lastKnownFileType = sourcecode.swift; path = UIView.swift; sourceTree = "<group>"; };
		351BEC031E5BCC6C006FE110 /* LaneView.swift */ = {isa = PBXFileReference; fileEncoding = 4; lastKnownFileType = sourcecode.swift; path = LaneView.swift; sourceTree = "<group>"; };
		351BEC041E5BCC6C006FE110 /* ManeuverDirection.swift */ = {isa = PBXFileReference; fileEncoding = 4; lastKnownFileType = sourcecode.swift; path = ManeuverDirection.swift; sourceTree = "<group>"; };
		351BEC081E5BCC72006FE110 /* Bundle.swift */ = {isa = PBXFileReference; fileEncoding = 4; lastKnownFileType = sourcecode.swift; path = Bundle.swift; sourceTree = "<group>"; };
		351BEC091E5BCC72006FE110 /* DashedLineView.swift */ = {isa = PBXFileReference; fileEncoding = 4; lastKnownFileType = sourcecode.swift; path = DashedLineView.swift; sourceTree = "<group>"; };
		351BEC0B1E5BCC72006FE110 /* DistanceFormatter.swift */ = {isa = PBXFileReference; fileEncoding = 4; lastKnownFileType = sourcecode.swift; path = DistanceFormatter.swift; sourceTree = "<group>"; };
		351BEC281E5BD530006FE110 /* Assets.xcassets */ = {isa = PBXFileReference; lastKnownFileType = folder.assetcatalog; name = Assets.xcassets; path = Resources/Assets.xcassets; sourceTree = "<group>"; };
		35213DAD1EC456CF00A62B21 /* FBSnapshotTestCase.framework */ = {isa = PBXFileReference; lastKnownFileType = wrapper.framework; name = FBSnapshotTestCase.framework; path = Carthage/Build/iOS/FBSnapshotTestCase.framework; sourceTree = "<group>"; };
		352690481ECC843700E387BD /* Fixture.swift */ = {isa = PBXFileReference; fileEncoding = 4; lastKnownFileType = sourcecode.swift; path = Fixture.swift; sourceTree = "<group>"; };
		3527D2B61EC45FBD00C07FC9 /* Fixtures.xcassets */ = {isa = PBXFileReference; lastKnownFileType = folder.assetcatalog; path = Fixtures.xcassets; sourceTree = "<group>"; };
		352BBC471E5E78D700703DF1 /* Example-SwiftTests.xctest */ = {isa = PBXFileReference; explicitFileType = wrapper.cfbundle; includeInIndex = 0; path = "Example-SwiftTests.xctest"; sourceTree = BUILT_PRODUCTS_DIR; };
		352BBC491E5E78D700703DF1 /* Example_SwiftTests.swift */ = {isa = PBXFileReference; lastKnownFileType = sourcecode.swift; path = Example_SwiftTests.swift; sourceTree = "<group>"; };
		352BBC4B1E5E78D700703DF1 /* Info.plist */ = {isa = PBXFileReference; lastKnownFileType = text.plist.xml; path = Info.plist; sourceTree = "<group>"; };
		352BBC551E5E78EA00703DF1 /* Example-Objective-CTests.xctest */ = {isa = PBXFileReference; explicitFileType = wrapper.cfbundle; includeInIndex = 0; path = "Example-Objective-CTests.xctest"; sourceTree = BUILT_PRODUCTS_DIR; };
		352BBC571E5E78EA00703DF1 /* Example_Objective_CTests.m */ = {isa = PBXFileReference; lastKnownFileType = sourcecode.c.objc; path = Example_Objective_CTests.m; sourceTree = "<group>"; };
		352BBC591E5E78EA00703DF1 /* Info.plist */ = {isa = PBXFileReference; lastKnownFileType = text.plist.xml; path = Info.plist; sourceTree = "<group>"; };
		3531C2671F9DDC6E00D92F9A /* pt-BR */ = {isa = PBXFileReference; lastKnownFileType = text.plist.strings; name = "pt-BR"; path = "pt-BR.lproj/Main.strings"; sourceTree = "<group>"; };
		3531C2681F9DDC6E00D92F9A /* pt-BR */ = {isa = PBXFileReference; lastKnownFileType = text.plist.strings; name = "pt-BR"; path = "pt-BR.lproj/Main.strings"; sourceTree = "<group>"; };
		3531C2691F9DDC6F00D92F9A /* pt-BR */ = {isa = PBXFileReference; lastKnownFileType = text.plist.strings; name = "pt-BR"; path = "pt-BR.lproj/Navigation.strings"; sourceTree = "<group>"; };
		3531C26A1F9DDC6F00D92F9A /* pt-BR */ = {isa = PBXFileReference; lastKnownFileType = text.plist.strings; name = "pt-BR"; path = "pt-BR.lproj/Localizable.strings"; sourceTree = "<group>"; };
		3531C26B1F9DDC6F00D92F9A /* pt-BR */ = {isa = PBXFileReference; lastKnownFileType = text.plist.strings; name = "pt-BR"; path = "pt-BR.lproj/Localizable.strings"; sourceTree = "<group>"; };
		3531C26C1F9DDC6F00D92F9A /* pt-BR */ = {isa = PBXFileReference; lastKnownFileType = text.plist.xml; name = "pt-BR"; path = "pt-BR.lproj/Abbreviations.plist"; sourceTree = "<group>"; };
		3531C26F1F9E095400D92F9A /* InstructionsBannerView.swift */ = {isa = PBXFileReference; lastKnownFileType = sourcecode.swift; path = InstructionsBannerView.swift; sourceTree = "<group>"; };
		353280A01FA72871005175F3 /* InstructionLabel.swift */ = {isa = PBXFileReference; lastKnownFileType = sourcecode.swift; path = InstructionLabel.swift; sourceTree = "<group>"; };
		353610CD1FAB6A8F00FB1746 /* BottomBannerView.swift */ = {isa = PBXFileReference; lastKnownFileType = sourcecode.swift; path = BottomBannerView.swift; sourceTree = "<group>"; };
		35375EC01F31FA86004CE727 /* NavigationSettings.swift */ = {isa = PBXFileReference; fileEncoding = 4; lastKnownFileType = sourcecode.swift; path = NavigationSettings.swift; sourceTree = "<group>"; };
		353AA55F1FCEF583009F0384 /* StyleManager.swift */ = {isa = PBXFileReference; lastKnownFileType = sourcecode.swift; path = StyleManager.swift; sourceTree = "<group>"; };
		353E68FB1EF0B7F8007B2AE5 /* NavigationLocationManager.swift */ = {isa = PBXFileReference; lastKnownFileType = sourcecode.swift; path = NavigationLocationManager.swift; sourceTree = "<group>"; };
		353E68FD1EF0B985007B2AE5 /* BundleAdditions.swift */ = {isa = PBXFileReference; lastKnownFileType = sourcecode.swift; path = BundleAdditions.swift; sourceTree = "<group>"; };
		353E69031EF0C4E5007B2AE5 /* SimulatedLocationManager.swift */ = {isa = PBXFileReference; lastKnownFileType = sourcecode.swift; path = SimulatedLocationManager.swift; sourceTree = "<group>"; };
		353EC9D61FB09708002EB0AB /* StepsViewController.swift */ = {isa = PBXFileReference; lastKnownFileType = sourcecode.swift; path = StepsViewController.swift; sourceTree = "<group>"; };
		3540514C1F73F3BB00ED572D /* route-with-straight-roundabout.json */ = {isa = PBXFileReference; lastKnownFileType = text.json; path = "route-with-straight-roundabout.json"; sourceTree = "<group>"; };
		3540514E1F73F3F300ED572D /* ManeuverViewTests.swift */ = {isa = PBXFileReference; lastKnownFileType = sourcecode.swift; path = ManeuverViewTests.swift; sourceTree = "<group>"; };
		354A01B81E66256600D765C2 /* MapboxDirections.framework */ = {isa = PBXFileReference; lastKnownFileType = wrapper.framework; name = MapboxDirections.framework; path = Carthage/Build/iOS/MapboxDirections.framework; sourceTree = "<group>"; };
		354A01BC1E66259600D765C2 /* Polyline.framework */ = {isa = PBXFileReference; lastKnownFileType = wrapper.framework; name = Polyline.framework; path = Carthage/Build/iOS/Polyline.framework; sourceTree = "<group>"; };
		354A01BE1E6625A900D765C2 /* SDWebImage.framework */ = {isa = PBXFileReference; lastKnownFileType = wrapper.framework; name = SDWebImage.framework; path = Carthage/Build/iOS/SDWebImage.framework; sourceTree = "<group>"; };
		354D9F871EF2FE900006FAA8 /* tunnel.json */ = {isa = PBXFileReference; fileEncoding = 4; lastKnownFileType = text.json; path = tunnel.json; sourceTree = "<group>"; };
		355D20DB1EF30A6D0012B1E0 /* tunnel.route */ = {isa = PBXFileReference; lastKnownFileType = file.bplist; path = tunnel.route; sourceTree = "<group>"; };
		355DB5741EFA78070091BFB7 /* GGPark-to-BernalHeights.route */ = {isa = PBXFileReference; lastKnownFileType = file.bplist; path = "GGPark-to-BernalHeights.route"; sourceTree = "<group>"; };
		355DB5761EFA780E0091BFB7 /* UnionSquare-to-GGPark.route */ = {isa = PBXFileReference; lastKnownFileType = file.bplist; path = "UnionSquare-to-GGPark.route"; sourceTree = "<group>"; };
		355ED36F1FAB724F00BCE1B8 /* BottomBannerViewLayout.swift */ = {isa = PBXFileReference; lastKnownFileType = sourcecode.swift; path = BottomBannerViewLayout.swift; sourceTree = "<group>"; };
		355EF9641EDF264200749641 /* sv */ = {isa = PBXFileReference; lastKnownFileType = text.plist.xml; name = sv; path = sv.lproj/Abbreviations.plist; sourceTree = "<group>"; };
		356B7D8A1EE166E100FE5B89 /* scripts */ = {isa = PBXFileReference; lastKnownFileType = folder; path = scripts; sourceTree = SOURCE_ROOT; };
		35718BE31EF316BA00AFA3D1 /* tunnel.route */ = {isa = PBXFileReference; lastKnownFileType = file.bplist; path = tunnel.route; sourceTree = "<group>"; };
		35718BE41EF316BA00AFA3D1 /* tunnel.json */ = {isa = PBXFileReference; lastKnownFileType = text.json; path = tunnel.json; sourceTree = "<group>"; };
		35726EE71F0856E900AFA1B6 /* DayStyle.swift */ = {isa = PBXFileReference; lastKnownFileType = sourcecode.swift; path = DayStyle.swift; sourceTree = "<group>"; };
		357F0DF01EB9D99F00A0B53C /* sv */ = {isa = PBXFileReference; fileEncoding = 4; lastKnownFileType = text.plist.strings; name = sv; path = sv.lproj/Localizable.strings; sourceTree = "<group>"; };
		357F0DF11EB9DAB400A0B53C /* vi */ = {isa = PBXFileReference; fileEncoding = 4; lastKnownFileType = text.plist.strings; name = vi; path = vi.lproj/Localizable.strings; sourceTree = "<group>"; };
		358D14631E5E3B7700ADE590 /* Example-Swift.app */ = {isa = PBXFileReference; explicitFileType = wrapper.application; includeInIndex = 0; path = "Example-Swift.app"; sourceTree = BUILT_PRODUCTS_DIR; };
		358D14651E5E3B7700ADE590 /* AppDelegate.swift */ = {isa = PBXFileReference; lastKnownFileType = sourcecode.swift; path = AppDelegate.swift; sourceTree = "<group>"; };
		358D14671E5E3B7700ADE590 /* ViewController.swift */ = {isa = PBXFileReference; lastKnownFileType = sourcecode.swift; lineEnding = 0; path = ViewController.swift; sourceTree = "<group>"; xcLanguageSpecificationIdentifier = xcode.lang.swift; };
		358D14A61E5E3FDC00ADE590 /* Example-Objective-C.app */ = {isa = PBXFileReference; explicitFileType = wrapper.application; includeInIndex = 0; path = "Example-Objective-C.app"; sourceTree = BUILT_PRODUCTS_DIR; };
		359574A71F28CC3800838209 /* CLLocation.swift */ = {isa = PBXFileReference; lastKnownFileType = sourcecode.swift; name = CLLocation.swift; path = MapboxCoreNavigation/CLLocation.swift; sourceTree = SOURCE_ROOT; };
		359574A91F28CCBB00838209 /* LocationTests.swift */ = {isa = PBXFileReference; lastKnownFileType = sourcecode.swift; path = LocationTests.swift; sourceTree = "<group>"; };
		359A8AEC1FA78D3000BDB486 /* DistanceFormatterTests.swift */ = {isa = PBXFileReference; fileEncoding = 4; lastKnownFileType = sourcecode.swift; path = DistanceFormatterTests.swift; sourceTree = "<group>"; };
		359A8AEE1FA7B25800BDB486 /* LanesStyleKit.swift */ = {isa = PBXFileReference; fileEncoding = 4; lastKnownFileType = sourcecode.swift; path = LanesStyleKit.swift; sourceTree = "<group>"; };
		359D1B271FFE70D30052FA42 /* NavigationView.swift */ = {isa = PBXFileReference; lastKnownFileType = sourcecode.swift; path = NavigationView.swift; sourceTree = "<group>"; };
		359D283B1F9DC14F00FDE9C9 /* UICollectionView.swift */ = {isa = PBXFileReference; lastKnownFileType = sourcecode.swift; path = UICollectionView.swift; sourceTree = "<group>"; };
		35A1D3651E6624EF00A48FE8 /* Mapbox.framework */ = {isa = PBXFileReference; lastKnownFileType = wrapper.framework; name = Mapbox.framework; path = Carthage/Build/iOS/Mapbox.framework; sourceTree = "<group>"; };
		35A5413A1EFC052700E49846 /* RouteOptions.swift */ = {isa = PBXFileReference; lastKnownFileType = sourcecode.swift; path = RouteOptions.swift; sourceTree = "<group>"; };
		35B1E2941F1FF8EC00A13D32 /* UserCourseView.swift */ = {isa = PBXFileReference; lastKnownFileType = sourcecode.swift; path = UserCourseView.swift; sourceTree = "<group>"; };
		35B5A47D1FFFDCE5000A3C8D /* NavigationViewLayout.swift */ = {isa = PBXFileReference; lastKnownFileType = sourcecode.swift; path = NavigationViewLayout.swift; sourceTree = "<group>"; };
		35B711CF1E5E7AD2001EDA8D /* MapboxNavigationTests.xctest */ = {isa = PBXFileReference; explicitFileType = wrapper.cfbundle; includeInIndex = 0; path = MapboxNavigationTests.xctest; sourceTree = BUILT_PRODUCTS_DIR; };
		35B711D11E5E7AD2001EDA8D /* MapboxNavigationTests.swift */ = {isa = PBXFileReference; lastKnownFileType = sourcecode.swift; path = MapboxNavigationTests.swift; sourceTree = "<group>"; };
		35B711D31E5E7AD2001EDA8D /* Info.plist */ = {isa = PBXFileReference; lastKnownFileType = text.plist.xml; path = Info.plist; sourceTree = "<group>"; };
		35B7837D1F9547B300291F9A /* Transitioning.swift */ = {isa = PBXFileReference; lastKnownFileType = sourcecode.swift; path = Transitioning.swift; sourceTree = "<group>"; };
		35B839481E2E3D5D0045A868 /* MBRouteController.m */ = {isa = PBXFileReference; fileEncoding = 4; lastKnownFileType = sourcecode.c.objc; path = MBRouteController.m; sourceTree = "<group>"; };
		35BF8CA11F28EB60003F6125 /* Array.swift */ = {isa = PBXFileReference; lastKnownFileType = sourcecode.swift; path = Array.swift; sourceTree = "<group>"; };
		35BF8CA31F28EBD8003F6125 /* String.swift */ = {isa = PBXFileReference; lastKnownFileType = sourcecode.swift; path = String.swift; sourceTree = "<group>"; };
		35C6A3461E5E418D0004CA57 /* AppDelegate.h */ = {isa = PBXFileReference; fileEncoding = 4; lastKnownFileType = sourcecode.c.h; path = AppDelegate.h; sourceTree = "<group>"; };
		35C6A3471E5E418D0004CA57 /* AppDelegate.m */ = {isa = PBXFileReference; fileEncoding = 4; lastKnownFileType = sourcecode.c.objc; path = AppDelegate.m; sourceTree = "<group>"; };
		35C6A34C1E5E418D0004CA57 /* ViewController.h */ = {isa = PBXFileReference; fileEncoding = 4; lastKnownFileType = sourcecode.c.h; path = ViewController.h; sourceTree = "<group>"; };
		35C6A34D1E5E418D0004CA57 /* ViewController.m */ = {isa = PBXFileReference; fileEncoding = 4; lastKnownFileType = sourcecode.c.objc; lineEnding = 0; path = ViewController.m; sourceTree = "<group>"; xcLanguageSpecificationIdentifier = xcode.lang.objc; };
		35C6ED9A1EBB1DE400A27EF8 /* ca */ = {isa = PBXFileReference; fileEncoding = 4; lastKnownFileType = text.plist.strings; name = ca; path = ca.lproj/Localizable.strings; sourceTree = "<group>"; };
		35C6ED9C1EBB224A00A27EF8 /* zh-Hans */ = {isa = PBXFileReference; lastKnownFileType = text.plist.strings; name = "zh-Hans"; path = "zh-Hans.lproj/Main.strings"; sourceTree = "<group>"; };
		35C6ED9E1EBB224D00A27EF8 /* sv */ = {isa = PBXFileReference; fileEncoding = 4; lastKnownFileType = text.plist.strings; name = sv; path = sv.lproj/Main.strings; sourceTree = "<group>"; };
		35C6EDA01EBB224E00A27EF8 /* vi */ = {isa = PBXFileReference; lastKnownFileType = text.plist.strings; name = vi; path = vi.lproj/Main.strings; sourceTree = "<group>"; };
		35C6EDA21EBB224F00A27EF8 /* ca */ = {isa = PBXFileReference; lastKnownFileType = text.plist.strings; name = ca; path = ca.lproj/Main.strings; sourceTree = "<group>"; };
		35C6EDA41EBB227100A27EF8 /* zh-Hans */ = {isa = PBXFileReference; lastKnownFileType = text.plist.strings; name = "zh-Hans"; path = "zh-Hans.lproj/Main.strings"; sourceTree = "<group>"; };
		35C6EDA61EBB227600A27EF8 /* sv */ = {isa = PBXFileReference; fileEncoding = 4; lastKnownFileType = text.plist.strings; name = sv; path = sv.lproj/Main.strings; sourceTree = "<group>"; };
		35C6EDA81EBB227900A27EF8 /* vi */ = {isa = PBXFileReference; lastKnownFileType = text.plist.strings; name = vi; path = vi.lproj/Main.strings; sourceTree = "<group>"; };
		35C6EDAA1EBB228000A27EF8 /* ca */ = {isa = PBXFileReference; lastKnownFileType = text.plist.strings; name = ca; path = ca.lproj/Main.strings; sourceTree = "<group>"; };
		35C6EDAD1EBB266300A27EF8 /* en */ = {isa = PBXFileReference; lastKnownFileType = text.plist.strings; name = en; path = en.lproj/Main.strings; sourceTree = "<group>"; };
		35C6EDB21EBB286500A27EF8 /* en */ = {isa = PBXFileReference; lastKnownFileType = text.plist.strings; name = en; path = en.lproj/Main.strings; sourceTree = "<group>"; };
		35C9973E1E732C1B00544D1C /* RouteVoiceController.swift */ = {isa = PBXFileReference; fileEncoding = 4; lastKnownFileType = sourcecode.swift; path = RouteVoiceController.swift; sourceTree = "<group>"; };
		35CB1E121F97DD740011CC44 /* FeedbackItem.swift */ = {isa = PBXFileReference; lastKnownFileType = sourcecode.swift; path = FeedbackItem.swift; sourceTree = "<group>"; };
		35CC14141F799496009E872A /* Turf.framework */ = {isa = PBXFileReference; lastKnownFileType = wrapper.framework; name = Turf.framework; path = Carthage/Build/iOS/Turf.framework; sourceTree = "<group>"; };
		35CF34B01F0A733200C2692E /* UIFont.swift */ = {isa = PBXFileReference; lastKnownFileType = sourcecode.swift; path = UIFont.swift; sourceTree = "<group>"; };
		35D428281FA0B61F00176028 /* InstructionsBannerViewLayout.swift */ = {isa = PBXFileReference; lastKnownFileType = sourcecode.swift; path = InstructionsBannerViewLayout.swift; sourceTree = "<group>"; };
		35D457A61E2D253100A89946 /* MBRouteController.h */ = {isa = PBXFileReference; fileEncoding = 4; lastKnownFileType = sourcecode.c.h; path = MBRouteController.h; sourceTree = "<group>"; };
		35D825F91E6A2DBE0088F83B /* MGLMapView+MGLNavigationAdditions.h */ = {isa = PBXFileReference; fileEncoding = 4; lastKnownFileType = sourcecode.c.h; path = "MGLMapView+MGLNavigationAdditions.h"; sourceTree = "<group>"; };
		35D825FA1E6A2DBE0088F83B /* MGLMapView+MGLNavigationAdditions.m */ = {isa = PBXFileReference; fileEncoding = 4; lastKnownFileType = sourcecode.c.objc; path = "MGLMapView+MGLNavigationAdditions.m"; sourceTree = "<group>"; };
		35D825FD1E6A2EC60088F83B /* MapboxNavigation.h */ = {isa = PBXFileReference; fileEncoding = 4; lastKnownFileType = sourcecode.c.h; path = MapboxNavigation.h; sourceTree = "<group>"; };
		35DA85781FC45787004092EC /* StatusView.swift */ = {isa = PBXFileReference; lastKnownFileType = sourcecode.swift; path = StatusView.swift; sourceTree = "<group>"; };
		35DC585C1FABC61100B5A956 /* InstructionsBannerViewTests.swift */ = {isa = PBXFileReference; lastKnownFileType = sourcecode.swift; path = InstructionsBannerViewTests.swift; sourceTree = "<group>"; };
		35DC9D8E1F4321CC001ECD64 /* route-with-lanes.json */ = {isa = PBXFileReference; lastKnownFileType = text.json; path = "route-with-lanes.json"; sourceTree = "<group>"; };
		35DC9D901F4323AA001ECD64 /* LanesView.swift */ = {isa = PBXFileReference; lastKnownFileType = sourcecode.swift; path = LanesView.swift; sourceTree = "<group>"; };
		35E407671F5625FF00EFC814 /* StyleKitMarker.swift */ = {isa = PBXFileReference; lastKnownFileType = sourcecode.swift; path = StyleKitMarker.swift; sourceTree = "<group>"; };
		35F1F5921FD57EFD00F8E502 /* StyleManagerTests.swift */ = {isa = PBXFileReference; lastKnownFileType = sourcecode.swift; path = StyleManagerTests.swift; sourceTree = "<group>"; };
		35F520BF1FB482A200FC9C37 /* NextBannerView.swift */ = {isa = PBXFileReference; lastKnownFileType = sourcecode.swift; path = NextBannerView.swift; sourceTree = "<group>"; };
		35F611C31F1E1C0500C43249 /* FeedbackViewController.swift */ = {isa = PBXFileReference; lastKnownFileType = sourcecode.swift; path = FeedbackViewController.swift; sourceTree = "<group>"; };
		6441B1691EFC64E50076499F /* WaypointConfirmationViewController.swift */ = {isa = PBXFileReference; fileEncoding = 4; lastKnownFileType = sourcecode.swift; path = WaypointConfirmationViewController.swift; sourceTree = "<group>"; };
		64847A031F04629D003F3A69 /* Feedback.swift */ = {isa = PBXFileReference; fileEncoding = 4; lastKnownFileType = sourcecode.swift; path = Feedback.swift; sourceTree = "<group>"; };
		8D391CE11FD71E78006BB91F /* Waypoint.swift */ = {isa = PBXFileReference; lastKnownFileType = sourcecode.swift; path = Waypoint.swift; sourceTree = "<group>"; };
		8DB63A391FBBCA2200928389 /* RatingControl.swift */ = {isa = PBXFileReference; lastKnownFileType = sourcecode.swift; path = RatingControl.swift; sourceTree = "<group>"; };
		8DE879651FBB9980002F06C0 /* EndOfRouteViewController.swift */ = {isa = PBXFileReference; lastKnownFileType = sourcecode.swift; path = EndOfRouteViewController.swift; sourceTree = "<group>"; };
		8DF399B11FB257B30034904C /* UIGestureRecognizer.swift */ = {isa = PBXFileReference; lastKnownFileType = sourcecode.swift; path = UIGestureRecognizer.swift; sourceTree = "<group>"; };
		C5000A921EC25C6E00563EA9 /* Abbreviations.swift */ = {isa = PBXFileReference; fileEncoding = 4; lastKnownFileType = sourcecode.swift; path = Abbreviations.swift; sourceTree = "<group>"; };
		C51DF8651F38C31C006C6A15 /* Locale.swift */ = {isa = PBXFileReference; fileEncoding = 4; lastKnownFileType = sourcecode.swift; path = Locale.swift; sourceTree = "<group>"; };
		C520EE911EBB84F9008805BC /* Base */ = {isa = PBXFileReference; lastKnownFileType = file.storyboard; name = Base; path = Base.lproj/Navigation.storyboard; sourceTree = "<group>"; };
		C520EE941EBBBD55008805BC /* en */ = {isa = PBXFileReference; lastKnownFileType = text.plist.strings; name = en; path = Base.lproj/Navigation.strings; sourceTree = "<group>"; };
		C5212B561EC4BE97009538EB /* Base */ = {isa = PBXFileReference; lastKnownFileType = text.plist.xml; name = Base; path = Base.lproj/Abbreviations.plist; sourceTree = "<group>"; };
		C52AC1251DF0E48600396B9F /* RouteProgressTests.swift */ = {isa = PBXFileReference; fileEncoding = 4; lastKnownFileType = sourcecode.swift; path = RouteProgressTests.swift; sourceTree = "<group>"; };
		C52D09CD1DEF5E5100BE3C5C /* route.json */ = {isa = PBXFileReference; fileEncoding = 4; lastKnownFileType = text.json; path = route.json; sourceTree = "<group>"; };
		C52D09D21DEF636C00BE3C5C /* Fixture.swift */ = {isa = PBXFileReference; fileEncoding = 4; lastKnownFileType = sourcecode.swift; path = Fixture.swift; sourceTree = "<group>"; };
		C53208AA1E81FFB900910266 /* NavigationMapView.swift */ = {isa = PBXFileReference; fileEncoding = 4; lastKnownFileType = sourcecode.swift; lineEnding = 0; path = NavigationMapView.swift; sourceTree = "<group>"; };
		C5387A9C1F8FDB13000D2E93 /* routeWithInstructions.json */ = {isa = PBXFileReference; fileEncoding = 4; lastKnownFileType = text.json; path = routeWithInstructions.json; sourceTree = "<group>"; };
		C53C19701F38EACD008DB406 /* zh-Hans */ = {isa = PBXFileReference; lastKnownFileType = text.plist.strings; name = "zh-Hans"; path = "zh-Hans.lproj/Localizable.strings"; sourceTree = "<group>"; };
		C53C19711F38EADB008DB406 /* it */ = {isa = PBXFileReference; lastKnownFileType = text.plist.strings; name = it; path = it.lproj/Localizable.strings; sourceTree = "<group>"; };
		C53C19721F38EADB008DB406 /* es */ = {isa = PBXFileReference; fileEncoding = 4; lastKnownFileType = text.plist.strings; name = es; path = es.lproj/Localizable.strings; sourceTree = "<group>"; };
		C53C19731F38EADC008DB406 /* lt */ = {isa = PBXFileReference; fileEncoding = 4; lastKnownFileType = text.plist.strings; name = lt; path = lt.lproj/Localizable.strings; sourceTree = "<group>"; };
		C53C19751F38EADE008DB406 /* fr */ = {isa = PBXFileReference; lastKnownFileType = text.plist.strings; name = fr; path = fr.lproj/Localizable.strings; sourceTree = "<group>"; };
		C53C19771F38EAE4008DB406 /* ca */ = {isa = PBXFileReference; fileEncoding = 4; lastKnownFileType = text.plist.strings; name = ca; path = ca.lproj/Localizable.strings; sourceTree = "<group>"; };
		C53C197A1F38EAEA008DB406 /* Base */ = {isa = PBXFileReference; lastKnownFileType = text.plist.strings; name = Base; path = Base.lproj/Localizable.strings; sourceTree = "<group>"; };
		C549F8311F17F2C5001A0A2D /* MapboxMobileEvents.framework */ = {isa = PBXFileReference; lastKnownFileType = wrapper.framework; name = MapboxMobileEvents.framework; path = Carthage/Build/iOS/MapboxMobileEvents.framework; sourceTree = "<group>"; };
		C54C655120336F2600D338E0 /* Constants.swift */ = {isa = PBXFileReference; lastKnownFileType = sourcecode.swift; path = Constants.swift; sourceTree = "<group>"; };
		C561735A1F182113005954F6 /* RouteStep.swift */ = {isa = PBXFileReference; fileEncoding = 4; lastKnownFileType = sourcecode.swift; path = RouteStep.swift; sourceTree = "<group>"; };
		C565168A1FE1E23E00A0AD18 /* MapboxSpeechController.swift */ = {isa = PBXFileReference; lastKnownFileType = sourcecode.swift; path = MapboxSpeechController.swift; sourceTree = "<group>"; };
		C57491DE1FACC42F006F97BC /* CGPoint.swift */ = {isa = PBXFileReference; lastKnownFileType = sourcecode.swift; name = CGPoint.swift; path = ../MapboxNavigation/CGPoint.swift; sourceTree = "<group>"; };
		C57607B01F4CC97D00C27423 /* Solar.framework */ = {isa = PBXFileReference; lastKnownFileType = wrapper.framework; name = Solar.framework; path = Carthage/Build/iOS/Solar.framework; sourceTree = "<group>"; };
		C578DA071EFD0FFF0052079F /* ProcessInfo.swift */ = {isa = PBXFileReference; fileEncoding = 4; lastKnownFileType = sourcecode.swift; path = ProcessInfo.swift; sourceTree = "<group>"; };
		C58159001EA6D02700FC6C3D /* MGLVectorSource.swift */ = {isa = PBXFileReference; fileEncoding = 4; lastKnownFileType = sourcecode.swift; path = MGLVectorSource.swift; sourceTree = "<group>"; };
<<<<<<< HEAD
		C582FD6020362E0A00A9086E /* Dictionary.swift */ = {isa = PBXFileReference; lastKnownFileType = sourcecode.swift; path = Dictionary.swift; sourceTree = "<group>"; };
=======
		C582FD5E203626E900A9086E /* CLLocationDirection.swift */ = {isa = PBXFileReference; lastKnownFileType = sourcecode.swift; path = CLLocationDirection.swift; sourceTree = "<group>"; };
>>>>>>> c026c6fe
		C58821FF1FB0F0D7008B0A2D /* Error.swift */ = {isa = PBXFileReference; lastKnownFileType = sourcecode.swift; path = Error.swift; sourceTree = "<group>"; };
		C58D6BAC1DDCF2AE00387F53 /* Constants.swift */ = {isa = PBXFileReference; fileEncoding = 4; lastKnownFileType = sourcecode.swift; path = Constants.swift; sourceTree = "<group>"; };
		C5A6B2DC1F4CE8E8004260EA /* StyleType.swift */ = {isa = PBXFileReference; lastKnownFileType = sourcecode.swift; path = StyleType.swift; sourceTree = "<group>"; };
		C5A7EC5B1FD610A80008B9BA /* VisualInstructionComponent.swift */ = {isa = PBXFileReference; lastKnownFileType = sourcecode.swift; path = VisualInstructionComponent.swift; sourceTree = "<group>"; };
		C5A9DDBD202E12EE007D52DA /* MapboxSpeech.framework */ = {isa = PBXFileReference; lastKnownFileType = wrapper.framework; name = MapboxSpeech.framework; path = Carthage/Build/iOS/MapboxSpeech.framework; sourceTree = "<group>"; };
		C5ADFBC91DDCC7840011824B /* MapboxCoreNavigation.framework */ = {isa = PBXFileReference; explicitFileType = wrapper.framework; includeInIndex = 0; path = MapboxCoreNavigation.framework; sourceTree = BUILT_PRODUCTS_DIR; };
		C5ADFBCC1DDCC7840011824B /* MapboxCoreNavigation.h */ = {isa = PBXFileReference; lastKnownFileType = sourcecode.c.h; path = MapboxCoreNavigation.h; sourceTree = "<group>"; };
		C5ADFBCD1DDCC7840011824B /* Info.plist */ = {isa = PBXFileReference; lastKnownFileType = text.plist.xml; path = Info.plist; sourceTree = "<group>"; };
		C5ADFBD21DDCC7840011824B /* MapboxCoreNavigationTests.xctest */ = {isa = PBXFileReference; explicitFileType = wrapper.cfbundle; includeInIndex = 0; path = MapboxCoreNavigationTests.xctest; sourceTree = BUILT_PRODUCTS_DIR; };
		C5ADFBD71DDCC7840011824B /* MapboxCoreNavigationTests.swift */ = {isa = PBXFileReference; lastKnownFileType = sourcecode.swift; path = MapboxCoreNavigationTests.swift; sourceTree = "<group>"; };
		C5ADFBD91DDCC7840011824B /* Info.plist */ = {isa = PBXFileReference; lastKnownFileType = text.plist.xml; path = Info.plist; sourceTree = "<group>"; };
		C5ADFBF91DDCC9580011824B /* RouteController.swift */ = {isa = PBXFileReference; fileEncoding = 4; lastKnownFileType = sourcecode.swift; path = RouteController.swift; sourceTree = "<group>"; };
		C5ADFBFB1DDCC9AD0011824B /* RouteProgress.swift */ = {isa = PBXFileReference; fileEncoding = 4; lastKnownFileType = sourcecode.swift; path = RouteProgress.swift; sourceTree = "<group>"; };
		C5CFE4871EF2FD4C006F48E8 /* MMEEventsManager.swift */ = {isa = PBXFileReference; fileEncoding = 4; lastKnownFileType = sourcecode.swift; path = MMEEventsManager.swift; sourceTree = "<group>"; };
		C5D1C9931FB236900067C619 /* ErrorCode.swift */ = {isa = PBXFileReference; lastKnownFileType = sourcecode.swift; path = ErrorCode.swift; sourceTree = "<group>"; };
		C5D9800C1EFA8BA9006DBF2E /* CustomViewController.swift */ = {isa = PBXFileReference; fileEncoding = 4; lastKnownFileType = sourcecode.swift; path = CustomViewController.swift; sourceTree = "<group>"; };
		C5D9800E1EFBCDAD006DBF2E /* Date.swift */ = {isa = PBXFileReference; fileEncoding = 4; lastKnownFileType = sourcecode.swift; path = Date.swift; sourceTree = "<group>"; };
		C5E7A31B1F4F6828001CB015 /* NavigationRouteOptions.swift */ = {isa = PBXFileReference; lastKnownFileType = sourcecode.swift; path = NavigationRouteOptions.swift; sourceTree = "<group>"; };
		DA1811FD20128B0900C91918 /* he */ = {isa = PBXFileReference; lastKnownFileType = text.plist.strings; name = he; path = he.lproj/Main.strings; sourceTree = "<group>"; };
		DA1811FE20128B0900C91918 /* he */ = {isa = PBXFileReference; lastKnownFileType = text.plist.strings; name = he; path = he.lproj/Navigation.strings; sourceTree = "<group>"; };
		DA18120120128B7B00C91918 /* he */ = {isa = PBXFileReference; lastKnownFileType = text.plist.strings; name = he; path = he.lproj/Localizable.strings; sourceTree = "<group>"; };
		DA18120320128E9400C91918 /* fr */ = {isa = PBXFileReference; lastKnownFileType = text.plist.strings; name = fr; path = fr.lproj/Localizable.strings; sourceTree = "<group>"; };
		DA181204201290FC00C91918 /* es */ = {isa = PBXFileReference; lastKnownFileType = text.plist.stringsdict; name = es; path = Resources/es.lproj/Localizable.stringsdict; sourceTree = "<group>"; };
		DA1812052012910000C91918 /* vi */ = {isa = PBXFileReference; lastKnownFileType = text.plist.stringsdict; name = vi; path = Resources/vi.lproj/Localizable.stringsdict; sourceTree = "<group>"; };
		DA181207201292E700C91918 /* fr */ = {isa = PBXFileReference; lastKnownFileType = text.plist.stringsdict; name = fr; path = Resources/fr.lproj/Localizable.stringsdict; sourceTree = "<group>"; };
		DA23C9621F4FC0A600BA9522 /* MGLMapView+CustomAdditions.h */ = {isa = PBXFileReference; fileEncoding = 4; lastKnownFileType = sourcecode.c.h; path = "MGLMapView+CustomAdditions.h"; sourceTree = "<group>"; };
		DA23C9631F4FC0A600BA9522 /* MGLMapView+CustomAdditions.m */ = {isa = PBXFileReference; fileEncoding = 4; lastKnownFileType = sourcecode.c.objc; path = "MGLMapView+CustomAdditions.m"; sourceTree = "<group>"; };
		DA3327391F50C6DA00C5EE88 /* sl */ = {isa = PBXFileReference; fileEncoding = 4; lastKnownFileType = text.plist.strings; name = sl; path = sl.lproj/Main.strings; sourceTree = "<group>"; };
		DA33273A1F50C6FC00C5EE88 /* sl */ = {isa = PBXFileReference; fileEncoding = 4; lastKnownFileType = text.plist.strings; name = sl; path = sl.lproj/Main.strings; sourceTree = "<group>"; };
		DA33273B1F50C70E00C5EE88 /* sl */ = {isa = PBXFileReference; fileEncoding = 4; lastKnownFileType = text.plist.strings; name = sl; path = sl.lproj/Navigation.strings; sourceTree = "<group>"; };
		DA33273D1F50C7CA00C5EE88 /* uk */ = {isa = PBXFileReference; fileEncoding = 4; lastKnownFileType = text.plist.strings; name = uk; path = uk.lproj/Main.strings; sourceTree = "<group>"; };
		DA33273E1F50C7D800C5EE88 /* uk */ = {isa = PBXFileReference; fileEncoding = 4; lastKnownFileType = text.plist.strings; name = uk; path = uk.lproj/Main.strings; sourceTree = "<group>"; };
		DA33273F1F50C7E400C5EE88 /* uk */ = {isa = PBXFileReference; fileEncoding = 4; lastKnownFileType = text.plist.strings; name = uk; path = uk.lproj/Navigation.strings; sourceTree = "<group>"; };
		DA352568201096F20048DDFC /* da */ = {isa = PBXFileReference; lastKnownFileType = text.plist.strings; name = da; path = da.lproj/Main.strings; sourceTree = "<group>"; };
		DA35256F2010A5200048DDFC /* en */ = {isa = PBXFileReference; lastKnownFileType = text.plist.stringsdict; name = en; path = Resources/en.lproj/Localizable.stringsdict; sourceTree = "<group>"; };
		DA3525712011435E0048DDFC /* da */ = {isa = PBXFileReference; lastKnownFileType = text.plist.strings; name = da; path = da.lproj/Main.strings; sourceTree = "<group>"; };
		DA352572201143BA0048DDFC /* da */ = {isa = PBXFileReference; lastKnownFileType = text.plist.strings; name = da; path = da.lproj/Navigation.strings; sourceTree = "<group>"; };
		DA352573201143D30048DDFC /* da */ = {isa = PBXFileReference; lastKnownFileType = text.plist.strings; name = da; path = da.lproj/Localizable.strings; sourceTree = "<group>"; };
		DA352574201143EC0048DDFC /* da */ = {isa = PBXFileReference; lastKnownFileType = text.plist.xml; name = da; path = da.lproj/Abbreviations.plist; sourceTree = "<group>"; };
		DA545ABA1FA993DF0090908E /* de */ = {isa = PBXFileReference; lastKnownFileType = text.plist.strings; name = de; path = de.lproj/Main.strings; sourceTree = "<group>"; };
		DA545ABB1FA993FB0090908E /* de */ = {isa = PBXFileReference; lastKnownFileType = text.plist.strings; name = de; path = de.lproj/Main.strings; sourceTree = "<group>"; };
		DA545ABC1FA9941F0090908E /* de */ = {isa = PBXFileReference; lastKnownFileType = text.plist.strings; name = de; path = de.lproj/Localizable.strings; sourceTree = "<group>"; };
		DA545ABD1FA9A1300090908E /* nl */ = {isa = PBXFileReference; lastKnownFileType = text.plist.xml; name = nl; path = nl.lproj/Abbreviations.plist; sourceTree = "<group>"; };
		DA545ABE1FA9A1370090908E /* nl */ = {isa = PBXFileReference; lastKnownFileType = text.plist.strings; name = nl; path = nl.lproj/Main.strings; sourceTree = "<group>"; };
		DA545ABF1FA9A1530090908E /* nl */ = {isa = PBXFileReference; lastKnownFileType = text.plist.strings; name = nl; path = nl.lproj/Main.strings; sourceTree = "<group>"; };
		DA545AC01FA9A15A0090908E /* nl */ = {isa = PBXFileReference; lastKnownFileType = text.plist.strings; name = nl; path = nl.lproj/Localizable.strings; sourceTree = "<group>"; };
		DA545AC11FA9A1660090908E /* nl */ = {isa = PBXFileReference; lastKnownFileType = text.plist.strings; name = nl; path = nl.lproj/Navigation.strings; sourceTree = "<group>"; };
		DA545AC21FA9A16D0090908E /* nl */ = {isa = PBXFileReference; lastKnownFileType = text.plist.strings; name = nl; path = nl.lproj/Localizable.strings; sourceTree = "<group>"; };
		DA545AC31FAA86350090908E /* de */ = {isa = PBXFileReference; lastKnownFileType = text.plist.strings; name = de; path = de.lproj/Navigation.strings; sourceTree = "<group>"; };
		DA545AC41FAA86450090908E /* de */ = {isa = PBXFileReference; lastKnownFileType = text.plist.strings; name = de; path = de.lproj/Localizable.strings; sourceTree = "<group>"; };
		DA5AD03C1FEBA03700FC7D7B /* bg */ = {isa = PBXFileReference; lastKnownFileType = text.plist.strings; name = bg; path = bg.lproj/Main.strings; sourceTree = "<group>"; };
		DA5AD03D1FEBA03700FC7D7B /* bg */ = {isa = PBXFileReference; lastKnownFileType = text.plist.strings; name = bg; path = bg.lproj/Main.strings; sourceTree = "<group>"; };
		DA5AD03E1FEBA03700FC7D7B /* bg */ = {isa = PBXFileReference; lastKnownFileType = text.plist.strings; name = bg; path = bg.lproj/Navigation.strings; sourceTree = "<group>"; };
		DA5AD03F1FEBA03B00FC7D7B /* bg */ = {isa = PBXFileReference; lastKnownFileType = text.plist.xml; name = bg; path = bg.lproj/Abbreviations.plist; sourceTree = "<group>"; };
		DA5AD0401FEBA23200FC7D7B /* bg */ = {isa = PBXFileReference; lastKnownFileType = text.plist.strings; name = bg; path = bg.lproj/Localizable.strings; sourceTree = "<group>"; };
		DA625E901F10557300FBE176 /* fa */ = {isa = PBXFileReference; fileEncoding = 4; lastKnownFileType = text.plist.strings; name = fa; path = fa.lproj/Main.strings; sourceTree = "<group>"; };
		DA625E911F10559600FBE176 /* fa */ = {isa = PBXFileReference; fileEncoding = 4; lastKnownFileType = text.plist.strings; name = fa; path = fa.lproj/Main.strings; sourceTree = "<group>"; };
		DA625E921F1055DE00FBE176 /* fa */ = {isa = PBXFileReference; fileEncoding = 4; lastKnownFileType = text.plist.strings; name = fa; path = fa.lproj/Navigation.strings; sourceTree = "<group>"; };
		DA625E931F105B1900FBE176 /* fr */ = {isa = PBXFileReference; lastKnownFileType = text.plist.strings; name = fr; path = fr.lproj/Main.strings; sourceTree = "<group>"; };
		DA625E941F105B1A00FBE176 /* fr */ = {isa = PBXFileReference; lastKnownFileType = text.plist.strings; name = fr; path = fr.lproj/Main.strings; sourceTree = "<group>"; };
		DA625E951F105B1A00FBE176 /* fr */ = {isa = PBXFileReference; fileEncoding = 4; lastKnownFileType = text.plist.strings; name = fr; path = fr.lproj/Navigation.strings; sourceTree = "<group>"; };
		DA625E971F105BC100FBE176 /* fr */ = {isa = PBXFileReference; lastKnownFileType = text.plist.xml; name = fr; path = fr.lproj/Abbreviations.plist; sourceTree = "<group>"; };
		DA625E981F105C1200FBE176 /* hu */ = {isa = PBXFileReference; lastKnownFileType = text.plist.strings; name = hu; path = hu.lproj/Main.strings; sourceTree = "<group>"; };
		DA625E991F105C1300FBE176 /* hu */ = {isa = PBXFileReference; lastKnownFileType = text.plist.strings; name = hu; path = hu.lproj/Main.strings; sourceTree = "<group>"; };
		DA625E9A1F105C1300FBE176 /* hu */ = {isa = PBXFileReference; fileEncoding = 4; lastKnownFileType = text.plist.strings; name = hu; path = hu.lproj/Navigation.strings; sourceTree = "<group>"; };
		DA625E9C1F105CB100FBE176 /* hu */ = {isa = PBXFileReference; fileEncoding = 4; lastKnownFileType = text.plist.strings; name = hu; path = hu.lproj/Localizable.strings; sourceTree = "<group>"; };
		DA625E9D1F105D1A00FBE176 /* lt */ = {isa = PBXFileReference; lastKnownFileType = text.plist.strings; name = lt; path = lt.lproj/Main.strings; sourceTree = "<group>"; };
		DA625E9E1F105D1A00FBE176 /* lt */ = {isa = PBXFileReference; lastKnownFileType = text.plist.strings; name = lt; path = lt.lproj/Main.strings; sourceTree = "<group>"; };
		DA625EA31F105E3400FBE176 /* lt */ = {isa = PBXFileReference; lastKnownFileType = text.plist.xml; name = lt; path = lt.lproj/Abbreviations.plist; sourceTree = "<group>"; };
		DA625EA41F1060E300FBE176 /* ca */ = {isa = PBXFileReference; fileEncoding = 4; lastKnownFileType = text.plist.strings; name = ca; path = ca.lproj/Navigation.strings; sourceTree = "<group>"; };
		DA625EA51F10614500FBE176 /* es */ = {isa = PBXFileReference; fileEncoding = 4; lastKnownFileType = text.plist.strings; name = es; path = es.lproj/Navigation.strings; sourceTree = "<group>"; };
		DA625EA71F10616600FBE176 /* es */ = {isa = PBXFileReference; fileEncoding = 4; lastKnownFileType = text.plist.strings; name = es; path = es.lproj/Localizable.strings; sourceTree = "<group>"; };
		DA625EA91F1061DA00FBE176 /* sv */ = {isa = PBXFileReference; fileEncoding = 4; lastKnownFileType = text.plist.strings; name = sv; path = sv.lproj/Navigation.strings; sourceTree = "<group>"; };
		DA625EAA1F10621A00FBE176 /* vi */ = {isa = PBXFileReference; fileEncoding = 4; lastKnownFileType = text.plist.strings; name = vi; path = vi.lproj/Navigation.strings; sourceTree = "<group>"; };
		DA625EAB1F10622700FBE176 /* vi */ = {isa = PBXFileReference; lastKnownFileType = text.plist.xml; name = vi; path = vi.lproj/Abbreviations.plist; sourceTree = "<group>"; };
		DA678B7A1F6CEE6200F05913 /* ru */ = {isa = PBXFileReference; lastKnownFileType = text.plist.strings; name = ru; path = ru.lproj/Localizable.strings; sourceTree = "<group>"; };
		DA678B7B1F6CF46600F05913 /* hu */ = {isa = PBXFileReference; fileEncoding = 4; lastKnownFileType = text.plist.strings; name = hu; path = hu.lproj/Localizable.strings; sourceTree = "<group>"; };
		DA678B7C1F6CF47200F05913 /* sv */ = {isa = PBXFileReference; fileEncoding = 4; lastKnownFileType = text.plist.strings; name = sv; path = sv.lproj/Localizable.strings; sourceTree = "<group>"; };
		DA678B7D1F6CF47A00F05913 /* vi */ = {isa = PBXFileReference; fileEncoding = 4; lastKnownFileType = text.plist.strings; name = vi; path = vi.lproj/Localizable.strings; sourceTree = "<group>"; };
		DA8264851F2AAD8400454B24 /* zh-Hant */ = {isa = PBXFileReference; fileEncoding = 4; lastKnownFileType = text.plist.strings; name = "zh-Hant"; path = "zh-Hant.lproj/Main.strings"; sourceTree = "<group>"; };
		DA8264861F2AAD9F00454B24 /* zh-Hant */ = {isa = PBXFileReference; fileEncoding = 4; lastKnownFileType = text.plist.strings; name = "zh-Hant"; path = "zh-Hant.lproj/Main.strings"; sourceTree = "<group>"; };
		DA8264871F2AADC200454B24 /* zh-Hant */ = {isa = PBXFileReference; fileEncoding = 4; lastKnownFileType = text.plist.strings; name = "zh-Hant"; path = "zh-Hant.lproj/Navigation.strings"; sourceTree = "<group>"; };
		DAA292FE1F16CB5C00D94613 /* ca */ = {isa = PBXFileReference; lastKnownFileType = text.plist.xml; name = ca; path = ca.lproj/Abbreviations.plist; sourceTree = "<group>"; };
		DAA292FF1F16CC2200D94613 /* lt */ = {isa = PBXFileReference; fileEncoding = 4; lastKnownFileType = text.plist.strings; name = lt; path = lt.lproj/Navigation.strings; sourceTree = "<group>"; };
		DAA293011F16DA0C00D94613 /* es */ = {isa = PBXFileReference; fileEncoding = 4; lastKnownFileType = text.plist.strings; name = es; path = es.lproj/Main.strings; sourceTree = "<group>"; };
		DAA293021F16DA1300D94613 /* es */ = {isa = PBXFileReference; fileEncoding = 4; lastKnownFileType = text.plist.strings; name = es; path = es.lproj/Main.strings; sourceTree = "<group>"; };
		DAA293041F16DA6A00D94613 /* es */ = {isa = PBXFileReference; lastKnownFileType = text.plist.xml; name = es; path = es.lproj/Abbreviations.plist; sourceTree = "<group>"; };
		DAAE5F311EAE4C4700832871 /* Base */ = {isa = PBXFileReference; fileEncoding = 4; lastKnownFileType = text.plist.strings; name = Base; path = Base.lproj/Localizable.strings; sourceTree = "<group>"; };
		DAAE5F331EAE4C5A00832871 /* zh-Hans */ = {isa = PBXFileReference; fileEncoding = 4; lastKnownFileType = text.plist.strings; name = "zh-Hans"; path = "zh-Hans.lproj/Localizable.strings"; sourceTree = "<group>"; };
		DAB2CCE61DF7AFDE001B2FE1 /* dc-line.geojson */ = {isa = PBXFileReference; fileEncoding = 4; lastKnownFileType = text; path = "dc-line.geojson"; sourceTree = "<group>"; };
		DAB90EF4201758D600EFC92A /* ru */ = {isa = PBXFileReference; lastKnownFileType = text.plist.xml; name = ru; path = ru.lproj/Abbreviations.plist; sourceTree = "<group>"; };
		DAC049BE201715D5004C2217 /* ru */ = {isa = PBXFileReference; lastKnownFileType = text.plist.strings; name = ru; path = ru.lproj/Localizable.strings; sourceTree = "<group>"; };
		DAC049BF201715EA004C2217 /* ru */ = {isa = PBXFileReference; lastKnownFileType = text.plist.stringsdict; name = ru; path = Resources/ru.lproj/Localizable.stringsdict; sourceTree = "<group>"; };
		DAC049C020171886004C2217 /* he */ = {isa = PBXFileReference; lastKnownFileType = text.plist.strings; name = he; path = he.lproj/Main.strings; sourceTree = "<group>"; };
		DAC049C1201718AC004C2217 /* he */ = {isa = PBXFileReference; lastKnownFileType = text.plist.strings; name = he; path = he.lproj/Localizable.strings; sourceTree = "<group>"; };
		DACCD9CD1F1FE05C00BB09A1 /* Example-Swift-BridgingHeader.h */ = {isa = PBXFileReference; fileEncoding = 4; lastKnownFileType = sourcecode.c.h; path = "Example-Swift-BridgingHeader.h"; sourceTree = "<group>"; };
		DAD88E00202AC7AA00AAA536 /* uk */ = {isa = PBXFileReference; lastKnownFileType = text.plist.stringsdict; name = uk; path = Resources/uk.lproj/Localizable.stringsdict; sourceTree = "<group>"; };
		DAD88E01202AC80100AAA536 /* uk */ = {isa = PBXFileReference; lastKnownFileType = text.plist.strings; name = uk; path = uk.lproj/Localizable.strings; sourceTree = "<group>"; };
		DAD88E02202AC81F00AAA536 /* da */ = {isa = PBXFileReference; lastKnownFileType = text.plist.stringsdict; name = da; path = Resources/da.lproj/Localizable.stringsdict; sourceTree = "<group>"; };
		DADAD826203504C6002E25CA /* MBNavigationSettings.h */ = {isa = PBXFileReference; lastKnownFileType = sourcecode.c.h; path = MBNavigationSettings.h; sourceTree = "<group>"; };
		DADAD827203504C6002E25CA /* MBNavigationSettings.m */ = {isa = PBXFileReference; lastKnownFileType = sourcecode.c.objc; path = MBNavigationSettings.m; sourceTree = "<group>"; };
		DADAD82C20350849002E25CA /* MBRouteVoiceController.h */ = {isa = PBXFileReference; lastKnownFileType = sourcecode.c.h; path = MBRouteVoiceController.h; sourceTree = "<group>"; };
		DADAD82D20350849002E25CA /* MBRouteVoiceController.m */ = {isa = PBXFileReference; lastKnownFileType = sourcecode.c.objc; path = MBRouteVoiceController.m; sourceTree = "<group>"; };
		DAE7114C1F22E94E009AED76 /* it */ = {isa = PBXFileReference; fileEncoding = 4; lastKnownFileType = text.plist.strings; name = it; path = it.lproj/Main.strings; sourceTree = "<group>"; };
		DAE7114D1F22E966009AED76 /* it */ = {isa = PBXFileReference; fileEncoding = 4; lastKnownFileType = text.plist.strings; name = it; path = it.lproj/Main.strings; sourceTree = "<group>"; };
		DAE7114E1F22E977009AED76 /* it */ = {isa = PBXFileReference; fileEncoding = 4; lastKnownFileType = text.plist.strings; name = it; path = it.lproj/Navigation.strings; sourceTree = "<group>"; };
		DAF257122017C1E800367EF5 /* sv */ = {isa = PBXFileReference; lastKnownFileType = text.plist.stringsdict; name = sv; path = Resources/sv.lproj/Localizable.stringsdict; sourceTree = "<group>"; };
/* End PBXFileReference section */

/* Begin PBXFrameworksBuildPhase section */
		351BEBD31E5BCC28006FE110 /* Frameworks */ = {
			isa = PBXFrameworksBuildPhase;
			buildActionMask = 2147483647;
			files = (
				354A01BF1E6625D100D765C2 /* Mapbox.framework in Frameworks */,
				35CC14161F7994B1009E872A /* Turf.framework in Frameworks */,
			);
			runOnlyForDeploymentPostprocessing = 0;
		};
		352BBC441E5E78D700703DF1 /* Frameworks */ = {
			isa = PBXFrameworksBuildPhase;
			buildActionMask = 2147483647;
			files = (
			);
			runOnlyForDeploymentPostprocessing = 0;
		};
		352BBC521E5E78EA00703DF1 /* Frameworks */ = {
			isa = PBXFrameworksBuildPhase;
			buildActionMask = 2147483647;
			files = (
			);
			runOnlyForDeploymentPostprocessing = 0;
		};
		358D14601E5E3B7700ADE590 /* Frameworks */ = {
			isa = PBXFrameworksBuildPhase;
			buildActionMask = 2147483647;
			files = (
				35E9B0AD1F9E0F8F00BF84AB /* MapboxNavigation.framework in Frameworks */,
				354A01C51E66265600D765C2 /* SDWebImage.framework in Frameworks */,
				354A01CF1E66266100D765C2 /* MapboxDirections.framework in Frameworks */,
				C57607B11F4CC9E800C27423 /* Solar.framework in Frameworks */,
				C549F8321F17F2C5001A0A2D /* MapboxMobileEvents.framework in Frameworks */,
				35CC14171F79A434009E872A /* Turf.framework in Frameworks */,
				354A01C91E66265B00D765C2 /* Polyline.framework in Frameworks */,
				35C714B0203B251F00F0C2AE /* MapboxSpeech.framework in Frameworks */,
				354A01C21E66265100D765C2 /* Mapbox.framework in Frameworks */,
			);
			runOnlyForDeploymentPostprocessing = 0;
		};
		358D14A31E5E3FDC00ADE590 /* Frameworks */ = {
			isa = PBXFrameworksBuildPhase;
			buildActionMask = 2147483647;
			files = (
				354A01DB1E6626E900D765C2 /* MapboxCoreNavigation.framework in Frameworks */,
				354A01EA1E6626EF00D765C2 /* MapboxDirections.framework in Frameworks */,
				354A01E41E6626EF00D765C2 /* Polyline.framework in Frameworks */,
				35CC14191F79A43B009E872A /* Turf.framework in Frameworks */,
				C5A6B2DE1F4DE57E004260EA /* Solar.framework in Frameworks */,
				C51245F21F19471C00E33B52 /* MapboxMobileEvents.framework in Frameworks */,
				354A01E01E6626EF00D765C2 /* SDWebImage.framework in Frameworks */,
				354A01DD1E6626EA00D765C2 /* MapboxNavigation.framework in Frameworks */,
				35C714AE203B251300F0C2AE /* MapboxSpeech.framework in Frameworks */,
				354A01EC1E6626EF00D765C2 /* Mapbox.framework in Frameworks */,
			);
			runOnlyForDeploymentPostprocessing = 0;
		};
		35A7DBEB1E3A1C59000BAB5C /* Frameworks */ = {
			isa = PBXFrameworksBuildPhase;
			buildActionMask = 2147483647;
			files = (
				C5EA98721F19414C00C8AA16 /* MapboxMobileEvents.framework in Frameworks */,
				354A01B91E66256600D765C2 /* MapboxDirections.framework in Frameworks */,
				359D00CF1E732D7100C2E770 /* Polyline.framework in Frameworks */,
				35CC14151F7994B0009E872A /* Turf.framework in Frameworks */,
			);
			runOnlyForDeploymentPostprocessing = 0;
		};
		35B711CC1E5E7AD2001EDA8D /* Frameworks */ = {
			isa = PBXFrameworksBuildPhase;
			buildActionMask = 2147483647;
			files = (
				3525449D1E663D32004C8F1C /* MapboxCoreNavigation.framework in Frameworks */,
				35213DAF1EC456E800A62B21 /* FBSnapshotTestCase.framework in Frameworks */,
				35B711D41E5E7AD2001EDA8D /* MapboxNavigation.framework in Frameworks */,
			);
			runOnlyForDeploymentPostprocessing = 0;
		};
		C5ADFBCF1DDCC7840011824B /* Frameworks */ = {
			isa = PBXFrameworksBuildPhase;
			buildActionMask = 2147483647;
			files = (
				352BBC3B1E5E6A0C00703DF1 /* MapboxCoreNavigation.framework in Frameworks */,
			);
			runOnlyForDeploymentPostprocessing = 0;
		};
/* End PBXFrameworksBuildPhase section */

/* Begin PBXGroup section */
		35002D721E5F6C830090E733 /* Supporting files */ = {
			isa = PBXGroup;
			children = (
				DACCD9CD1F1FE05C00BB09A1 /* Example-Swift-BridgingHeader.h */,
				355D20DB1EF30A6D0012B1E0 /* tunnel.route */,
				354D9F871EF2FE900006FAA8 /* tunnel.json */,
				35002D661E5F6B1B0090E733 /* Main.storyboard */,
				35002D5F1E5F6ADB0090E733 /* Assets.xcassets */,
				35002D601E5F6ADB0090E733 /* Base.lproj */,
				35002D5D1E5F6ABB0090E733 /* Info.plist */,
			);
			name = "Supporting files";
			sourceTree = "<group>";
		};
		35002D731E5F6C8F0090E733 /* Supporting files */ = {
			isa = PBXGroup;
			children = (
				35002D6A1E5F6C7F0090E733 /* Assets.xcassets */,
				35002D6B1E5F6C7F0090E733 /* Base.lproj */,
				35002D6C1E5F6C7F0090E733 /* Info.plist */,
				35002D6D1E5F6C7F0090E733 /* main.m */,
				35002D741E5F6CD30090E733 /* Main.storyboard */,
			);
			name = "Supporting files";
			sourceTree = "<group>";
		};
		351BEBD81E5BCC28006FE110 /* MapboxNavigation */ = {
			isa = PBXGroup;
			children = (
				356B7D8A1EE166E100FE5B89 /* scripts */,
				C51923B41EA55C5E002AF9E1 /* Extensions */,
				351BEC201E5BD4DC006FE110 /* Supporting files */,
				C51923B51EA55CD4002AF9E1 /* Views */,
				35D825FD1E6A2EC60088F83B /* MapboxNavigation.h */,
				C53208AA1E81FFB900910266 /* NavigationMapView.swift */,
				351BEBE01E5BCC63006FE110 /* Style.swift */,
				35726EE71F0856E900AFA1B6 /* DayStyle.swift */,
				351BEBEA1E5BCC63006FE110 /* NavigationViewController.swift */,
				351BEBE41E5BCC63006FE110 /* RouteMapViewController.swift */,
				8DE879651FBB9980002F06C0 /* EndOfRouteViewController.swift */,
				DADAD82C20350849002E25CA /* MBRouteVoiceController.h */,
				DADAD82D20350849002E25CA /* MBRouteVoiceController.m */,
				35C9973E1E732C1B00544D1C /* RouteVoiceController.swift */,
				C565168A1FE1E23E00A0AD18 /* MapboxSpeechController.swift */,
				35F611C31F1E1C0500C43249 /* FeedbackViewController.swift */,
				35025F3E1F051DD2002BA3EA /* DialogViewController.swift */,
				C5A6B2DC1F4CE8E8004260EA /* StyleType.swift */,
				35B1E2941F1FF8EC00A13D32 /* UserCourseView.swift */,
				35CB1E121F97DD740011CC44 /* FeedbackItem.swift */,
				353EC9D61FB09708002EB0AB /* StepsViewController.swift */,
				C58821FF1FB0F0D7008B0A2D /* Error.swift */,
				C5D1C9931FB236900067C619 /* ErrorCode.swift */,
				353AA55F1FCEF583009F0384 /* StyleManager.swift */,
				359D1B271FFE70D30052FA42 /* NavigationView.swift */,
				C54C655120336F2600D338E0 /* Constants.swift */,
			);
			path = MapboxNavigation;
			sourceTree = "<group>";
		};
		351BEC201E5BD4DC006FE110 /* Supporting files */ = {
			isa = PBXGroup;
			children = (
				351BEC211E5BD506006FE110 /* Resources */,
				351BEBDA1E5BCC28006FE110 /* Info.plist */,
			);
			name = "Supporting files";
			sourceTree = "<group>";
		};
		351BEC211E5BD506006FE110 /* Resources */ = {
			isa = PBXGroup;
			children = (
				351BEC281E5BD530006FE110 /* Assets.xcassets */,
				C520EE921EBB84F9008805BC /* Navigation.storyboard */,
				DAAE5F321EAE4C4700832871 /* Localizable.strings */,
				DA35256E2010A5200048DDFC /* Localizable.stringsdict */,
				C5212B571EC4BE97009538EB /* Abbreviations.plist */,
			);
			name = Resources;
			sourceTree = "<group>";
		};
		352BBC481E5E78D700703DF1 /* SwiftTests */ = {
			isa = PBXGroup;
			children = (
				352BBC491E5E78D700703DF1 /* Example_SwiftTests.swift */,
				352BBC4B1E5E78D700703DF1 /* Info.plist */,
			);
			name = SwiftTests;
			path = Examples/SwiftTests;
			sourceTree = "<group>";
		};
		352BBC561E5E78EA00703DF1 /* Objective-CTests */ = {
			isa = PBXGroup;
			children = (
				352BBC571E5E78EA00703DF1 /* Example_Objective_CTests.m */,
				352BBC591E5E78EA00703DF1 /* Info.plist */,
			);
			name = "Objective-CTests";
			path = "Examples/Objective-CTests";
			sourceTree = "<group>";
		};
		355DB5731EFA73410091BFB7 /* Fixtures */ = {
			isa = PBXGroup;
			children = (
				352690481ECC843700E387BD /* Fixture.swift */,
				355DB5741EFA78070091BFB7 /* GGPark-to-BernalHeights.route */,
				355DB5761EFA780E0091BFB7 /* UnionSquare-to-GGPark.route */,
				35DC9D8E1F4321CC001ECD64 /* route-with-lanes.json */,
				351030101F54B72000E3B7E7 /* route-for-lane-testing.json */,
				3540514C1F73F3BB00ED572D /* route-with-straight-roundabout.json */,
			);
			path = Fixtures;
			sourceTree = "<group>";
		};
		358D14641E5E3B7700ADE590 /* Swift */ = {
			isa = PBXGroup;
			children = (
				35002D721E5F6C830090E733 /* Supporting files */,
				358D14651E5E3B7700ADE590 /* AppDelegate.swift */,
				358D14671E5E3B7700ADE590 /* ViewController.swift */,
				C5D9800C1EFA8BA9006DBF2E /* CustomViewController.swift */,
				6441B1691EFC64E50076499F /* WaypointConfirmationViewController.swift */,
				DA23C9621F4FC0A600BA9522 /* MGLMapView+CustomAdditions.h */,
				DA23C9631F4FC0A600BA9522 /* MGLMapView+CustomAdditions.m */,
			);
			name = Swift;
			path = Examples/Swift;
			sourceTree = "<group>";
		};
		358D14A71E5E3FDC00ADE590 /* Objective-C */ = {
			isa = PBXGroup;
			children = (
				35002D731E5F6C8F0090E733 /* Supporting files */,
				35C6A3461E5E418D0004CA57 /* AppDelegate.h */,
				35C6A3471E5E418D0004CA57 /* AppDelegate.m */,
				35C6A34C1E5E418D0004CA57 /* ViewController.h */,
				35C6A34D1E5E418D0004CA57 /* ViewController.m */,
			);
			name = "Objective-C";
			path = "Examples/Objective-C";
			sourceTree = "<group>";
		};
		35B711D01E5E7AD2001EDA8D /* MapboxNavigationTests */ = {
			isa = PBXGroup;
			children = (
				355DB5731EFA73410091BFB7 /* Fixtures */,
				35B711D11E5E7AD2001EDA8D /* MapboxNavigationTests.swift */,
				3510300E1F54B67000E3B7E7 /* LaneTests.swift */,
				3540514E1F73F3F300ED572D /* ManeuverViewTests.swift */,
				35B711D31E5E7AD2001EDA8D /* Info.plist */,
				3527D2B61EC45FBD00C07FC9 /* Fixtures.xcassets */,
				35DC585C1FABC61100B5A956 /* InstructionsBannerViewTests.swift */,
				35F1F5921FD57EFD00F8E502 /* StyleManagerTests.swift */,
			);
			path = MapboxNavigationTests;
			sourceTree = "<group>";
		};
		35B711DB1E5E7B70001EDA8D /* Examples */ = {
			isa = PBXGroup;
			children = (
				358D14641E5E3B7700ADE590 /* Swift */,
				358D14A71E5E3FDC00ADE590 /* Objective-C */,
				352BBC481E5E78D700703DF1 /* SwiftTests */,
				352BBC561E5E78EA00703DF1 /* Objective-CTests */,
			);
			name = Examples;
			sourceTree = "<group>";
		};
		A9E2B43473B53369153F54C6 /* Frameworks */ = {
			isa = PBXGroup;
			children = (
				C5A9DDBD202E12EE007D52DA /* MapboxSpeech.framework */,
				35CC14141F799496009E872A /* Turf.framework */,
				C57607B01F4CC97D00C27423 /* Solar.framework */,
				C549F8311F17F2C5001A0A2D /* MapboxMobileEvents.framework */,
				35213DAD1EC456CF00A62B21 /* FBSnapshotTestCase.framework */,
				354A01BE1E6625A900D765C2 /* SDWebImage.framework */,
				354A01BC1E66259600D765C2 /* Polyline.framework */,
				354A01B81E66256600D765C2 /* MapboxDirections.framework */,
				35A1D3651E6624EF00A48FE8 /* Mapbox.framework */,
			);
			name = Frameworks;
			sourceTree = "<group>";
		};
		C51923B41EA55C5E002AF9E1 /* Extensions */ = {
			isa = PBXGroup;
			children = (
				C5000A921EC25C6E00563EA9 /* Abbreviations.swift */,
				351BEC081E5BCC72006FE110 /* Bundle.swift */,
				8DF399B11FB257B30034904C /* UIGestureRecognizer.swift */,
				351BEC041E5BCC6C006FE110 /* ManeuverDirection.swift */,
				351BEBDF1E5BCC63006FE110 /* MGLMapView.swift */,
				35D825F91E6A2DBE0088F83B /* MGLMapView+MGLNavigationAdditions.h */,
				35D825FA1E6A2DBE0088F83B /* MGLMapView+MGLNavigationAdditions.m */,
				C58159001EA6D02700FC6C3D /* MGLVectorSource.swift */,
				351BEBF01E5BCC63006FE110 /* UIView.swift */,
				35CF34B01F0A733200C2692E /* UIFont.swift */,
				35B7837D1F9547B300291F9A /* Transitioning.swift */,
				359D283B1F9DC14F00FDE9C9 /* UICollectionView.swift */,
				3512C7C71FB0A0C100CDD2A3 /* UIViewController.swift */,
				8D391CE11FD71E78006BB91F /* Waypoint.swift */,
				C5A7EC5B1FD610A80008B9BA /* VisualInstructionComponent.swift */,
				C582FD6020362E0A00A9086E /* Dictionary.swift */,
			);
			name = Extensions;
			sourceTree = "<group>";
		};
		C51923B51EA55CD4002AF9E1 /* Views */ = {
			isa = PBXGroup;
			children = (
				351BEC091E5BCC72006FE110 /* DashedLineView.swift */,
				351BEC031E5BCC6C006FE110 /* LaneView.swift */,
				359A8AEE1FA7B25800BDB486 /* LanesStyleKit.swift */,
				351BEBED1E5BCC63006FE110 /* ManeuversStyleKit.swift */,
				351BEBEF1E5BCC63006FE110 /* ManeuverView.swift */,
				35DC9D901F4323AA001ECD64 /* LanesView.swift */,
				35E407671F5625FF00EFC814 /* StyleKitMarker.swift */,
				3531C26F1F9E095400D92F9A /* InstructionsBannerView.swift */,
				35D428281FA0B61F00176028 /* InstructionsBannerViewLayout.swift */,
				353280A01FA72871005175F3 /* InstructionLabel.swift */,
				353610CD1FAB6A8F00FB1746 /* BottomBannerView.swift */,
				355ED36F1FAB724F00BCE1B8 /* BottomBannerViewLayout.swift */,
				35F520BF1FB482A200FC9C37 /* NextBannerView.swift */,
				35DA85781FC45787004092EC /* StatusView.swift */,
				8DB63A391FBBCA2200928389 /* RatingControl.swift */,
				35B5A47D1FFFDCE5000A3C8D /* NavigationViewLayout.swift */,
			);
			name = Views;
			sourceTree = "<group>";
		};
		C52D09CF1DEF5E5F00BE3C5C /* Fixtures */ = {
			isa = PBXGroup;
			children = (
				35718BE41EF316BA00AFA3D1 /* tunnel.json */,
				35718BE31EF316BA00AFA3D1 /* tunnel.route */,
				C52D09CD1DEF5E5100BE3C5C /* route.json */,
				DAB2CCE61DF7AFDE001B2FE1 /* dc-line.geojson */,
				C5387A9C1F8FDB13000D2E93 /* routeWithInstructions.json */,
			);
			name = Fixtures;
			sourceTree = "<group>";
		};
		C53C196A1F38E9C1008DB406 /* Resources */ = {
			isa = PBXGroup;
			children = (
				C53C196F1F38EA25008DB406 /* Localizable.strings */,
			);
			name = Resources;
			sourceTree = "<group>";
		};
		C56173591F182103005954F6 /* Extensions */ = {
			isa = PBXGroup;
			children = (
				35BF8CA11F28EB60003F6125 /* Array.swift */,
				353E68FD1EF0B985007B2AE5 /* BundleAdditions.swift */,
				359574A71F28CC3800838209 /* CLLocation.swift */,
				C5D9800E1EFBCDAD006DBF2E /* Date.swift */,
				C51DF8651F38C31C006C6A15 /* Locale.swift */,
				C578DA071EFD0FFF0052079F /* ProcessInfo.swift */,
				C561735A1F182113005954F6 /* RouteStep.swift */,
				351927351F0FA072003A702D /* ScreenCapture.swift */,
				35BF8CA31F28EBD8003F6125 /* String.swift */,
				35A5413A1EFC052700E49846 /* RouteOptions.swift */,
				C57491DE1FACC42F006F97BC /* CGPoint.swift */,
				C582FD5E203626E900A9086E /* CLLocationDirection.swift */,
			);
			name = Extensions;
			sourceTree = "<group>";
		};
		C5ADFBBF1DDCC7840011824B = {
			isa = PBXGroup;
			children = (
				35B711DB1E5E7B70001EDA8D /* Examples */,
				C5ADFBCB1DDCC7840011824B /* MapboxCoreNavigation */,
				351BEBD81E5BCC28006FE110 /* MapboxNavigation */,
				C5ADFBD61DDCC7840011824B /* MapboxCoreNavigationTests */,
				35B711D01E5E7AD2001EDA8D /* MapboxNavigationTests */,
				C5ADFBCA1DDCC7840011824B /* Products */,
				A9E2B43473B53369153F54C6 /* Frameworks */,
			);
			sourceTree = "<group>";
		};
		C5ADFBCA1DDCC7840011824B /* Products */ = {
			isa = PBXGroup;
			children = (
				C5ADFBC91DDCC7840011824B /* MapboxCoreNavigation.framework */,
				C5ADFBD21DDCC7840011824B /* MapboxCoreNavigationTests.xctest */,
				351BEBD71E5BCC28006FE110 /* MapboxNavigation.framework */,
				358D14631E5E3B7700ADE590 /* Example-Swift.app */,
				358D14A61E5E3FDC00ADE590 /* Example-Objective-C.app */,
				352BBC471E5E78D700703DF1 /* Example-SwiftTests.xctest */,
				352BBC551E5E78EA00703DF1 /* Example-Objective-CTests.xctest */,
				35B711CF1E5E7AD2001EDA8D /* MapboxNavigationTests.xctest */,
			);
			name = Products;
			sourceTree = "<group>";
		};
		C5ADFBCB1DDCC7840011824B /* MapboxCoreNavigation */ = {
			isa = PBXGroup;
			children = (
				C53C196A1F38E9C1008DB406 /* Resources */,
				C56173591F182103005954F6 /* Extensions */,
				C5ADFBCC1DDCC7840011824B /* MapboxCoreNavigation.h */,
				C5ADFBCD1DDCC7840011824B /* Info.plist */,
				DADAD826203504C6002E25CA /* MBNavigationSettings.h */,
				DADAD827203504C6002E25CA /* MBNavigationSettings.m */,
				35375EC01F31FA86004CE727 /* NavigationSettings.swift */,
				C58D6BAC1DDCF2AE00387F53 /* Constants.swift */,
				351BEC0B1E5BCC72006FE110 /* DistanceFormatter.swift */,
				353E68FB1EF0B7F8007B2AE5 /* NavigationLocationManager.swift */,
				351174F31EF1C0530065E248 /* ReplayLocationManager.swift */,
				C5CFE4871EF2FD4C006F48E8 /* MMEEventsManager.swift */,
				35D457A61E2D253100A89946 /* MBRouteController.h */,
				35B839481E2E3D5D0045A868 /* MBRouteController.m */,
				C5ADFBF91DDCC9580011824B /* RouteController.swift */,
				64847A031F04629D003F3A69 /* Feedback.swift */,
				C5ADFBFB1DDCC9AD0011824B /* RouteProgress.swift */,
				353E69031EF0C4E5007B2AE5 /* SimulatedLocationManager.swift */,
				C5E7A31B1F4F6828001CB015 /* NavigationRouteOptions.swift */,
			);
			path = MapboxCoreNavigation;
			sourceTree = "<group>";
		};
		C5ADFBD61DDCC7840011824B /* MapboxCoreNavigationTests */ = {
			isa = PBXGroup;
			children = (
				C52D09CF1DEF5E5F00BE3C5C /* Fixtures */,
				C52D09D21DEF636C00BE3C5C /* Fixture.swift */,
				C5ADFBD71DDCC7840011824B /* MapboxCoreNavigationTests.swift */,
				359A8AEC1FA78D3000BDB486 /* DistanceFormatterTests.swift */,
				C52AC1251DF0E48600396B9F /* RouteProgressTests.swift */,
				C5ADFBD91DDCC7840011824B /* Info.plist */,
				359574A91F28CCBB00838209 /* LocationTests.swift */,
			);
			path = MapboxCoreNavigationTests;
			sourceTree = "<group>";
		};
/* End PBXGroup section */

/* Begin PBXHeadersBuildPhase section */
		351BEBD41E5BCC28006FE110 /* Headers */ = {
			isa = PBXHeadersBuildPhase;
			buildActionMask = 2147483647;
			files = (
				DA23C9611F4FC05C00BA9522 /* MGLMapView+MGLNavigationAdditions.h in Headers */,
				35D825FE1E6A2EC60088F83B /* MapboxNavigation.h in Headers */,
				DADAD82E20350849002E25CA /* MBRouteVoiceController.h in Headers */,
			);
			runOnlyForDeploymentPostprocessing = 0;
		};
		C5ADFBC61DDCC7840011824B /* Headers */ = {
			isa = PBXHeadersBuildPhase;
			buildActionMask = 2147483647;
			files = (
				DADAD828203504C6002E25CA /* MBNavigationSettings.h in Headers */,
				35D457A71E2D253100A89946 /* MBRouteController.h in Headers */,
				C5C94C1B1DDCD22B0097296A /* MapboxCoreNavigation.h in Headers */,
			);
			runOnlyForDeploymentPostprocessing = 0;
		};
/* End PBXHeadersBuildPhase section */

/* Begin PBXNativeTarget section */
		351BEBD61E5BCC28006FE110 /* MapboxNavigation */ = {
			isa = PBXNativeTarget;
			buildConfigurationList = 351BEBDE1E5BCC28006FE110 /* Build configuration list for PBXNativeTarget "MapboxNavigation" */;
			buildPhases = (
				351BEBD21E5BCC28006FE110 /* Sources */,
				351BEBD41E5BCC28006FE110 /* Headers */,
				351BEBD51E5BCC28006FE110 /* Resources */,
				351BEBD31E5BCC28006FE110 /* Frameworks */,
			);
			buildRules = (
			);
			dependencies = (
				35CEA3581E5CEBBC009F2255 /* PBXTargetDependency */,
			);
			name = MapboxNavigation;
			productName = MapboxNavigation;
			productReference = 351BEBD71E5BCC28006FE110 /* MapboxNavigation.framework */;
			productType = "com.apple.product-type.framework";
		};
		352BBC461E5E78D700703DF1 /* Example-SwiftTests */ = {
			isa = PBXNativeTarget;
			buildConfigurationList = 352BBC4E1E5E78D700703DF1 /* Build configuration list for PBXNativeTarget "Example-SwiftTests" */;
			buildPhases = (
				352BBC431E5E78D700703DF1 /* Sources */,
				352BBC441E5E78D700703DF1 /* Frameworks */,
				352BBC451E5E78D700703DF1 /* Resources */,
			);
			buildRules = (
			);
			dependencies = (
				352BBC4D1E5E78D700703DF1 /* PBXTargetDependency */,
			);
			name = "Example-SwiftTests";
			productName = "Example-SwiftTests";
			productReference = 352BBC471E5E78D700703DF1 /* Example-SwiftTests.xctest */;
			productType = "com.apple.product-type.bundle.unit-test";
		};
		352BBC541E5E78EA00703DF1 /* Example-Objective-CTests */ = {
			isa = PBXNativeTarget;
			buildConfigurationList = 352BBC5C1E5E78EA00703DF1 /* Build configuration list for PBXNativeTarget "Example-Objective-CTests" */;
			buildPhases = (
				352BBC511E5E78EA00703DF1 /* Sources */,
				352BBC521E5E78EA00703DF1 /* Frameworks */,
				352BBC531E5E78EA00703DF1 /* Resources */,
			);
			buildRules = (
			);
			dependencies = (
				352BBC5B1E5E78EA00703DF1 /* PBXTargetDependency */,
			);
			name = "Example-Objective-CTests";
			productName = "Example-Objective-CTests";
			productReference = 352BBC551E5E78EA00703DF1 /* Example-Objective-CTests.xctest */;
			productType = "com.apple.product-type.bundle.unit-test";
		};
		358D14621E5E3B7700ADE590 /* Example-Swift */ = {
			isa = PBXNativeTarget;
			buildConfigurationList = 358D14741E5E3B7700ADE590 /* Build configuration list for PBXNativeTarget "Example-Swift" */;
			buildPhases = (
				358D145F1E5E3B7700ADE590 /* Sources */,
				358D14601E5E3B7700ADE590 /* Frameworks */,
				358D14611E5E3B7700ADE590 /* Resources */,
				354A01C41E66265100D765C2 /* Embed Frameworks */,
				35E9B0AC1F9E0C2300BF84AB /* Copy Carthage Dependencies */,
				DA408F661FB3CA3C004D9661 /* Apply Mapbox Access Token */,
			);
			buildRules = (
			);
			dependencies = (
				354A01D41E66268800D765C2 /* PBXTargetDependency */,
				354A01D21E66268400D765C2 /* PBXTargetDependency */,
			);
			name = "Example-Swift";
			productName = "Example-Swift";
			productReference = 358D14631E5E3B7700ADE590 /* Example-Swift.app */;
			productType = "com.apple.product-type.application";
		};
		358D14A51E5E3FDC00ADE590 /* Example-Objective-C */ = {
			isa = PBXNativeTarget;
			buildConfigurationList = 358D14BA1E5E3FDC00ADE590 /* Build configuration list for PBXNativeTarget "Example-Objective-C" */;
			buildPhases = (
				358D14A21E5E3FDC00ADE590 /* Sources */,
				358D14A31E5E3FDC00ADE590 /* Frameworks */,
				358D14A41E5E3FDC00ADE590 /* Resources */,
				354A01DF1E6626EA00D765C2 /* Embed Frameworks */,
				DA408F671FB3CA5C004D9661 /* Apply Mapbox Access Token */,
			);
			buildRules = (
			);
			dependencies = (
				354A01D81E6626D400D765C2 /* PBXTargetDependency */,
				354A01DA1E6626D400D765C2 /* PBXTargetDependency */,
			);
			name = "Example-Objective-C";
			productName = "Example-Objective-C";
			productReference = 358D14A61E5E3FDC00ADE590 /* Example-Objective-C.app */;
			productType = "com.apple.product-type.application";
		};
		35B711CE1E5E7AD2001EDA8D /* MapboxNavigationTests */ = {
			isa = PBXNativeTarget;
			buildConfigurationList = 35B711D71E5E7AD2001EDA8D /* Build configuration list for PBXNativeTarget "MapboxNavigationTests" */;
			buildPhases = (
				35B711CB1E5E7AD2001EDA8D /* Sources */,
				35B711CC1E5E7AD2001EDA8D /* Frameworks */,
				35B711CD1E5E7AD2001EDA8D /* Resources */,
				35B711DA1E5E7AEC001EDA8D /* Carthage copy frameworks */,
			);
			buildRules = (
			);
			dependencies = (
				3525449C1E663D2C004C8F1C /* PBXTargetDependency */,
				35B711D61E5E7AD2001EDA8D /* PBXTargetDependency */,
			);
			name = MapboxNavigationTests;
			productName = MapboxNavigationTests;
			productReference = 35B711CF1E5E7AD2001EDA8D /* MapboxNavigationTests.xctest */;
			productType = "com.apple.product-type.bundle.unit-test";
		};
		C5ADFBC81DDCC7840011824B /* MapboxCoreNavigation */ = {
			isa = PBXNativeTarget;
			buildConfigurationList = C5ADFBDD1DDCC7840011824B /* Build configuration list for PBXNativeTarget "MapboxCoreNavigation" */;
			buildPhases = (
				C5ADFBC41DDCC7840011824B /* Sources */,
				C5ADFBC61DDCC7840011824B /* Headers */,
				C5ADFBC71DDCC7840011824B /* Resources */,
				35A7DBEB1E3A1C59000BAB5C /* Frameworks */,
			);
			buildRules = (
			);
			dependencies = (
			);
			name = MapboxCoreNavigation;
			productName = MapboxNavigation;
			productReference = C5ADFBC91DDCC7840011824B /* MapboxCoreNavigation.framework */;
			productType = "com.apple.product-type.framework";
		};
		C5ADFBD11DDCC7840011824B /* MapboxCoreNavigationTests */ = {
			isa = PBXNativeTarget;
			buildConfigurationList = C5ADFBE01DDCC7840011824B /* Build configuration list for PBXNativeTarget "MapboxCoreNavigationTests" */;
			buildPhases = (
				C5ADFBCE1DDCC7840011824B /* Sources */,
				C5ADFBCF1DDCC7840011824B /* Frameworks */,
				C5ADFBD01DDCC7840011824B /* Resources */,
				352BBC3A1E5E69A700703DF1 /* Carthage copy frameworks */,
			);
			buildRules = (
			);
			dependencies = (
				C5ADFBD51DDCC7840011824B /* PBXTargetDependency */,
				352BBC3F1E5E6ADC00703DF1 /* PBXTargetDependency */,
			);
			name = MapboxCoreNavigationTests;
			productName = MapboxNavigationTests;
			productReference = C5ADFBD21DDCC7840011824B /* MapboxCoreNavigationTests.xctest */;
			productType = "com.apple.product-type.bundle.unit-test";
		};
/* End PBXNativeTarget section */

/* Begin PBXProject section */
		C5ADFBC01DDCC7840011824B /* Project object */ = {
			isa = PBXProject;
			attributes = {
				KnownAssetTags = (
					New,
				);
				LastSwiftUpdateCheck = 0820;
				LastUpgradeCheck = 0920;
				ORGANIZATIONNAME = Mapbox;
				TargetAttributes = {
					351BEBD61E5BCC28006FE110 = {
						CreatedOnToolsVersion = 8.2.1;
						DevelopmentTeam = GJZR2MEM28;
						LastSwiftMigration = 0910;
						ProvisioningStyle = Automatic;
					};
					352BBC461E5E78D700703DF1 = {
						CreatedOnToolsVersion = 8.2.1;
						DevelopmentTeam = GJZR2MEM28;
						LastSwiftMigration = 0910;
						ProvisioningStyle = Automatic;
						TestTargetID = 358D14621E5E3B7700ADE590;
					};
					352BBC541E5E78EA00703DF1 = {
						CreatedOnToolsVersion = 8.2.1;
						DevelopmentTeam = GJZR2MEM28;
						ProvisioningStyle = Automatic;
						TestTargetID = 358D14A51E5E3FDC00ADE590;
					};
					358D14621E5E3B7700ADE590 = {
						CreatedOnToolsVersion = 8.2.1;
						DevelopmentTeam = GJZR2MEM28;
						LastSwiftMigration = 0910;
						ProvisioningStyle = Automatic;
					};
					358D14A51E5E3FDC00ADE590 = {
						CreatedOnToolsVersion = 8.2.1;
						DevelopmentTeam = GJZR2MEM28;
						ProvisioningStyle = Automatic;
					};
					35B711CE1E5E7AD2001EDA8D = {
						CreatedOnToolsVersion = 8.2.1;
						DevelopmentTeam = GJZR2MEM28;
						LastSwiftMigration = 0910;
						ProvisioningStyle = Automatic;
					};
					C5ADFBC81DDCC7840011824B = {
						CreatedOnToolsVersion = 8.1;
						DevelopmentTeam = GJZR2MEM28;
						LastSwiftMigration = 0910;
						ProvisioningStyle = Automatic;
					};
					C5ADFBD11DDCC7840011824B = {
						CreatedOnToolsVersion = 8.1;
						DevelopmentTeam = GJZR2MEM28;
						LastSwiftMigration = 0910;
						ProvisioningStyle = Automatic;
					};
				};
			};
			buildConfigurationList = C5ADFBC31DDCC7840011824B /* Build configuration list for PBXProject "MapboxNavigation" */;
			compatibilityVersion = "Xcode 3.2";
			developmentRegion = English;
			hasScannedForEncodings = 0;
			knownRegions = (
				en,
				Base,
				"zh-Hans",
				sv,
				vi,
				ca,
				fa,
				fr,
				hu,
				lt,
				es,
				it,
				"zh-Hant",
				ru,
				sl,
				uk,
				"pt-BR",
				de,
				nl,
				bg,
				da,
				he,
			);
			mainGroup = C5ADFBBF1DDCC7840011824B;
			productRefGroup = C5ADFBCA1DDCC7840011824B /* Products */;
			projectDirPath = "";
			projectRoot = "";
			targets = (
				358D14621E5E3B7700ADE590 /* Example-Swift */,
				358D14A51E5E3FDC00ADE590 /* Example-Objective-C */,
				C5ADFBC81DDCC7840011824B /* MapboxCoreNavigation */,
				351BEBD61E5BCC28006FE110 /* MapboxNavigation */,
				C5ADFBD11DDCC7840011824B /* MapboxCoreNavigationTests */,
				352BBC461E5E78D700703DF1 /* Example-SwiftTests */,
				352BBC541E5E78EA00703DF1 /* Example-Objective-CTests */,
				35B711CE1E5E7AD2001EDA8D /* MapboxNavigationTests */,
			);
		};
/* End PBXProject section */

/* Begin PBXResourcesBuildPhase section */
		351BEBD51E5BCC28006FE110 /* Resources */ = {
			isa = PBXResourcesBuildPhase;
			buildActionMask = 2147483647;
			files = (
				DAAE5F301EAE4C4700832871 /* Localizable.strings in Resources */,
				351BEC291E5BD530006FE110 /* Assets.xcassets in Resources */,
				C520EE901EBB84F9008805BC /* Navigation.storyboard in Resources */,
				DA3525702010A5210048DDFC /* Localizable.stringsdict in Resources */,
				C5212B551EC4BE97009538EB /* Abbreviations.plist in Resources */,
			);
			runOnlyForDeploymentPostprocessing = 0;
		};
		352BBC451E5E78D700703DF1 /* Resources */ = {
			isa = PBXResourcesBuildPhase;
			buildActionMask = 2147483647;
			files = (
			);
			runOnlyForDeploymentPostprocessing = 0;
		};
		352BBC531E5E78EA00703DF1 /* Resources */ = {
			isa = PBXResourcesBuildPhase;
			buildActionMask = 2147483647;
			files = (
			);
			runOnlyForDeploymentPostprocessing = 0;
		};
		358D14611E5E3B7700ADE590 /* Resources */ = {
			isa = PBXResourcesBuildPhase;
			buildActionMask = 2147483647;
			files = (
				35002D691E5F6B2F0090E733 /* Main.storyboard in Resources */,
				354D9F891EF2FE900006FAA8 /* tunnel.json in Resources */,
				35002D611E5F6ADB0090E733 /* Assets.xcassets in Resources */,
				35002D621E5F6ADB0090E733 /* Base.lproj in Resources */,
				355D20DC1EF30A6D0012B1E0 /* tunnel.route in Resources */,
			);
			runOnlyForDeploymentPostprocessing = 0;
		};
		358D14A41E5E3FDC00ADE590 /* Resources */ = {
			isa = PBXResourcesBuildPhase;
			buildActionMask = 2147483647;
			files = (
				35002D6F1E5F6C7F0090E733 /* Base.lproj in Resources */,
				35002D6E1E5F6C7F0090E733 /* Assets.xcassets in Resources */,
				35002D761E5F6CD30090E733 /* Main.storyboard in Resources */,
			);
			runOnlyForDeploymentPostprocessing = 0;
		};
		35B711CD1E5E7AD2001EDA8D /* Resources */ = {
			isa = PBXResourcesBuildPhase;
			buildActionMask = 2147483647;
			files = (
				351030111F54B72000E3B7E7 /* route-for-lane-testing.json in Resources */,
				3527D2B91EC4619400C07FC9 /* Fixtures.xcassets in Resources */,
				35DC9D8D1F431E59001ECD64 /* route.json in Resources */,
				355DB5771EFA780E0091BFB7 /* UnionSquare-to-GGPark.route in Resources */,
				355DB5751EFA78070091BFB7 /* GGPark-to-BernalHeights.route in Resources */,
				3540514D1F73F3BB00ED572D /* route-with-straight-roundabout.json in Resources */,
				35DC9D8F1F4321CC001ECD64 /* route-with-lanes.json in Resources */,
			);
			runOnlyForDeploymentPostprocessing = 0;
		};
		C5ADFBC71DDCC7840011824B /* Resources */ = {
			isa = PBXResourcesBuildPhase;
			buildActionMask = 2147483647;
			files = (
				C53C196D1F38EA25008DB406 /* Localizable.strings in Resources */,
			);
			runOnlyForDeploymentPostprocessing = 0;
		};
		C5ADFBD01DDCC7840011824B /* Resources */ = {
			isa = PBXResourcesBuildPhase;
			buildActionMask = 2147483647;
			files = (
				C5387A9D1F8FDB13000D2E93 /* routeWithInstructions.json in Resources */,
				DAB2CCE71DF7AFDF001B2FE1 /* dc-line.geojson in Resources */,
				35718BE71EF3194200AFA3D1 /* tunnel.json in Resources */,
				C52D09CE1DEF5E5100BE3C5C /* route.json in Resources */,
				35718BE81EF3194500AFA3D1 /* tunnel.route in Resources */,
			);
			runOnlyForDeploymentPostprocessing = 0;
		};
/* End PBXResourcesBuildPhase section */

/* Begin PBXShellScriptBuildPhase section */
		352BBC3A1E5E69A700703DF1 /* Carthage copy frameworks */ = {
			isa = PBXShellScriptBuildPhase;
			buildActionMask = 2147483647;
			files = (
			);
			inputPaths = (
				"$(SRCROOT)/Carthage/Build/iOS/MapboxDirections.framework",
				"$(SRCROOT)/Carthage/Build/iOS/Polyline.framework",
				"$(SRCROOT)/Carthage/Build/iOS/MapboxMobileEvents.framework",
			);
			name = "Carthage copy frameworks";
			outputPaths = (
			);
			runOnlyForDeploymentPostprocessing = 0;
			shellPath = /bin/sh;
			shellScript = "/usr/local/bin/carthage copy-frameworks";
		};
		35B711DA1E5E7AEC001EDA8D /* Carthage copy frameworks */ = {
			isa = PBXShellScriptBuildPhase;
			buildActionMask = 2147483647;
			files = (
			);
			inputPaths = (
				"$(SRCROOT)/Carthage/Build/iOS/Mapbox.framework",
				"$(SRCROOT)/Carthage/Build/iOS/MapboxDirections.framework",
				"$(SRCROOT)/Carthage/Build/iOS/SDWebImage.framework",
				"$(SRCROOT)/Carthage/Build/iOS/Polyline.framework",
				"$(SRCROOT)/Carthage/Build/iOS/FBSnapshotTestCase.framework",
				"$(SRCROOT)/Carthage/Build/iOS/MapboxMobileEvents.framework",
				"$(SRCROOT)/Carthage/Build/iOS/Solar.framework",
				"$(SRCROOT)/Carthage/Build/iOS/Turf.framework",
				"$(SRCROOT)/Carthage/Build/iOS/MapboxSpeech.framework",
			);
			name = "Carthage copy frameworks";
			outputPaths = (
			);
			runOnlyForDeploymentPostprocessing = 0;
			shellPath = /bin/sh;
			shellScript = "/usr/local/bin/carthage copy-frameworks";
		};
		35E9B0AC1F9E0C2300BF84AB /* Copy Carthage Dependencies */ = {
			isa = PBXShellScriptBuildPhase;
			buildActionMask = 2147483647;
			files = (
			);
			inputPaths = (
				"$(SRCROOT)/Carthage/Build/iOS/Mapbox.framework",
				"$(SRCROOT)/Carthage/Build/iOS/MapboxDirections.framework",
				"$(SRCROOT)/Carthage/Build/iOS/SDWebImage.framework",
				"$(SRCROOT)/Carthage/Build/iOS/Polyline.framework",
				"$(SRCROOT)/Carthage/Build/iOS/Turf.framework",
				"$(SRCROOT)/Carthage/Build/iOS/Solar.framework",
				"$(SRCROOT)/Carthage/Build/iOS/MapboxMobileEvents.framework",
				"$(SRCROOT)/Carthage/Build/iOS/MapboxSpeech.framework",
			);
			name = "Copy Carthage Dependencies";
			outputPaths = (
				"$(BUILT_PRODUCTS_DIR)/$(FRAMEWORKS_FOLDER_PATH)/Mapbox.framework",
				"$(BUILT_PRODUCTS_DIR)/$(FRAMEWORKS_FOLDER_PATH)/MapboxDirections.framework",
				"$(BUILT_PRODUCTS_DIR)/$(FRAMEWORKS_FOLDER_PATH)/SDWebImage.framework",
				"$(BUILT_PRODUCTS_DIR)/$(FRAMEWORKS_FOLDER_PATH)/Polyline.framework",
				"$(BUILT_PRODUCTS_DIR)/$(FRAMEWORKS_FOLDER_PATH)/Turf.framework",
				"$(BUILT_PRODUCTS_DIR)/$(FRAMEWORKS_FOLDER_PATH)/Solar.framework",
				"$(BUILT_PRODUCTS_DIR)/$(FRAMEWORKS_FOLDER_PATH)/MapboxMobileEvents.framework",
				"$(BUILT_PRODUCTS_DIR)/$(FRAMEWORKS_FOLDER_PATH)/MapboxSpeech.framework",
			);
			runOnlyForDeploymentPostprocessing = 0;
			shellPath = /bin/sh;
			shellScript = "/usr/local/bin/carthage copy-frameworks";
		};
		DA408F661FB3CA3C004D9661 /* Apply Mapbox Access Token */ = {
			isa = PBXShellScriptBuildPhase;
			buildActionMask = 2147483647;
			files = (
			);
			inputPaths = (
			);
			name = "Apply Mapbox Access Token";
			outputPaths = (
			);
			runOnlyForDeploymentPostprocessing = 0;
			shellPath = /bin/sh;
			shellScript = "# This Run Script build phase helps to keep the navigation SDK’s developers from exposing their own access tokens during development. See <https://www.mapbox.com/help/ios-private-access-token/> for more information. If you are developing an application privately, you may add the MGLMapboxAccessToken key directly to your Info.plist file and delete this build phase.\n\ntoken_file=~/.mapbox\ntoken_file2=~/mapbox\ntoken=\"$(cat $token_file 2>/dev/null || cat $token_file2 2>/dev/null)\"\nif [ \"$token\" ]; then\nplutil -replace MGLMapboxAccessToken -string $token \"$TARGET_BUILD_DIR/$INFOPLIST_PATH\"\nelse\necho 'warning: Missing Mapbox access token'\nopen 'https://www.mapbox.com/studio/account/tokens/'\necho \"warning: Get an access token from <https://www.mapbox.com/studio/account/tokens/>, then create a new file at $token_file or $token_file2 that contains the access token.\"\nfi\n";
		};
		DA408F671FB3CA5C004D9661 /* Apply Mapbox Access Token */ = {
			isa = PBXShellScriptBuildPhase;
			buildActionMask = 2147483647;
			files = (
			);
			inputPaths = (
			);
			name = "Apply Mapbox Access Token";
			outputPaths = (
			);
			runOnlyForDeploymentPostprocessing = 0;
			shellPath = /bin/sh;
			shellScript = "# This Run Script build phase helps to keep the navigation SDK’s developers from exposing their own access tokens during development. See <https://www.mapbox.com/help/ios-private-access-token/> for more information. If you are developing an application privately, you may add the MGLMapboxAccessToken key directly to your Info.plist file and delete this build phase.\n\ntoken_file=~/.mapbox\ntoken_file2=~/mapbox\ntoken=\"$(cat $token_file 2>/dev/null || cat $token_file2 2>/dev/null)\"\nif [ \"$token\" ]; then\nplutil -replace MGLMapboxAccessToken -string $token \"$TARGET_BUILD_DIR/$INFOPLIST_PATH\"\nelse\necho 'warning: Missing Mapbox access token'\nopen 'https://www.mapbox.com/studio/account/tokens/'\necho \"warning: Get an access token from <https://www.mapbox.com/studio/account/tokens/>, then create a new file at $token_file or $token_file2 that contains the access token.\"\nfi\n";
		};
/* End PBXShellScriptBuildPhase section */

/* Begin PBXSourcesBuildPhase section */
		351BEBD21E5BCC28006FE110 /* Sources */ = {
			isa = PBXSourcesBuildPhase;
			buildActionMask = 2147483647;
			files = (
				351BEBF11E5BCC63006FE110 /* MGLMapView.swift in Sources */,
				351BEC061E5BCC6C006FE110 /* ManeuverDirection.swift in Sources */,
				35D825FC1E6A2DBE0088F83B /* MGLMapView+MGLNavigationAdditions.m in Sources */,
				353280A11FA72871005175F3 /* InstructionLabel.swift in Sources */,
				351BEBFF1E5BCC63006FE110 /* ManeuversStyleKit.swift in Sources */,
				C582FD6120362E0A00A9086E /* Dictionary.swift in Sources */,
				35D428291FA0B61F00176028 /* InstructionsBannerViewLayout.swift in Sources */,
				C54C655220336F2600D338E0 /* Constants.swift in Sources */,
				353610CE1FAB6A8F00FB1746 /* BottomBannerView.swift in Sources */,
				C5000A931EC25C6E00563EA9 /* Abbreviations.swift in Sources */,
				C58822001FB0F0D7008B0A2D /* Error.swift in Sources */,
				35C9973F1E732C1B00544D1C /* RouteVoiceController.swift in Sources */,
				351BEBFC1E5BCC63006FE110 /* NavigationViewController.swift in Sources */,
				35E407681F5625FF00EFC814 /* StyleKitMarker.swift in Sources */,
				C588C3C21F33882100520EF2 /* String.swift in Sources */,
				3512C7C81FB0A0C100CDD2A3 /* UIViewController.swift in Sources */,
				C53208AB1E81FFB900910266 /* NavigationMapView.swift in Sources */,
				351BEBF61E5BCC63006FE110 /* RouteMapViewController.swift in Sources */,
				8DB63A3A1FBBCA2200928389 /* RatingControl.swift in Sources */,
				8D391CE21FD71E78006BB91F /* Waypoint.swift in Sources */,
				353EC9D71FB09708002EB0AB /* StepsViewController.swift in Sources */,
				35726EE81F0856E900AFA1B6 /* DayStyle.swift in Sources */,
				35DC9D911F4323AA001ECD64 /* LanesView.swift in Sources */,
				359D1B281FFE70D30052FA42 /* NavigationView.swift in Sources */,
				8DE879661FBB9980002F06C0 /* EndOfRouteViewController.swift in Sources */,
				DADAD82F20350849002E25CA /* MBRouteVoiceController.m in Sources */,
				C57491DF1FACC42F006F97BC /* CGPoint.swift in Sources */,
				C58159011EA6D02700FC6C3D /* MGLVectorSource.swift in Sources */,
				351BEC011E5BCC63006FE110 /* ManeuverView.swift in Sources */,
				35B1E2951F1FF8EC00A13D32 /* UserCourseView.swift in Sources */,
				35B5A47E1FFFDCE5000A3C8D /* NavigationViewLayout.swift in Sources */,
				3531C2701F9E095400D92F9A /* InstructionsBannerView.swift in Sources */,
				35DA85791FC45787004092EC /* StatusView.swift in Sources */,
				35025F3F1F051DD2002BA3EA /* DialogViewController.swift in Sources */,
				359A8AEF1FA7B25B00BDB486 /* LanesStyleKit.swift in Sources */,
				355ED3701FAB724F00BCE1B8 /* BottomBannerViewLayout.swift in Sources */,
				351BEC0E1E5BCC72006FE110 /* DashedLineView.swift in Sources */,
				351BEC051E5BCC6C006FE110 /* LaneView.swift in Sources */,
				C5A7EC5C1FD610A80008B9BA /* VisualInstructionComponent.swift in Sources */,
				351BEC0D1E5BCC72006FE110 /* Bundle.swift in Sources */,
				8DF399B21FB257B30034904C /* UIGestureRecognizer.swift in Sources */,
				35B7837E1F9547B300291F9A /* Transitioning.swift in Sources */,
				C565168B1FE1E23E00A0AD18 /* MapboxSpeechController.swift in Sources */,
				35CF34B11F0A733200C2692E /* UIFont.swift in Sources */,
				C51DF8671F38C337006C6A15 /* Date.swift in Sources */,
				359D283C1F9DC14F00FDE9C9 /* UICollectionView.swift in Sources */,
				35CB1E131F97DD740011CC44 /* FeedbackItem.swift in Sources */,
				35F611C41F1E1C0500C43249 /* FeedbackViewController.swift in Sources */,
				353AA5601FCEF583009F0384 /* StyleManager.swift in Sources */,
				35F520C01FB482A200FC9C37 /* NextBannerView.swift in Sources */,
				C5A6B2DD1F4CE8E8004260EA /* StyleType.swift in Sources */,
				351BEC021E5BCC63006FE110 /* UIView.swift in Sources */,
				351BEBF21E5BCC63006FE110 /* Style.swift in Sources */,
				C5D1C9941FB236900067C619 /* ErrorCode.swift in Sources */,
			);
			runOnlyForDeploymentPostprocessing = 0;
		};
		352BBC431E5E78D700703DF1 /* Sources */ = {
			isa = PBXSourcesBuildPhase;
			buildActionMask = 2147483647;
			files = (
				352BBC4A1E5E78D700703DF1 /* Example_SwiftTests.swift in Sources */,
			);
			runOnlyForDeploymentPostprocessing = 0;
		};
		352BBC511E5E78EA00703DF1 /* Sources */ = {
			isa = PBXSourcesBuildPhase;
			buildActionMask = 2147483647;
			files = (
				352BBC581E5E78EA00703DF1 /* Example_Objective_CTests.m in Sources */,
			);
			runOnlyForDeploymentPostprocessing = 0;
		};
		358D145F1E5E3B7700ADE590 /* Sources */ = {
			isa = PBXSourcesBuildPhase;
			buildActionMask = 2147483647;
			files = (
				358D14681E5E3B7700ADE590 /* ViewController.swift in Sources */,
				C5D9800D1EFA8BA9006DBF2E /* CustomViewController.swift in Sources */,
				DA23C9641F4FC0A600BA9522 /* MGLMapView+CustomAdditions.m in Sources */,
				6441B16A1EFC64E50076499F /* WaypointConfirmationViewController.swift in Sources */,
				358D14661E5E3B7700ADE590 /* AppDelegate.swift in Sources */,
			);
			runOnlyForDeploymentPostprocessing = 0;
		};
		358D14A21E5E3FDC00ADE590 /* Sources */ = {
			isa = PBXSourcesBuildPhase;
			buildActionMask = 2147483647;
			files = (
				352BBC401E5E6C9F00703DF1 /* AppDelegate.m in Sources */,
				35002D711E5F6C7F0090E733 /* main.m in Sources */,
				35C6A35B1E5E418D0004CA57 /* ViewController.m in Sources */,
			);
			runOnlyForDeploymentPostprocessing = 0;
		};
		35B711CB1E5E7AD2001EDA8D /* Sources */ = {
			isa = PBXSourcesBuildPhase;
			buildActionMask = 2147483647;
			files = (
				35DC585D1FABC61100B5A956 /* InstructionsBannerViewTests.swift in Sources */,
				35F1F5931FD57EFD00F8E502 /* StyleManagerTests.swift in Sources */,
				3540514F1F73F3F300ED572D /* ManeuverViewTests.swift in Sources */,
				3510300F1F54B67000E3B7E7 /* LaneTests.swift in Sources */,
				35B711D21E5E7AD2001EDA8D /* MapboxNavigationTests.swift in Sources */,
				352690491ECC843700E387BD /* Fixture.swift in Sources */,
			);
			runOnlyForDeploymentPostprocessing = 0;
		};
		C5ADFBC41DDCC7840011824B /* Sources */ = {
			isa = PBXSourcesBuildPhase;
			buildActionMask = 2147483647;
			files = (
				C561735B1F182113005954F6 /* RouteStep.swift in Sources */,
				C582FD5F203626E900A9086E /* CLLocationDirection.swift in Sources */,
				35BF8CA21F28EB60003F6125 /* Array.swift in Sources */,
				353E68FC1EF0B7F8007B2AE5 /* NavigationLocationManager.swift in Sources */,
				353E68FE1EF0B985007B2AE5 /* BundleAdditions.swift in Sources */,
				C5E7A31C1F4F6828001CB015 /* NavigationRouteOptions.swift in Sources */,
				351174F41EF1C0530065E248 /* ReplayLocationManager.swift in Sources */,
				C5C94C1C1DDCD2340097296A /* RouteController.swift in Sources */,
				359574A81F28CC5A00838209 /* CLLocation.swift in Sources */,
				351927361F0FA072003A702D /* ScreenCapture.swift in Sources */,
				C5D9800F1EFBCDAD006DBF2E /* Date.swift in Sources */,
				35B839491E2E3D5D0045A868 /* MBRouteController.m in Sources */,
				DADAD829203504C6002E25CA /* MBNavigationSettings.m in Sources */,
				35A5413B1EFC052700E49846 /* RouteOptions.swift in Sources */,
				353E69041EF0C4E5007B2AE5 /* SimulatedLocationManager.swift in Sources */,
				DAFA92071F01735000A7FB09 /* DistanceFormatter.swift in Sources */,
				C5C94C1D1DDCD2370097296A /* RouteProgress.swift in Sources */,
				C5CFE4881EF2FD4C006F48E8 /* MMEEventsManager.swift in Sources */,
				C578DA081EFD0FFF0052079F /* ProcessInfo.swift in Sources */,
				35BF8CA41F28EBD8003F6125 /* String.swift in Sources */,
				64847A041F04629D003F3A69 /* Feedback.swift in Sources */,
				C58D6BAD1DDCF2AE00387F53 /* Constants.swift in Sources */,
				35C77F621FE8219900338416 /* NavigationSettings.swift in Sources */,
				C51DF8661F38C31C006C6A15 /* Locale.swift in Sources */,
			);
			runOnlyForDeploymentPostprocessing = 0;
		};
		C5ADFBCE1DDCC7840011824B /* Sources */ = {
			isa = PBXSourcesBuildPhase;
			buildActionMask = 2147483647;
			files = (
				C5ADFBD81DDCC7840011824B /* MapboxCoreNavigationTests.swift in Sources */,
				359A8AED1FA78D3000BDB486 /* DistanceFormatterTests.swift in Sources */,
				C52AC1261DF0E48600396B9F /* RouteProgressTests.swift in Sources */,
				359574AA1F28CCBB00838209 /* LocationTests.swift in Sources */,
				C52D09D31DEF636C00BE3C5C /* Fixture.swift in Sources */,
			);
			runOnlyForDeploymentPostprocessing = 0;
		};
/* End PBXSourcesBuildPhase section */

/* Begin PBXTargetDependency section */
		3525449C1E663D2C004C8F1C /* PBXTargetDependency */ = {
			isa = PBXTargetDependency;
			target = C5ADFBC81DDCC7840011824B /* MapboxCoreNavigation */;
			targetProxy = 3525449B1E663D2C004C8F1C /* PBXContainerItemProxy */;
		};
		352BBC3F1E5E6ADC00703DF1 /* PBXTargetDependency */ = {
			isa = PBXTargetDependency;
			target = 358D14621E5E3B7700ADE590 /* Example-Swift */;
			targetProxy = 352BBC3E1E5E6ADC00703DF1 /* PBXContainerItemProxy */;
		};
		352BBC4D1E5E78D700703DF1 /* PBXTargetDependency */ = {
			isa = PBXTargetDependency;
			target = 358D14621E5E3B7700ADE590 /* Example-Swift */;
			targetProxy = 352BBC4C1E5E78D700703DF1 /* PBXContainerItemProxy */;
		};
		352BBC5B1E5E78EA00703DF1 /* PBXTargetDependency */ = {
			isa = PBXTargetDependency;
			target = 358D14A51E5E3FDC00ADE590 /* Example-Objective-C */;
			targetProxy = 352BBC5A1E5E78EA00703DF1 /* PBXContainerItemProxy */;
		};
		354A01D21E66268400D765C2 /* PBXTargetDependency */ = {
			isa = PBXTargetDependency;
			target = 351BEBD61E5BCC28006FE110 /* MapboxNavigation */;
			targetProxy = 354A01D11E66268400D765C2 /* PBXContainerItemProxy */;
		};
		354A01D41E66268800D765C2 /* PBXTargetDependency */ = {
			isa = PBXTargetDependency;
			target = C5ADFBC81DDCC7840011824B /* MapboxCoreNavigation */;
			targetProxy = 354A01D31E66268800D765C2 /* PBXContainerItemProxy */;
		};
		354A01D81E6626D400D765C2 /* PBXTargetDependency */ = {
			isa = PBXTargetDependency;
			target = C5ADFBC81DDCC7840011824B /* MapboxCoreNavigation */;
			targetProxy = 354A01D71E6626D400D765C2 /* PBXContainerItemProxy */;
		};
		354A01DA1E6626D400D765C2 /* PBXTargetDependency */ = {
			isa = PBXTargetDependency;
			target = 351BEBD61E5BCC28006FE110 /* MapboxNavigation */;
			targetProxy = 354A01D91E6626D400D765C2 /* PBXContainerItemProxy */;
		};
		35B711D61E5E7AD2001EDA8D /* PBXTargetDependency */ = {
			isa = PBXTargetDependency;
			target = 351BEBD61E5BCC28006FE110 /* MapboxNavigation */;
			targetProxy = 35B711D51E5E7AD2001EDA8D /* PBXContainerItemProxy */;
		};
		35CEA3581E5CEBBC009F2255 /* PBXTargetDependency */ = {
			isa = PBXTargetDependency;
			target = C5ADFBC81DDCC7840011824B /* MapboxCoreNavigation */;
			targetProxy = 35CEA3571E5CEBBC009F2255 /* PBXContainerItemProxy */;
		};
		C5ADFBD51DDCC7840011824B /* PBXTargetDependency */ = {
			isa = PBXTargetDependency;
			target = C5ADFBC81DDCC7840011824B /* MapboxCoreNavigation */;
			targetProxy = C5ADFBD41DDCC7840011824B /* PBXContainerItemProxy */;
		};
/* End PBXTargetDependency section */

/* Begin PBXVariantGroup section */
		35002D661E5F6B1B0090E733 /* Main.storyboard */ = {
			isa = PBXVariantGroup;
			children = (
				35002D671E5F6B1B0090E733 /* Base */,
				35C6ED9C1EBB224A00A27EF8 /* zh-Hans */,
				35C6ED9E1EBB224D00A27EF8 /* sv */,
				35C6EDA01EBB224E00A27EF8 /* vi */,
				35C6EDA21EBB224F00A27EF8 /* ca */,
				35C6EDAD1EBB266300A27EF8 /* en */,
				DA625E901F10557300FBE176 /* fa */,
				DA625E931F105B1900FBE176 /* fr */,
				DA625E981F105C1200FBE176 /* hu */,
				DA625E9D1F105D1A00FBE176 /* lt */,
				DAA293011F16DA0C00D94613 /* es */,
				DAE7114C1F22E94E009AED76 /* it */,
				DA8264851F2AAD8400454B24 /* zh-Hant */,
				35190E911F461A32007C1393 /* ru */,
				DA3327391F50C6DA00C5EE88 /* sl */,
				DA33273D1F50C7CA00C5EE88 /* uk */,
				3531C2671F9DDC6E00D92F9A /* pt-BR */,
				DA545ABA1FA993DF0090908E /* de */,
				DA545ABE1FA9A1370090908E /* nl */,
				DA5AD03C1FEBA03700FC7D7B /* bg */,
				DA3525712011435E0048DDFC /* da */,
				DAC049C020171886004C2217 /* he */,
			);
			name = Main.storyboard;
			sourceTree = "<group>";
		};
		35002D741E5F6CD30090E733 /* Main.storyboard */ = {
			isa = PBXVariantGroup;
			children = (
				35002D751E5F6CD30090E733 /* Base */,
				35C6EDA41EBB227100A27EF8 /* zh-Hans */,
				35C6EDA61EBB227600A27EF8 /* sv */,
				35C6EDA81EBB227900A27EF8 /* vi */,
				35C6EDAA1EBB228000A27EF8 /* ca */,
				35C6EDB21EBB286500A27EF8 /* en */,
				DA625E911F10559600FBE176 /* fa */,
				DA625E941F105B1A00FBE176 /* fr */,
				DA625E991F105C1300FBE176 /* hu */,
				DA625E9E1F105D1A00FBE176 /* lt */,
				DAA293021F16DA1300D94613 /* es */,
				DAE7114D1F22E966009AED76 /* it */,
				DA8264861F2AAD9F00454B24 /* zh-Hant */,
				35190E921F461A32007C1393 /* ru */,
				DA33273A1F50C6FC00C5EE88 /* sl */,
				DA33273E1F50C7D800C5EE88 /* uk */,
				3531C2681F9DDC6E00D92F9A /* pt-BR */,
				DA545ABB1FA993FB0090908E /* de */,
				DA545ABF1FA9A1530090908E /* nl */,
				DA5AD03D1FEBA03700FC7D7B /* bg */,
				DA352568201096F20048DDFC /* da */,
				DA1811FD20128B0900C91918 /* he */,
			);
			name = Main.storyboard;
			sourceTree = "<group>";
		};
		C520EE921EBB84F9008805BC /* Navigation.storyboard */ = {
			isa = PBXVariantGroup;
			children = (
				C520EE911EBB84F9008805BC /* Base */,
				C520EE941EBBBD55008805BC /* en */,
				DA625E921F1055DE00FBE176 /* fa */,
				DA625E951F105B1A00FBE176 /* fr */,
				DA625E9A1F105C1300FBE176 /* hu */,
				DA625EA41F1060E300FBE176 /* ca */,
				DA625EA51F10614500FBE176 /* es */,
				DA625EA91F1061DA00FBE176 /* sv */,
				DA625EAA1F10621A00FBE176 /* vi */,
				DAA292FF1F16CC2200D94613 /* lt */,
				DAE7114E1F22E977009AED76 /* it */,
				DA8264871F2AADC200454B24 /* zh-Hant */,
				35190E931F461A32007C1393 /* ru */,
				DA33273B1F50C70E00C5EE88 /* sl */,
				DA33273F1F50C7E400C5EE88 /* uk */,
				3531C2691F9DDC6F00D92F9A /* pt-BR */,
				DA545AC11FA9A1660090908E /* nl */,
				DA545AC31FAA86350090908E /* de */,
				DA5AD03E1FEBA03700FC7D7B /* bg */,
				DA352572201143BA0048DDFC /* da */,
				DA1811FE20128B0900C91918 /* he */,
			);
			name = Navigation.storyboard;
			path = Resources;
			sourceTree = "<group>";
		};
		C5212B571EC4BE97009538EB /* Abbreviations.plist */ = {
			isa = PBXVariantGroup;
			children = (
				C5212B561EC4BE97009538EB /* Base */,
				355EF9641EDF264200749641 /* sv */,
				DA625E971F105BC100FBE176 /* fr */,
				DA625EA31F105E3400FBE176 /* lt */,
				DA625EAB1F10622700FBE176 /* vi */,
				DAA292FE1F16CB5C00D94613 /* ca */,
				DAA293041F16DA6A00D94613 /* es */,
				3531C26C1F9DDC6F00D92F9A /* pt-BR */,
				DA545ABD1FA9A1300090908E /* nl */,
				DA5AD03F1FEBA03B00FC7D7B /* bg */,
				DA352574201143EC0048DDFC /* da */,
				DAB90EF4201758D600EFC92A /* ru */,
			);
			name = Abbreviations.plist;
			path = Resources;
			sourceTree = "<group>";
		};
		C53C196F1F38EA25008DB406 /* Localizable.strings */ = {
			isa = PBXVariantGroup;
			children = (
				C53C19701F38EACD008DB406 /* zh-Hans */,
				C53C19711F38EADB008DB406 /* it */,
				C53C19721F38EADB008DB406 /* es */,
				C53C19731F38EADC008DB406 /* lt */,
				C53C19751F38EADE008DB406 /* fr */,
				C53C19771F38EAE4008DB406 /* ca */,
				C53C197A1F38EAEA008DB406 /* Base */,
				DA678B7B1F6CF46600F05913 /* hu */,
				DA678B7C1F6CF47200F05913 /* sv */,
				DA678B7D1F6CF47A00F05913 /* vi */,
				3531C26A1F9DDC6F00D92F9A /* pt-BR */,
				DA545ABC1FA9941F0090908E /* de */,
				DA545AC01FA9A15A0090908E /* nl */,
				DA18120120128B7B00C91918 /* he */,
				DAC049BE201715D5004C2217 /* ru */,
			);
			name = Localizable.strings;
			path = Resources;
			sourceTree = "<group>";
		};
		DA35256E2010A5200048DDFC /* Localizable.stringsdict */ = {
			isa = PBXVariantGroup;
			children = (
				DA35256F2010A5200048DDFC /* en */,
				DA181204201290FC00C91918 /* es */,
				DA1812052012910000C91918 /* vi */,
				DA181207201292E700C91918 /* fr */,
				DAC049BF201715EA004C2217 /* ru */,
				DAF257122017C1E800367EF5 /* sv */,
				DAD88E00202AC7AA00AAA536 /* uk */,
				DAD88E02202AC81F00AAA536 /* da */,
			);
			name = Localizable.stringsdict;
			sourceTree = "<group>";
		};
		DAAE5F321EAE4C4700832871 /* Localizable.strings */ = {
			isa = PBXVariantGroup;
			children = (
				DAAE5F311EAE4C4700832871 /* Base */,
				DAAE5F331EAE4C5A00832871 /* zh-Hans */,
				357F0DF01EB9D99F00A0B53C /* sv */,
				357F0DF11EB9DAB400A0B53C /* vi */,
				35C6ED9A1EBB1DE400A27EF8 /* ca */,
				DA625E9C1F105CB100FBE176 /* hu */,
				DA625EA71F10616600FBE176 /* es */,
				DA678B7A1F6CEE6200F05913 /* ru */,
				3531C26B1F9DDC6F00D92F9A /* pt-BR */,
				DA545AC21FA9A16D0090908E /* nl */,
				DA545AC41FAA86450090908E /* de */,
				DA5AD0401FEBA23200FC7D7B /* bg */,
				DA352573201143D30048DDFC /* da */,
				DA18120320128E9400C91918 /* fr */,
				DAC049C1201718AC004C2217 /* he */,
				DAD88E01202AC80100AAA536 /* uk */,
			);
			name = Localizable.strings;
			path = Resources;
			sourceTree = "<group>";
		};
/* End PBXVariantGroup section */

/* Begin XCBuildConfiguration section */
		351BEBDC1E5BCC28006FE110 /* Debug */ = {
			isa = XCBuildConfiguration;
			buildSettings = {
				CLANG_ENABLE_MODULES = YES;
				CODE_SIGN_IDENTITY = "iPhone Developer";
				"CODE_SIGN_IDENTITY[sdk=iphoneos*]" = "";
				DEBUG_INFORMATION_FORMAT = dwarf;
				DEFINES_MODULE = YES;
				DEVELOPMENT_TEAM = GJZR2MEM28;
				DYLIB_COMPATIBILITY_VERSION = 1;
				DYLIB_CURRENT_VERSION = 18;
				DYLIB_INSTALL_NAME_BASE = "@rpath";
				FRAMEWORK_SEARCH_PATHS = (
					"$(inherited)",
					"$(PROJECT_DIR)/Carthage/Build/iOS",
				);
				INFOPLIST_FILE = MapboxNavigation/Info.plist;
				INSTALL_PATH = "$(LOCAL_LIBRARY_DIR)/Frameworks";
				IPHONEOS_DEPLOYMENT_TARGET = 9.0;
				LD_RUNPATH_SEARCH_PATHS = "$(inherited) @executable_path/Frameworks @loader_path/Frameworks";
				PRODUCT_BUNDLE_IDENTIFIER = com.mapbox.MapboxNavigation;
				PRODUCT_NAME = "$(TARGET_NAME)";
				SKIP_INSTALL = YES;
				SWIFT_OPTIMIZATION_LEVEL = "-Onone";
				SWIFT_SWIFT3_OBJC_INFERENCE = Off;
				SWIFT_VERSION = 4.0;
			};
			name = Debug;
		};
		351BEBDD1E5BCC28006FE110 /* Release */ = {
			isa = XCBuildConfiguration;
			buildSettings = {
				CLANG_ENABLE_MODULES = YES;
				CODE_SIGN_IDENTITY = "";
				DEFINES_MODULE = YES;
				DEVELOPMENT_TEAM = GJZR2MEM28;
				DYLIB_COMPATIBILITY_VERSION = 1;
				DYLIB_CURRENT_VERSION = 18;
				DYLIB_INSTALL_NAME_BASE = "@rpath";
				FRAMEWORK_SEARCH_PATHS = (
					"$(inherited)",
					"$(PROJECT_DIR)/Carthage/Build/iOS",
				);
				INFOPLIST_FILE = MapboxNavigation/Info.plist;
				INSTALL_PATH = "$(LOCAL_LIBRARY_DIR)/Frameworks";
				IPHONEOS_DEPLOYMENT_TARGET = 9.0;
				LD_RUNPATH_SEARCH_PATHS = "$(inherited) @executable_path/Frameworks @loader_path/Frameworks";
				PRODUCT_BUNDLE_IDENTIFIER = com.mapbox.MapboxNavigation;
				PRODUCT_NAME = "$(TARGET_NAME)";
				SKIP_INSTALL = YES;
				SWIFT_SWIFT3_OBJC_INFERENCE = Off;
				SWIFT_VERSION = 4.0;
			};
			name = Release;
		};
		352BBC4F1E5E78D700703DF1 /* Debug */ = {
			isa = XCBuildConfiguration;
			buildSettings = {
				BUNDLE_LOADER = "$(TEST_HOST)";
				DEBUG_INFORMATION_FORMAT = dwarf;
				DEVELOPMENT_TEAM = GJZR2MEM28;
				FRAMEWORK_SEARCH_PATHS = (
					"$(inherited)",
					"$(PROJECT_DIR)/Carthage/Build/iOS",
				);
				INFOPLIST_FILE = Examples/SwiftTests/Info.plist;
				IPHONEOS_DEPLOYMENT_TARGET = 10.2;
				LD_RUNPATH_SEARCH_PATHS = "$(inherited) @executable_path/Frameworks @loader_path/Frameworks";
				PRODUCT_BUNDLE_IDENTIFIER = "com.mapbox.Example-SwiftTests";
				PRODUCT_NAME = "$(TARGET_NAME)";
				SWIFT_SWIFT3_OBJC_INFERENCE = Off;
				SWIFT_VERSION = 4.0;
				TEST_HOST = "$(BUILT_PRODUCTS_DIR)/Example-Swift.app/Example-Swift";
			};
			name = Debug;
		};
		352BBC501E5E78D700703DF1 /* Release */ = {
			isa = XCBuildConfiguration;
			buildSettings = {
				BUNDLE_LOADER = "$(TEST_HOST)";
				DEVELOPMENT_TEAM = GJZR2MEM28;
				FRAMEWORK_SEARCH_PATHS = (
					"$(inherited)",
					"$(PROJECT_DIR)/Carthage/Build/iOS",
				);
				INFOPLIST_FILE = Examples/SwiftTests/Info.plist;
				IPHONEOS_DEPLOYMENT_TARGET = 10.2;
				LD_RUNPATH_SEARCH_PATHS = "$(inherited) @executable_path/Frameworks @loader_path/Frameworks";
				PRODUCT_BUNDLE_IDENTIFIER = "com.mapbox.Example-SwiftTests";
				PRODUCT_NAME = "$(TARGET_NAME)";
				SWIFT_SWIFT3_OBJC_INFERENCE = Off;
				SWIFT_VERSION = 4.0;
				TEST_HOST = "$(BUILT_PRODUCTS_DIR)/Example-Swift.app/Example-Swift";
			};
			name = Release;
		};
		352BBC5D1E5E78EA00703DF1 /* Debug */ = {
			isa = XCBuildConfiguration;
			buildSettings = {
				BUNDLE_LOADER = "$(TEST_HOST)";
				DEBUG_INFORMATION_FORMAT = dwarf;
				DEVELOPMENT_TEAM = GJZR2MEM28;
				INFOPLIST_FILE = "Examples/Objective-CTests/Info.plist";
				IPHONEOS_DEPLOYMENT_TARGET = 10.2;
				LD_RUNPATH_SEARCH_PATHS = "$(inherited) @executable_path/Frameworks @loader_path/Frameworks";
				PRODUCT_BUNDLE_IDENTIFIER = "com.mapbox.Example-Objective-CTests";
				PRODUCT_NAME = "$(TARGET_NAME)";
				TEST_HOST = "$(BUILT_PRODUCTS_DIR)/Example-Objective-C.app/Example-Objective-C";
			};
			name = Debug;
		};
		352BBC5E1E5E78EA00703DF1 /* Release */ = {
			isa = XCBuildConfiguration;
			buildSettings = {
				BUNDLE_LOADER = "$(TEST_HOST)";
				DEVELOPMENT_TEAM = GJZR2MEM28;
				INFOPLIST_FILE = "Examples/Objective-CTests/Info.plist";
				IPHONEOS_DEPLOYMENT_TARGET = 10.2;
				LD_RUNPATH_SEARCH_PATHS = "$(inherited) @executable_path/Frameworks @loader_path/Frameworks";
				PRODUCT_BUNDLE_IDENTIFIER = "com.mapbox.Example-Objective-CTests";
				PRODUCT_NAME = "$(TARGET_NAME)";
				TEST_HOST = "$(BUILT_PRODUCTS_DIR)/Example-Objective-C.app/Example-Objective-C";
			};
			name = Release;
		};
		358D14721E5E3B7700ADE590 /* Debug */ = {
			isa = XCBuildConfiguration;
			buildSettings = {
				ALWAYS_EMBED_SWIFT_STANDARD_LIBRARIES = YES;
				ASSETCATALOG_COMPILER_APPICON_NAME = AppIcon;
				CLANG_ENABLE_MODULES = YES;
				CODE_SIGN_IDENTITY = "iPhone Developer";
				DEBUG_INFORMATION_FORMAT = dwarf;
				DEVELOPMENT_TEAM = GJZR2MEM28;
				FRAMEWORK_SEARCH_PATHS = (
					"$(inherited)",
					"$(PROJECT_DIR)/Carthage/Build/iOS",
				);
				INFOPLIST_FILE = "$(SRCROOT)/Examples/Swift/Info.plist";
				IPHONEOS_DEPLOYMENT_TARGET = 9.0;
				LD_RUNPATH_SEARCH_PATHS = "$(inherited) @executable_path/Frameworks";
				PRODUCT_BUNDLE_IDENTIFIER = "com.mapbox.Example-Swift";
				PRODUCT_NAME = "$(TARGET_NAME)";
				SWIFT_OBJC_BRIDGING_HEADER = "Examples/Swift/Example-Swift-BridgingHeader.h";
				SWIFT_OPTIMIZATION_LEVEL = "-Onone";
				SWIFT_SWIFT3_OBJC_INFERENCE = Off;
				SWIFT_VERSION = 4.0;
			};
			name = Debug;
		};
		358D14731E5E3B7700ADE590 /* Release */ = {
			isa = XCBuildConfiguration;
			buildSettings = {
				ALWAYS_EMBED_SWIFT_STANDARD_LIBRARIES = YES;
				ASSETCATALOG_COMPILER_APPICON_NAME = AppIcon;
				CLANG_ENABLE_MODULES = YES;
				DEVELOPMENT_TEAM = GJZR2MEM28;
				FRAMEWORK_SEARCH_PATHS = (
					"$(inherited)",
					"$(PROJECT_DIR)/Carthage/Build/iOS",
				);
				INFOPLIST_FILE = "$(SRCROOT)/Examples/Swift/Info.plist";
				IPHONEOS_DEPLOYMENT_TARGET = 9.0;
				LD_RUNPATH_SEARCH_PATHS = "$(inherited) @executable_path/Frameworks";
				PRODUCT_BUNDLE_IDENTIFIER = "com.mapbox.Example-Swift";
				PRODUCT_NAME = "$(TARGET_NAME)";
				SWIFT_OBJC_BRIDGING_HEADER = "Examples/Swift/Example-Swift-BridgingHeader.h";
				SWIFT_SWIFT3_OBJC_INFERENCE = Off;
				SWIFT_VERSION = 4.0;
			};
			name = Release;
		};
		358D14BB1E5E3FDC00ADE590 /* Debug */ = {
			isa = XCBuildConfiguration;
			buildSettings = {
				ALWAYS_EMBED_SWIFT_STANDARD_LIBRARIES = YES;
				ASSETCATALOG_COMPILER_APPICON_NAME = AppIcon;
				CODE_SIGN_IDENTITY = "iPhone Developer";
				DEBUG_INFORMATION_FORMAT = dwarf;
				DEVELOPMENT_TEAM = GJZR2MEM28;
				FRAMEWORK_SEARCH_PATHS = (
					"$(inherited)",
					"$(PROJECT_DIR)/Carthage/Build/iOS",
				);
				INFOPLIST_FILE = "$(SRCROOT)/Examples/Objective-C/Info.plist";
				IPHONEOS_DEPLOYMENT_TARGET = 9.0;
				LD_RUNPATH_SEARCH_PATHS = "$(inherited) @executable_path/Frameworks";
				PRODUCT_BUNDLE_IDENTIFIER = "com.mapbox.Example-Objective-C";
				PRODUCT_NAME = "$(TARGET_NAME)";
			};
			name = Debug;
		};
		358D14BC1E5E3FDC00ADE590 /* Release */ = {
			isa = XCBuildConfiguration;
			buildSettings = {
				ALWAYS_EMBED_SWIFT_STANDARD_LIBRARIES = YES;
				ASSETCATALOG_COMPILER_APPICON_NAME = AppIcon;
				DEVELOPMENT_TEAM = GJZR2MEM28;
				FRAMEWORK_SEARCH_PATHS = (
					"$(inherited)",
					"$(PROJECT_DIR)/Carthage/Build/iOS",
				);
				INFOPLIST_FILE = "$(SRCROOT)/Examples/Objective-C/Info.plist";
				IPHONEOS_DEPLOYMENT_TARGET = 9.0;
				LD_RUNPATH_SEARCH_PATHS = "$(inherited) @executable_path/Frameworks";
				PRODUCT_BUNDLE_IDENTIFIER = "com.mapbox.Example-Objective-C";
				PRODUCT_NAME = "$(TARGET_NAME)";
			};
			name = Release;
		};
		35B711D81E5E7AD2001EDA8D /* Debug */ = {
			isa = XCBuildConfiguration;
			buildSettings = {
				ALWAYS_EMBED_SWIFT_STANDARD_LIBRARIES = YES;
				DEBUG_INFORMATION_FORMAT = dwarf;
				DEVELOPMENT_TEAM = GJZR2MEM28;
				FRAMEWORK_SEARCH_PATHS = (
					"$(inherited)",
					"$(PROJECT_DIR)/Carthage/Build/iOS",
				);
				INFOPLIST_FILE = MapboxNavigationTests/Info.plist;
				IPHONEOS_DEPLOYMENT_TARGET = 10.2;
				LD_RUNPATH_SEARCH_PATHS = "$(inherited) @executable_path/Frameworks @loader_path/Frameworks";
				PRODUCT_BUNDLE_IDENTIFIER = com.mapbox.MapboxNavigationTests;
				PRODUCT_NAME = "$(TARGET_NAME)";
				SWIFT_SWIFT3_OBJC_INFERENCE = Off;
				SWIFT_VERSION = 4.0;
			};
			name = Debug;
		};
		35B711D91E5E7AD2001EDA8D /* Release */ = {
			isa = XCBuildConfiguration;
			buildSettings = {
				ALWAYS_EMBED_SWIFT_STANDARD_LIBRARIES = YES;
				DEVELOPMENT_TEAM = GJZR2MEM28;
				FRAMEWORK_SEARCH_PATHS = (
					"$(inherited)",
					"$(PROJECT_DIR)/Carthage/Build/iOS",
				);
				INFOPLIST_FILE = MapboxNavigationTests/Info.plist;
				IPHONEOS_DEPLOYMENT_TARGET = 10.2;
				LD_RUNPATH_SEARCH_PATHS = "$(inherited) @executable_path/Frameworks @loader_path/Frameworks";
				PRODUCT_BUNDLE_IDENTIFIER = com.mapbox.MapboxNavigationTests;
				PRODUCT_NAME = "$(TARGET_NAME)";
				SWIFT_SWIFT3_OBJC_INFERENCE = Off;
				SWIFT_VERSION = 4.0;
			};
			name = Release;
		};
		C5ADFBDB1DDCC7840011824B /* Debug */ = {
			isa = XCBuildConfiguration;
			buildSettings = {
				ALWAYS_SEARCH_USER_PATHS = NO;
				CLANG_ANALYZER_LOCALIZABILITY_NONLOCALIZED = YES;
				CLANG_ANALYZER_NONNULL = YES;
				CLANG_CXX_LANGUAGE_STANDARD = "gnu++0x";
				CLANG_CXX_LIBRARY = "libc++";
				CLANG_ENABLE_MODULES = YES;
				CLANG_ENABLE_OBJC_ARC = YES;
				CLANG_WARN_BLOCK_CAPTURE_AUTORELEASING = YES;
				CLANG_WARN_BOOL_CONVERSION = YES;
				CLANG_WARN_COMMA = YES;
				CLANG_WARN_CONSTANT_CONVERSION = YES;
				CLANG_WARN_DIRECT_OBJC_ISA_USAGE = YES_ERROR;
				CLANG_WARN_DOCUMENTATION_COMMENTS = YES;
				CLANG_WARN_EMPTY_BODY = YES;
				CLANG_WARN_ENUM_CONVERSION = YES;
				CLANG_WARN_INFINITE_RECURSION = YES;
				CLANG_WARN_INT_CONVERSION = YES;
				CLANG_WARN_NON_LITERAL_NULL_CONVERSION = YES;
				CLANG_WARN_OBJC_LITERAL_CONVERSION = YES;
				CLANG_WARN_OBJC_ROOT_CLASS = YES_ERROR;
				CLANG_WARN_RANGE_LOOP_ANALYSIS = YES;
				CLANG_WARN_STRICT_PROTOTYPES = YES;
				CLANG_WARN_SUSPICIOUS_MOVE = YES;
				CLANG_WARN_SUSPICIOUS_MOVES = YES;
				CLANG_WARN_UNREACHABLE_CODE = YES;
				CLANG_WARN__DUPLICATE_METHOD_MATCH = YES;
				"CODE_SIGN_IDENTITY[sdk=iphoneos*]" = "iPhone Developer";
				COPY_PHASE_STRIP = NO;
				CURRENT_PROJECT_VERSION = 18;
				DEBUG_INFORMATION_FORMAT = "dwarf-with-dsym";
				ENABLE_STRICT_OBJC_MSGSEND = YES;
				ENABLE_TESTABILITY = YES;
				GCC_C_LANGUAGE_STANDARD = gnu99;
				GCC_DYNAMIC_NO_PIC = NO;
				GCC_NO_COMMON_BLOCKS = YES;
				GCC_OPTIMIZATION_LEVEL = 0;
				GCC_PREPROCESSOR_DEFINITIONS = (
					"DEBUG=1",
					"$(inherited)",
				);
				GCC_WARN_64_TO_32_BIT_CONVERSION = YES;
				GCC_WARN_ABOUT_RETURN_TYPE = YES_ERROR;
				GCC_WARN_UNDECLARED_SELECTOR = YES;
				GCC_WARN_UNINITIALIZED_AUTOS = YES_AGGRESSIVE;
				GCC_WARN_UNUSED_FUNCTION = YES;
				GCC_WARN_UNUSED_VARIABLE = YES;
				IPHONEOS_DEPLOYMENT_TARGET = 10.1;
				MTL_ENABLE_DEBUG_INFO = YES;
				ONLY_ACTIVE_ARCH = YES;
				SDKROOT = iphoneos;
				SWIFT_ACTIVE_COMPILATION_CONDITIONS = DEBUG;
				SWIFT_OPTIMIZATION_LEVEL = "-Onone";
				SWIFT_VERSION = 4.0;
				TARGETED_DEVICE_FAMILY = "1,2";
				VERSIONING_SYSTEM = "apple-generic";
				VERSION_INFO_PREFIX = "";
			};
			name = Debug;
		};
		C5ADFBDC1DDCC7840011824B /* Release */ = {
			isa = XCBuildConfiguration;
			buildSettings = {
				ALWAYS_SEARCH_USER_PATHS = NO;
				CLANG_ANALYZER_LOCALIZABILITY_NONLOCALIZED = YES;
				CLANG_ANALYZER_NONNULL = YES;
				CLANG_CXX_LANGUAGE_STANDARD = "gnu++0x";
				CLANG_CXX_LIBRARY = "libc++";
				CLANG_ENABLE_MODULES = YES;
				CLANG_ENABLE_OBJC_ARC = YES;
				CLANG_WARN_BLOCK_CAPTURE_AUTORELEASING = YES;
				CLANG_WARN_BOOL_CONVERSION = YES;
				CLANG_WARN_COMMA = YES;
				CLANG_WARN_CONSTANT_CONVERSION = YES;
				CLANG_WARN_DIRECT_OBJC_ISA_USAGE = YES_ERROR;
				CLANG_WARN_DOCUMENTATION_COMMENTS = YES;
				CLANG_WARN_EMPTY_BODY = YES;
				CLANG_WARN_ENUM_CONVERSION = YES;
				CLANG_WARN_INFINITE_RECURSION = YES;
				CLANG_WARN_INT_CONVERSION = YES;
				CLANG_WARN_NON_LITERAL_NULL_CONVERSION = YES;
				CLANG_WARN_OBJC_LITERAL_CONVERSION = YES;
				CLANG_WARN_OBJC_ROOT_CLASS = YES_ERROR;
				CLANG_WARN_RANGE_LOOP_ANALYSIS = YES;
				CLANG_WARN_STRICT_PROTOTYPES = YES;
				CLANG_WARN_SUSPICIOUS_MOVE = YES;
				CLANG_WARN_SUSPICIOUS_MOVES = YES;
				CLANG_WARN_UNREACHABLE_CODE = YES;
				CLANG_WARN__DUPLICATE_METHOD_MATCH = YES;
				"CODE_SIGN_IDENTITY[sdk=iphoneos*]" = "iPhone Developer";
				COPY_PHASE_STRIP = NO;
				CURRENT_PROJECT_VERSION = 18;
				DEBUG_INFORMATION_FORMAT = "dwarf-with-dsym";
				ENABLE_NS_ASSERTIONS = NO;
				ENABLE_STRICT_OBJC_MSGSEND = YES;
				GCC_C_LANGUAGE_STANDARD = gnu99;
				GCC_NO_COMMON_BLOCKS = YES;
				GCC_WARN_64_TO_32_BIT_CONVERSION = YES;
				GCC_WARN_ABOUT_RETURN_TYPE = YES_ERROR;
				GCC_WARN_UNDECLARED_SELECTOR = YES;
				GCC_WARN_UNINITIALIZED_AUTOS = YES_AGGRESSIVE;
				GCC_WARN_UNUSED_FUNCTION = YES;
				GCC_WARN_UNUSED_VARIABLE = YES;
				IPHONEOS_DEPLOYMENT_TARGET = 10.1;
				MTL_ENABLE_DEBUG_INFO = NO;
				SDKROOT = iphoneos;
				SWIFT_OPTIMIZATION_LEVEL = "-Owholemodule";
				SWIFT_VERSION = 4.0;
				TARGETED_DEVICE_FAMILY = "1,2";
				VALIDATE_PRODUCT = YES;
				VERSIONING_SYSTEM = "apple-generic";
				VERSION_INFO_PREFIX = "";
			};
			name = Release;
		};
		C5ADFBDE1DDCC7840011824B /* Debug */ = {
			isa = XCBuildConfiguration;
			buildSettings = {
				CLANG_ENABLE_MODULES = YES;
				CODE_SIGN_IDENTITY = "iPhone Developer";
				"CODE_SIGN_IDENTITY[sdk=iphoneos*]" = "";
				DEFINES_MODULE = YES;
				DEVELOPMENT_TEAM = GJZR2MEM28;
				DYLIB_COMPATIBILITY_VERSION = 1;
				DYLIB_CURRENT_VERSION = 18;
				DYLIB_INSTALL_NAME_BASE = "@rpath";
				FRAMEWORK_SEARCH_PATHS = (
					"$(inherited)",
					"$(PROJECT_DIR)/Carthage/Build/iOS",
				);
				INFOPLIST_FILE = MapboxCoreNavigation/Info.plist;
				INSTALL_PATH = "$(LOCAL_LIBRARY_DIR)/Frameworks";
				IPHONEOS_DEPLOYMENT_TARGET = 9.0;
				LD_RUNPATH_SEARCH_PATHS = "$(inherited) @executable_path/Frameworks @loader_path/Frameworks";
				PRODUCT_BUNDLE_IDENTIFIER = com.mapbox.MapboxCoreNavigation;
				PRODUCT_NAME = "$(TARGET_NAME)";
				SKIP_INSTALL = YES;
				SWIFT_OPTIMIZATION_LEVEL = "-Onone";
				SWIFT_SWIFT3_OBJC_INFERENCE = Off;
				SWIFT_VERSION = 4.0;
			};
			name = Debug;
		};
		C5ADFBDF1DDCC7840011824B /* Release */ = {
			isa = XCBuildConfiguration;
			buildSettings = {
				CLANG_ENABLE_MODULES = YES;
				CODE_SIGN_IDENTITY = "";
				DEFINES_MODULE = YES;
				DEVELOPMENT_TEAM = GJZR2MEM28;
				DYLIB_COMPATIBILITY_VERSION = 1;
				DYLIB_CURRENT_VERSION = 18;
				DYLIB_INSTALL_NAME_BASE = "@rpath";
				FRAMEWORK_SEARCH_PATHS = (
					"$(inherited)",
					"$(PROJECT_DIR)/Carthage/Build/iOS",
				);
				INFOPLIST_FILE = MapboxCoreNavigation/Info.plist;
				INSTALL_PATH = "$(LOCAL_LIBRARY_DIR)/Frameworks";
				IPHONEOS_DEPLOYMENT_TARGET = 9.0;
				LD_RUNPATH_SEARCH_PATHS = "$(inherited) @executable_path/Frameworks @loader_path/Frameworks";
				PRODUCT_BUNDLE_IDENTIFIER = com.mapbox.MapboxCoreNavigation;
				PRODUCT_NAME = "$(TARGET_NAME)";
				SKIP_INSTALL = YES;
				SWIFT_SWIFT3_OBJC_INFERENCE = Off;
				SWIFT_VERSION = 4.0;
			};
			name = Release;
		};
		C5ADFBE11DDCC7840011824B /* Debug */ = {
			isa = XCBuildConfiguration;
			buildSettings = {
				ALWAYS_EMBED_SWIFT_STANDARD_LIBRARIES = YES;
				DEVELOPMENT_TEAM = GJZR2MEM28;
				FRAMEWORK_SEARCH_PATHS = (
					"$(inherited)",
					"$(PROJECT_DIR)/Carthage/Build/iOS",
				);
				INFOPLIST_FILE = MapboxCoreNavigationTests/Info.plist;
				LD_RUNPATH_SEARCH_PATHS = "$(inherited) $(PROJECT_DIR)/Carthage/Build/iOS @executable_path/Frameworks @loader_path/Frameworks";
				PRODUCT_BUNDLE_IDENTIFIER = com.mapbox.MapboxCoreNavigationTests;
				PRODUCT_NAME = "$(TARGET_NAME)";
				SWIFT_SWIFT3_OBJC_INFERENCE = Off;
				SWIFT_VERSION = 4.0;
			};
			name = Debug;
		};
		C5ADFBE21DDCC7840011824B /* Release */ = {
			isa = XCBuildConfiguration;
			buildSettings = {
				ALWAYS_EMBED_SWIFT_STANDARD_LIBRARIES = YES;
				DEVELOPMENT_TEAM = GJZR2MEM28;
				FRAMEWORK_SEARCH_PATHS = (
					"$(inherited)",
					"$(PROJECT_DIR)/Carthage/Build/iOS",
				);
				INFOPLIST_FILE = MapboxCoreNavigationTests/Info.plist;
				LD_RUNPATH_SEARCH_PATHS = "$(inherited) $(PROJECT_DIR)/Carthage/Build/iOS @executable_path/Frameworks @loader_path/Frameworks";
				PRODUCT_BUNDLE_IDENTIFIER = com.mapbox.MapboxCoreNavigationTests;
				PRODUCT_NAME = "$(TARGET_NAME)";
				SWIFT_SWIFT3_OBJC_INFERENCE = Off;
				SWIFT_VERSION = 4.0;
			};
			name = Release;
		};
/* End XCBuildConfiguration section */

/* Begin XCConfigurationList section */
		351BEBDE1E5BCC28006FE110 /* Build configuration list for PBXNativeTarget "MapboxNavigation" */ = {
			isa = XCConfigurationList;
			buildConfigurations = (
				351BEBDC1E5BCC28006FE110 /* Debug */,
				351BEBDD1E5BCC28006FE110 /* Release */,
			);
			defaultConfigurationIsVisible = 0;
			defaultConfigurationName = Release;
		};
		352BBC4E1E5E78D700703DF1 /* Build configuration list for PBXNativeTarget "Example-SwiftTests" */ = {
			isa = XCConfigurationList;
			buildConfigurations = (
				352BBC4F1E5E78D700703DF1 /* Debug */,
				352BBC501E5E78D700703DF1 /* Release */,
			);
			defaultConfigurationIsVisible = 0;
			defaultConfigurationName = Release;
		};
		352BBC5C1E5E78EA00703DF1 /* Build configuration list for PBXNativeTarget "Example-Objective-CTests" */ = {
			isa = XCConfigurationList;
			buildConfigurations = (
				352BBC5D1E5E78EA00703DF1 /* Debug */,
				352BBC5E1E5E78EA00703DF1 /* Release */,
			);
			defaultConfigurationIsVisible = 0;
			defaultConfigurationName = Release;
		};
		358D14741E5E3B7700ADE590 /* Build configuration list for PBXNativeTarget "Example-Swift" */ = {
			isa = XCConfigurationList;
			buildConfigurations = (
				358D14721E5E3B7700ADE590 /* Debug */,
				358D14731E5E3B7700ADE590 /* Release */,
			);
			defaultConfigurationIsVisible = 0;
			defaultConfigurationName = Release;
		};
		358D14BA1E5E3FDC00ADE590 /* Build configuration list for PBXNativeTarget "Example-Objective-C" */ = {
			isa = XCConfigurationList;
			buildConfigurations = (
				358D14BB1E5E3FDC00ADE590 /* Debug */,
				358D14BC1E5E3FDC00ADE590 /* Release */,
			);
			defaultConfigurationIsVisible = 0;
			defaultConfigurationName = Release;
		};
		35B711D71E5E7AD2001EDA8D /* Build configuration list for PBXNativeTarget "MapboxNavigationTests" */ = {
			isa = XCConfigurationList;
			buildConfigurations = (
				35B711D81E5E7AD2001EDA8D /* Debug */,
				35B711D91E5E7AD2001EDA8D /* Release */,
			);
			defaultConfigurationIsVisible = 0;
			defaultConfigurationName = Release;
		};
		C5ADFBC31DDCC7840011824B /* Build configuration list for PBXProject "MapboxNavigation" */ = {
			isa = XCConfigurationList;
			buildConfigurations = (
				C5ADFBDB1DDCC7840011824B /* Debug */,
				C5ADFBDC1DDCC7840011824B /* Release */,
			);
			defaultConfigurationIsVisible = 0;
			defaultConfigurationName = Release;
		};
		C5ADFBDD1DDCC7840011824B /* Build configuration list for PBXNativeTarget "MapboxCoreNavigation" */ = {
			isa = XCConfigurationList;
			buildConfigurations = (
				C5ADFBDE1DDCC7840011824B /* Debug */,
				C5ADFBDF1DDCC7840011824B /* Release */,
			);
			defaultConfigurationIsVisible = 0;
			defaultConfigurationName = Release;
		};
		C5ADFBE01DDCC7840011824B /* Build configuration list for PBXNativeTarget "MapboxCoreNavigationTests" */ = {
			isa = XCConfigurationList;
			buildConfigurations = (
				C5ADFBE11DDCC7840011824B /* Debug */,
				C5ADFBE21DDCC7840011824B /* Release */,
			);
			defaultConfigurationIsVisible = 0;
			defaultConfigurationName = Release;
		};
/* End XCConfigurationList section */
	};
	rootObject = C5ADFBC01DDCC7840011824B /* Project object */;
}<|MERGE_RESOLUTION|>--- conflicted
+++ resolved
@@ -158,14 +158,11 @@
 		C57607B21F4CC9E800C27423 /* Solar.framework in Embed Frameworks */ = {isa = PBXBuildFile; fileRef = C57607B01F4CC97D00C27423 /* Solar.framework */; settings = {ATTRIBUTES = (CodeSignOnCopy, RemoveHeadersOnCopy, ); }; };
 		C578DA081EFD0FFF0052079F /* ProcessInfo.swift in Sources */ = {isa = PBXBuildFile; fileRef = C578DA071EFD0FFF0052079F /* ProcessInfo.swift */; };
 		C58159011EA6D02700FC6C3D /* MGLVectorSource.swift in Sources */ = {isa = PBXBuildFile; fileRef = C58159001EA6D02700FC6C3D /* MGLVectorSource.swift */; };
-<<<<<<< HEAD
-		C582FD6120362E0A00A9086E /* Dictionary.swift in Sources */ = {isa = PBXBuildFile; fileRef = C582FD6020362E0A00A9086E /* Dictionary.swift */; };
-=======
 		C582FD5F203626E900A9086E /* CLLocationDirection.swift in Sources */ = {isa = PBXBuildFile; fileRef = C582FD5E203626E900A9086E /* CLLocationDirection.swift */; };
->>>>>>> c026c6fe
 		C58822001FB0F0D7008B0A2D /* Error.swift in Sources */ = {isa = PBXBuildFile; fileRef = C58821FF1FB0F0D7008B0A2D /* Error.swift */; };
 		C588C3C21F33882100520EF2 /* String.swift in Sources */ = {isa = PBXBuildFile; fileRef = 35BF8CA31F28EBD8003F6125 /* String.swift */; };
 		C58D6BAD1DDCF2AE00387F53 /* Constants.swift in Sources */ = {isa = PBXBuildFile; fileRef = C58D6BAC1DDCF2AE00387F53 /* Constants.swift */; };
+		C59094B3203B379800EB2417 /* Dictionary.swift in Sources */ = {isa = PBXBuildFile; fileRef = C59094B1203B378000EB2417 /* Dictionary.swift */; };
 		C5A6B2DD1F4CE8E8004260EA /* StyleType.swift in Sources */ = {isa = PBXBuildFile; fileRef = C5A6B2DC1F4CE8E8004260EA /* StyleType.swift */; };
 		C5A6B2DE1F4DE57E004260EA /* Solar.framework in Frameworks */ = {isa = PBXBuildFile; fileRef = C57607B01F4CC97D00C27423 /* Solar.framework */; };
 		C5A6B2DF1F4DE57E004260EA /* Solar.framework in Embed Frameworks */ = {isa = PBXBuildFile; fileRef = C57607B01F4CC97D00C27423 /* Solar.framework */; settings = {ATTRIBUTES = (CodeSignOnCopy, RemoveHeadersOnCopy, ); }; };
@@ -474,13 +471,10 @@
 		C57607B01F4CC97D00C27423 /* Solar.framework */ = {isa = PBXFileReference; lastKnownFileType = wrapper.framework; name = Solar.framework; path = Carthage/Build/iOS/Solar.framework; sourceTree = "<group>"; };
 		C578DA071EFD0FFF0052079F /* ProcessInfo.swift */ = {isa = PBXFileReference; fileEncoding = 4; lastKnownFileType = sourcecode.swift; path = ProcessInfo.swift; sourceTree = "<group>"; };
 		C58159001EA6D02700FC6C3D /* MGLVectorSource.swift */ = {isa = PBXFileReference; fileEncoding = 4; lastKnownFileType = sourcecode.swift; path = MGLVectorSource.swift; sourceTree = "<group>"; };
-<<<<<<< HEAD
-		C582FD6020362E0A00A9086E /* Dictionary.swift */ = {isa = PBXFileReference; lastKnownFileType = sourcecode.swift; path = Dictionary.swift; sourceTree = "<group>"; };
-=======
 		C582FD5E203626E900A9086E /* CLLocationDirection.swift */ = {isa = PBXFileReference; lastKnownFileType = sourcecode.swift; path = CLLocationDirection.swift; sourceTree = "<group>"; };
->>>>>>> c026c6fe
 		C58821FF1FB0F0D7008B0A2D /* Error.swift */ = {isa = PBXFileReference; lastKnownFileType = sourcecode.swift; path = Error.swift; sourceTree = "<group>"; };
 		C58D6BAC1DDCF2AE00387F53 /* Constants.swift */ = {isa = PBXFileReference; fileEncoding = 4; lastKnownFileType = sourcecode.swift; path = Constants.swift; sourceTree = "<group>"; };
+		C59094B1203B378000EB2417 /* Dictionary.swift */ = {isa = PBXFileReference; fileEncoding = 4; lastKnownFileType = sourcecode.swift; name = Dictionary.swift; path = ../MapboxCoreNavigation/Dictionary.swift; sourceTree = "<group>"; };
 		C5A6B2DC1F4CE8E8004260EA /* StyleType.swift */ = {isa = PBXFileReference; lastKnownFileType = sourcecode.swift; path = StyleType.swift; sourceTree = "<group>"; };
 		C5A7EC5B1FD610A80008B9BA /* VisualInstructionComponent.swift */ = {isa = PBXFileReference; lastKnownFileType = sourcecode.swift; path = VisualInstructionComponent.swift; sourceTree = "<group>"; };
 		C5A9DDBD202E12EE007D52DA /* MapboxSpeech.framework */ = {isa = PBXFileReference; lastKnownFileType = wrapper.framework; name = MapboxSpeech.framework; path = Carthage/Build/iOS/MapboxSpeech.framework; sourceTree = "<group>"; };
@@ -865,6 +859,7 @@
 			children = (
 				C5000A921EC25C6E00563EA9 /* Abbreviations.swift */,
 				351BEC081E5BCC72006FE110 /* Bundle.swift */,
+				C59094B1203B378000EB2417 /* Dictionary.swift */,
 				8DF399B11FB257B30034904C /* UIGestureRecognizer.swift */,
 				351BEC041E5BCC6C006FE110 /* ManeuverDirection.swift */,
 				351BEBDF1E5BCC63006FE110 /* MGLMapView.swift */,
@@ -878,7 +873,6 @@
 				3512C7C71FB0A0C100CDD2A3 /* UIViewController.swift */,
 				8D391CE11FD71E78006BB91F /* Waypoint.swift */,
 				C5A7EC5B1FD610A80008B9BA /* VisualInstructionComponent.swift */,
-				C582FD6020362E0A00A9086E /* Dictionary.swift */,
 			);
 			name = Extensions;
 			sourceTree = "<group>";
@@ -1499,7 +1493,7 @@
 				35D825FC1E6A2DBE0088F83B /* MGLMapView+MGLNavigationAdditions.m in Sources */,
 				353280A11FA72871005175F3 /* InstructionLabel.swift in Sources */,
 				351BEBFF1E5BCC63006FE110 /* ManeuversStyleKit.swift in Sources */,
-				C582FD6120362E0A00A9086E /* Dictionary.swift in Sources */,
+				C59094B3203B379800EB2417 /* Dictionary.swift in Sources */,
 				35D428291FA0B61F00176028 /* InstructionsBannerViewLayout.swift in Sources */,
 				C54C655220336F2600D338E0 /* Constants.swift in Sources */,
 				353610CE1FAB6A8F00FB1746 /* BottomBannerView.swift in Sources */,
