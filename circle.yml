version: 2

workflows:
  version: 2
  default:
    jobs:
      - xcode-10
      - xcode-9
      - xcode-10-cocoapods-integration
      - xcode-9-examples

step-library:
  - &restore-cache
      restore_cache:
        keys:
          - carthage-cache-v1-{{ .Environment.CIRCLE_JOB }}-{{ checksum "Cartfile.resolved" }}
          - carthage-cache-v1- # used if checksum fails

  - &restore-cache-cocoapods
      restore_cache:
        keys:
          - cp-cache-v1-{{ .Environment.CIRCLE_JOB }}-{{ checksum "MapboxCoreNavigationTests/CocoaPodsTest/PodInstall/Podfile.lock" }}
          - cp-cache-v1

  - &restore-cache-podmaster
      restore_cache:
        keys:
          - podmaster-cache

  - &save-cache
      save_cache:
        key: carthage-cache-v1-{{ .Environment.CIRCLE_JOB }}-{{ checksum "Cartfile.resolved" }}
        paths:
          - Carthage

  - &save-cache-cocoapods
      save_cache:
        key: cp-cache-v1-{{ .Environment.CIRCLE_JOB }}-{{ checksum "MapboxCoreNavigationTests/CocoaPodsTest/PodInstall/Podfile.lock" }}
        paths:
          - MapboxCoreNavigationTests/CocoaPodsTest/PodInstall/Pods

  - &save-cache-podmaster
      save_cache:
        key: podmaster-cache
        paths:
          - "~/.cocoapods/repos/master"

  - &prepare
      run:
        name: Prepare
        command: |
          git submodule sync
          brew install carthage

  - &prepare-iphone6s-plus-ios-11
      run:
        name: Prepare iPhone 6s Plus iOS 11
        command: xcrun instruments -w "iPhone 6s Plus (11.4) [" || true

  - &prepare-iphone6s-plus-ios-12
      run:
        name: Prepare iPhone 6s Plus iOS 12
        command: xcrun instruments -w "iPhone 6s Plus (12.0) [" || true

  - &reset-simulators
      run:
        name: Reset simulators
        command: |
          bundle install
          SNAPSHOT_FORCE_DELETE=1 bundle exec fastlane snapshot reset_simulators
<<<<<<< HEAD
=======

  - &verify-missing-localizable-strings
      run:
        name: Verify missing localizable strings
        command: |
          ./scripts/convert_string_files.sh
          git diff --exit-code -- */*/*.lproj
>>>>>>> e4bcd84e

  - &install-dependencies
      run:
        name: Install Dependencies
        command: carthage bootstrap --platform ios --cache-builds --configuration Release --no-use-binaries

  - &build-test-MapboxCoreNavigation-ios-11
      run:
        name: Build and Test MapboxCoreNavigation
        command: |
          xcodebuild -sdk iphonesimulator -destination 'platform=iOS Simulator,OS=11.4,name=iPhone 6 Plus' -project MapboxNavigation.xcodeproj -scheme MapboxCoreNavigation clean build test | xcpretty

  - &build-test-MapboxCoreNavigation-ios-12
      run:
        name: Build and Test MapboxCoreNavigation
        command: |
          xcodebuild -sdk iphonesimulator -destination 'platform=iOS Simulator,OS=12.0,name=iPhone 6 Plus' -project MapboxNavigation.xcodeproj -scheme MapboxCoreNavigation clean build test | xcpretty

  - &build-test-MapboxNavigation-ios-11
<<<<<<< HEAD
      run:
        name: Build and Test MapboxNavigation
        command: |
          xcodebuild -sdk iphonesimulator -destination 'platform=iOS Simulator,OS=11.4,name=iPhone 6 Plus' -project MapboxNavigation.xcodeproj -scheme MapboxNavigation clean build test | xcpretty

  - &build-test-MapboxNavigation-ios-12
      run:
        name: Build and Test MapboxNavigation
        command: |
          xcodebuild -sdk iphonesimulator -destination 'platform=iOS Simulator,OS=12.0,name=iPhone 6 Plus' -project MapboxNavigation.xcodeproj -scheme MapboxNavigation clean build test | xcpretty

  - &build-Example-Obj-C
=======
      run:
        name: Build and Test MapboxNavigation
        command: |
          xcodebuild -sdk iphonesimulator -destination 'platform=iOS Simulator,OS=11.4,name=iPhone 6 Plus' -project MapboxNavigation.xcodeproj -scheme MapboxNavigation clean build test | xcpretty

  - &build-test-MapboxNavigation-ios-12
>>>>>>> e4bcd84e
      run:
        name: Build Example-Objective-C
        command: |
<<<<<<< HEAD
=======
          xcodebuild -sdk iphonesimulator -destination 'platform=iOS Simulator,OS=12.0,name=iPhone 6 Plus' -project MapboxNavigation.xcodeproj -scheme MapboxNavigation clean build test | xcpretty

  - &build-Example-Obj-C
      run:
        name: Build Example-Objective-C
        command: |
>>>>>>> e4bcd84e
          xcodebuild -sdk iphonesimulator -destination 'platform=iOS Simulator,OS=11.4,name=iPhone 6 Plus' -project MapboxNavigation.xcodeproj -scheme Example-Objective-C clean build | xcpretty

  - &build-Example-Swift
      run:
        name: Build Example-Swift
        command: |
          xcodebuild -sdk iphonesimulator -destination 'platform=iOS Simulator,OS=11.4,name=iPhone 6 Plus' -project MapboxNavigation.xcodeproj -scheme Example-Swift clean build | xcpretty

  - &cocoapods-integration-test
      run:
        name: CocoaPods integration test
        command: |
          cd MapboxCoreNavigationTests/CocoaPodsTest/PodInstall
          pod install
          xcodebuild -workspace PodInstall.xcworkspace/ -scheme PodInstall -destination 'platform=iOS Simulator,id=9F32C487-FAEC-4ABE-B00D-159EC007E50D' clean build | xcpretty

jobs:
  xcode-10:
    macos:
      xcode: "10.0.0"
    environment:
      HOMEBREW_NO_AUTO_UPDATE: 1
    steps:
      - checkout
      - *prepare
      - *reset-simulators
      - *prepare-iphone6s-plus-ios-12
<<<<<<< HEAD
      - *restore-cache
      - *install-dependencies
      - *build-test-MapboxCoreNavigation-ios-12
      - *build-test-MapboxNavigation-ios-12
      - *save-cache
  
  xcode-9:
    macos:
      xcode: "9.4.1"
    environment:
      HOMEBREW_NO_AUTO_UPDATE: 1
    steps:
      - checkout
      - *prepare
      - *prepare-iphone6s-plus-ios-11
      - *restore-cache
      - *install-dependencies
=======
      - *restore-cache
      - *install-dependencies
      - *build-test-MapboxCoreNavigation-ios-12
      - *build-test-MapboxNavigation-ios-12
      - *save-cache
  
  xcode-9:
    macos:
      xcode: "9.4.1"
    environment:
      HOMEBREW_NO_AUTO_UPDATE: 1
    steps:
      - checkout
      - *prepare
      - *prepare-iphone6s-plus-ios-11
      - *restore-cache
      - *install-dependencies
      - *verify-missing-localizable-strings
>>>>>>> e4bcd84e
      - *build-test-MapboxCoreNavigation-ios-11
      - *build-test-MapboxNavigation-ios-11
      - *save-cache

  xcode-10-cocoapods-integration:
    macos:
      xcode: "10.0.0"
    environment:
      HOMEBREW_NO_AUTO_UPDATE: 1
    steps:
      - checkout
      - *restore-cache-podmaster
      - *restore-cache-cocoapods
      - *cocoapods-integration-test
      - *save-cache-cocoapods
      - *save-cache-podmaster

  xcode-9-examples:
    macos:
      xcode: "9.4.1"
    environment:
      HOMEBREW_NO_AUTO_UPDATE: 1
    steps:
      - checkout
      - *prepare
      - *prepare-iphone6s-plus-ios-11
      - *restore-cache
      - *install-dependencies
      - *build-Example-Obj-C
      - *build-Example-Swift
      - *save-cache<|MERGE_RESOLUTION|>--- conflicted
+++ resolved
@@ -68,8 +68,6 @@
         command: |
           bundle install
           SNAPSHOT_FORCE_DELETE=1 bundle exec fastlane snapshot reset_simulators
-<<<<<<< HEAD
-=======
 
   - &verify-missing-localizable-strings
       run:
@@ -77,7 +75,6 @@
         command: |
           ./scripts/convert_string_files.sh
           git diff --exit-code -- */*/*.lproj
->>>>>>> e4bcd84e
 
   - &install-dependencies
       run:
@@ -97,7 +94,6 @@
           xcodebuild -sdk iphonesimulator -destination 'platform=iOS Simulator,OS=12.0,name=iPhone 6 Plus' -project MapboxNavigation.xcodeproj -scheme MapboxCoreNavigation clean build test | xcpretty
 
   - &build-test-MapboxNavigation-ios-11
-<<<<<<< HEAD
       run:
         name: Build and Test MapboxNavigation
         command: |
@@ -110,26 +106,9 @@
           xcodebuild -sdk iphonesimulator -destination 'platform=iOS Simulator,OS=12.0,name=iPhone 6 Plus' -project MapboxNavigation.xcodeproj -scheme MapboxNavigation clean build test | xcpretty
 
   - &build-Example-Obj-C
-=======
-      run:
-        name: Build and Test MapboxNavigation
-        command: |
-          xcodebuild -sdk iphonesimulator -destination 'platform=iOS Simulator,OS=11.4,name=iPhone 6 Plus' -project MapboxNavigation.xcodeproj -scheme MapboxNavigation clean build test | xcpretty
-
-  - &build-test-MapboxNavigation-ios-12
->>>>>>> e4bcd84e
       run:
         name: Build Example-Objective-C
         command: |
-<<<<<<< HEAD
-=======
-          xcodebuild -sdk iphonesimulator -destination 'platform=iOS Simulator,OS=12.0,name=iPhone 6 Plus' -project MapboxNavigation.xcodeproj -scheme MapboxNavigation clean build test | xcpretty
-
-  - &build-Example-Obj-C
-      run:
-        name: Build Example-Objective-C
-        command: |
->>>>>>> e4bcd84e
           xcodebuild -sdk iphonesimulator -destination 'platform=iOS Simulator,OS=11.4,name=iPhone 6 Plus' -project MapboxNavigation.xcodeproj -scheme Example-Objective-C clean build | xcpretty
 
   - &build-Example-Swift
@@ -157,31 +136,12 @@
       - *prepare
       - *reset-simulators
       - *prepare-iphone6s-plus-ios-12
-<<<<<<< HEAD
       - *restore-cache
       - *install-dependencies
       - *build-test-MapboxCoreNavigation-ios-12
       - *build-test-MapboxNavigation-ios-12
       - *save-cache
-  
-  xcode-9:
-    macos:
-      xcode: "9.4.1"
-    environment:
-      HOMEBREW_NO_AUTO_UPDATE: 1
-    steps:
-      - checkout
-      - *prepare
-      - *prepare-iphone6s-plus-ios-11
-      - *restore-cache
-      - *install-dependencies
-=======
-      - *restore-cache
-      - *install-dependencies
-      - *build-test-MapboxCoreNavigation-ios-12
-      - *build-test-MapboxNavigation-ios-12
-      - *save-cache
-  
+
   xcode-9:
     macos:
       xcode: "9.4.1"
@@ -194,7 +154,6 @@
       - *restore-cache
       - *install-dependencies
       - *verify-missing-localizable-strings
->>>>>>> e4bcd84e
       - *build-test-MapboxCoreNavigation-ios-11
       - *build-test-MapboxNavigation-ios-11
       - *save-cache
