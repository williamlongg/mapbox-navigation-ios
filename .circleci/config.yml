version: 2.1

commands:
  restore-carthage-cache:
    parameters:
      xcode:
        type: string
    steps:
      - restore_cache:
          key: carthage-cache-v1-{{ checksum "Cartfile.resolved" }}-<< parameters.xcode >>

  save-carthage-cache:
    parameters:
      xcode:
        type: string
    steps:
      - save_cache:
          key: carthage-cache-v1-{{ checksum "Cartfile.resolved" }}-<< parameters.xcode >>
          paths:
            - Carthage

  save-api-diff-cache:
    parameters:
      api_diff_cache:
        type: string
    steps:
      - save_cache:
          key: nav-api-diff-cache-v5-{{ .Environment.CIRCLE_WORKFLOW_ID }}-{{ << parameters.api_diff_cache >> }}
          paths:
            - api_logs

  save-api-diff-cache-by-tag:
    parameters:
      api_diff_cache:
        type: string
    steps:
      - save_cache:
          key: nav-api-diff-cache-v5-{{ .Environment.CIRCLE_WORKFLOW_ID }}-<< parameters.api_diff_cache >>
          paths:
            - api_logs

  restore-api-diff-cache:
    parameters:
        api_diff_cache:
          type: string
    steps:
      - restore_cache:
          keys:
            - nav-api-diff-cache-v5-{{ .Environment.CIRCLE_WORKFLOW_ID }}-{{ << parameters.api_diff_cache >> }}

  restore-api-diff-cache-by-tag:
    parameters:
        api_diff_cache:
          type: string
    steps:
      - restore_cache:
          keys:
            - nav-api-diff-cache-v5-{{ .Environment.CIRCLE_WORKFLOW_ID }}-<< parameters.api_diff_cache >>

  build-api-diff-report:
    parameters:
      sourcekitten-version:
        type: string
        default: "0.31.0"
    steps:
      - restore-sourcekitten-cache:
          version: << parameters.sourcekitten-version >>
      - run:
          name: Install Sourcekitten
          command: if [ ! -d /usr/local/Cellar/sourcekitten/<< parameters.sourcekitten-version >> ]; then brew update && brew install sourcekitten; fi
      - save-sourcekitten-cache:
          version: << parameters.sourcekitten-version >>      
      - run:
          name: Building API Diff Report
          command: cd scripts/APIDiffReport && swift build 
  save-sourcekitten-cache:
    description: "Save sourcekitten binary"
    parameters:
      version: 
        type: string
    steps:
      - save_cache:
          key: sourcekitten-v2-{{ .Environment.CIRCLE_PROJECT_REPONAME }}-<< parameters.version >>
          paths:
            - /usr/local/Cellar/sourcekitten/<< parameters.version >>
            - /usr/local/bin/sourcekitten
  restore-sourcekitten-cache:    
    description: "Restore sourcekitten binary"
    parameters:
      version: 
        type: string
    steps:
      - restore_cache:
          key: sourcekitten-v2-{{ .Environment.CIRCLE_PROJECT_REPONAME }}-<< parameters.version >>

  run_api_log:
    parameters:
      iOS:
        type: string
      device:
        type: string
    steps:
      - run:
          name: Generating MapboxCoreNavigation API Log
          command: cd scripts/APIDiffReport && swift run APIDiffReport log ../.. $CIRCLE_WORKING_DIRECTORY/api_logs/core_navigation_log.json doc --module-name MapboxCoreNavigation -- -sdk iphonesimulator -destination 'platform=iOS Simulator,OS=<< parameters.iOS >>,name=<< parameters.device >>' -project MapboxNavigation.xcodeproj -scheme MapboxCoreNavigation clean build
      - run:
          name: Generating MapboxNavigation API Log
          command: cd scripts/APIDiffReport && swift run APIDiffReport log ../.. $CIRCLE_WORKING_DIRECTORY/api_logs/navigation_log.json doc --module-name MapboxNavigation -- -sdk iphonesimulator -destination 'platform=iOS Simulator,OS=<< parameters.iOS >>,name=<< parameters.device >>' -project MapboxNavigation.xcodeproj -scheme MapboxNavigation clean build

  install-dependencies:
    parameters:
      spm:
        type: boolean
    steps:
      - when:
          condition: 
            not: << parameters.spm >>
          steps:
            - run:
                name: Install Dependencies
                command: carthage bootstrap --platform ios --cache-builds --configuration Debug --use-netrc --use-xcframeworks

step-library:
  - &restore-cache-cocoapods
      restore_cache:
        keys:
          - nav-cache-pod-v1-{{ .Environment.CIRCLE_JOB }}-{{ checksum "Tests/CocoaPodsTest/PodInstall/Podfile.lock" }}
          - nav-cache-pod-v1

  - &restore-cache-cocoapods-installation
      restore_cache:
        keys:
          - 1-gems-{{ checksum "Gemfile.lock" }}

  - &install-cocoapods-installation
      run:
        name: Install cocoapods
        command: |
          bundle check || bundle install --path vendor/bundle --clean

  - &save-cache-cocoapods-installation
      save_cache:
          key: 1-gems-{{ checksum "Gemfile.lock" }}
          paths:
            - vendor/bundle
  
  - &save-cache-cocoapods
      save_cache:
        key: nav-cache-pod-v1-{{ .Environment.CIRCLE_JOB }}-{{ checksum "Tests/CocoaPodsTest/PodInstall/Podfile.lock" }}
        paths:
          - Tests/CocoaPodsTest/PodInstall/Pods

  - &restore-cache-podmaster
      restore_cache:
        keys:
          - podmaster-cache

  - &save-cache-podmaster
      save_cache:
        key: podmaster-cache
        paths:
          - "~/.cocoapods/repos/master"

  - &prepare-mapbox-file
      run:
        name: Prepare .mapbox file
        command: |
          echo "foo" > ~/.mapbox

  - &prepare-netrc-file
      run:
        name: Prepare .netrc file
        command: |
          echo "machine api.mapbox.com" >> ~/.netrc
          echo "login mapbox" >> ~/.netrc
          echo "password $SDK_REGISTRY_TOKEN" >> ~/.netrc

  - &update-carthage-version
      run:
        name: Update Carthage version
        command: |
          curl -OL "https://github.com/Carthage/Carthage/releases/download/0.38.0/Carthage.pkg"
          sudo installer -pkg Carthage.pkg -target /

  - &verify-missing-localizable-strings
      run:
        name: Verify missing localizable strings
        command: |
          ./scripts/convert_string_files.sh
          git diff --exit-code -- */*/*.lproj

  - &add-github-to-known-hosts
      run:
        name: Add GitHub to known hosts
        command: |
          for ip in $(dig @8.8.8.8 github.com +short); do ssh-keyscan github.com,$ip; ssh-keyscan $ip; done 2>/dev/null >> ~/.ssh/known_hosts

  - &build-Example
      run:
        name: Build Example
        command: |
          xcodebuild -sdk iphonesimulator -destination 'platform=iOS Simulator,OS=14.4,name=iPhone 8 Plus' -project MapboxNavigation.xcodeproj -scheme Example clean build | xcpretty

  - &trigger-metrics
      run:
        name: Trigger metrics
        command: |
          if [ -n "${MOBILE_METRICS_TOKEN}" ]; then
            bash -c "curl -X POST --header \"Content-Type: application/json\" --data '{\"parameters\": {\"run_ios_navigation_benchmark\": true, \"ci_ref\": $CIRCLE_BUILD_NUM, \"target_branch\": \"${CIRCLE_SHA1}\" }}' https://circleci.com/api/v2/project/github/mapbox/mobile-metrics/pipeline?circle-token=${MOBILE_METRICS_TOKEN}"
          else
            echo "MOBILE_METRICS_TOKEN not provided"
          fi

jobs:
  pod-job:
    parameters:
      update:
        type: boolean
        default: false
      iOS:
        type: string
        default: "14.4"
      xcode:
        type: string
        default: "12.4.0"
      lint:
        type: boolean
        default: false
      archive:
        type: boolean
        default: false
    macos:
      xcode: << parameters.xcode >>
    environment:
      HOMEBREW_NO_AUTO_UPDATE: 1
    steps:
      - checkout
      - *install-cocoapods-installation
      - *prepare-mapbox-file
      - *prepare-netrc-file
      - *update-carthage-version
      - *restore-cache-podmaster
      - *restore-cache-cocoapods-installation
      - *restore-cache-cocoapods
      - when:
          condition: << parameters.update >>
          steps:
            - run: cd Tests/CocoaPodsTest/PodInstall && bundle exec pod update --repo-update
      - unless:
          condition: << parameters.update >>
          steps:
            - run: cd Tests/CocoaPodsTest/PodInstall && bundle exec pod install --repo-update
      - run: cd Tests/CocoaPodsTest/PodInstall && xcodebuild -workspace PodInstall.xcworkspace -scheme PodInstall -destination 'platform=iOS Simulator,OS=<< parameters.iOS >>,name=iPhone 8 Plus' clean build | xcpretty
      - when:
          condition: << parameters.archive >>
          steps:
            - run: cd Tests/CocoaPodsTest/PodInstall && xcodebuild -workspace PodInstall.xcworkspace -scheme PodInstall -sdk iphoneos<< parameters.iOS >> -destination generic/platform=iOS clean archive CODE_SIGNING_ALLOWED="NO" | xcpretty
      - when:
          condition: << parameters.lint >>
          steps:
            - run: find . -path '*.podspec' -exec perl -pi -e 's/.+\.social_media_url.+//' {} \;
            - run: bundle exec pod lib lint MapboxCoreNavigation.podspec
      - *save-cache-podmaster
      - *save-cache-cocoapods
      - *save-cache-cocoapods-installation

  build-job:
    parameters:
      xcode:
        type: string
        default: "12.4.0"
      device:
        type: string
        default: "iPhone 12 Pro Max"
      iOS:
        type: string
        default: "14.4"
      spm:
        type: boolean
        default: false
      test:
        type: boolean
        default: true
      codecoverage:
        type: boolean
        default: false
      delete_private_deps:
        type: boolean
        default: false
      generate_api_log:
        type: boolean
        default: false
      verify_localization:
        type: boolean
        default: true
    macos:
      xcode: << parameters.xcode >>
    environment:
      HOMEBREW_NO_AUTO_UPDATE: 1
    steps:
      - checkout
      - *prepare-mapbox-file
      - *prepare-netrc-file
      - run:
          name: Install prerequisites
          command: if [ $(xcversion simulators | grep -cF "iOS << parameters.iOS >> Simulator (installed)") -eq 0 ]; then xcversion simulators --install="iOS << parameters.iOS >>" || true; fi
      - when: # Simulator is needed only for tests
          condition: << parameters.test >>
          steps:
            - run:          
                name: pre-start simulator
                command: xcrun instruments -w "<< parameters.device >> (<< parameters.iOS >>) [" || true
      - when:
          condition: << parameters.verify_localization >>
          steps:
            - *verify-missing-localizable-strings
      - *add-github-to-known-hosts
      - when:
          condition:
            not: << parameters.spm >>
          steps:
            - *update-carthage-version
            - restore-carthage-cache:
                xcode: << parameters.xcode >>
            - when:
                condition: << parameters.delete_private_deps >>
                steps:
                  - run: rm -rf Cartfile.private && rm -rf Cartfile.resolved
            - install-dependencies:
                spm: << parameters.spm >>
            - save-carthage-cache:
                xcode: << parameters.xcode >>
            - run:
                name: MapboxCoreNavigation
                command: xcodebuild -sdk iphonesimulator -destination 'platform=iOS Simulator,OS=<< parameters.iOS >>,name=<< parameters.device >>' -project MapboxNavigation.xcodeproj -scheme MapboxCoreNavigation clean build <<# parameters.test >>test <</ parameters.test >> <<# parameters.codecoverage >>-enableCodeCoverage YES<</ parameters.codecoverage >>
      - when:
          condition: << parameters.spm >>
          steps:
            - run:
                name: Move Xcode project aside
                command: mv MapboxNavigation.xcodeproj MapboxNavigation.xcodeproj-aside
            - run:
                name: MapboxNavigation-Package
                command: xcodebuild -sdk iphonesimulator -destination 'platform=iOS Simulator,OS=<< parameters.iOS >>,name=<< parameters.device >>' -scheme MapboxNavigation-Package build <<# parameters.test >>test <</ parameters.test >> <<# parameters.codecoverage >>-enableCodeCoverage YES<</ parameters.codecoverage >>
            - run:
                name: Move Xcode project back in place
                command: mv MapboxNavigation.xcodeproj-aside MapboxNavigation.xcodeproj
      - when:
          condition: << parameters.codecoverage >>
          steps:
            - run:
                name: Send code coverage
                command: bash <(curl -s https://codecov.io/bash)
      - when:
          condition: << parameters.generate_api_log >>
          steps:
            - build-api-diff-report
            - run_api_log:
                iOS: << parameters.iOS >>
                device: << parameters.device >>
            - save-api-diff-cache:
                api_diff_cache: .Environment.CIRCLE_SHA1

  xcode-12-examples:
    parameters:
      xcode:
        type: string
        default: "12.4.0"
      spm:
        type: boolean
        default: true
    macos:
      xcode: << parameters.xcode >>
    environment:
      HOMEBREW_NO_AUTO_UPDATE: 1
    steps:
      - checkout
      - *prepare-mapbox-file
      - *prepare-netrc-file
      - *add-github-to-known-hosts
      - *build-Example

  ios-trigger-metrics:
    parameters:
      xcode:
        type: string
        default: "12.4.0"
    macos:
      xcode: << parameters.xcode >>
    environment:
      HOMEBREW_NO_AUTO_UPDATE: 1
    steps:
      - *trigger-metrics
  
  spm-test-job:
    parameters:
      xcode:
        type: string
        default: "12.4.0"
      device:
        type: string
      iOS:
        type: string
        default: "14.4"        
    macos:
      xcode: << parameters.xcode >>
    environment:
      HOMEBREW_NO_AUTO_UPDATE: 1
    steps:
      - checkout
      - *prepare-mapbox-file
      - *prepare-netrc-file
      - *add-github-to-known-hosts
      - run:
          name: Move Xcode project aside
          command: rm -rf *.xcodeproj
      - run:
          name: Run xcodebuild for Package.swift
          command: xcodebuild -scheme MapboxNavigation-Package test -destination "platform=iOS Simulator,OS=<< parameters.iOS >>,name=<< parameters.device >>" | xcpretty

  api-diff-job:
    parameters:
      xcode:
        type: string
        default: "12.4.0"
      device:
        type: string
        default: "iPhone 12 Pro Max"
      iOS:
        type: string
        default: "14.4"
      base_api_tag:
        type: string
        default: "v2.0.0-beta.12"
    macos:
      xcode: << parameters.xcode >>
    environment:
      HOMEBREW_NO_AUTO_UPDATE: 1
    steps:
      - checkout
      - *add-github-to-known-hosts
      - build-api-diff-report
      - run:
          name: Store latest APIDiffReport
          command: cp -R scripts/APIDiffReport ~/.
      - run:
          name: Checking out Base API
          command: git checkout << parameters.base_api_tag >>
      - restore-api-diff-cache:
          api_diff_cache: .Environment.CIRCLE_SHA1
      - run:
          name: Move Api Diff
          command: mv api_logs original_api
      - restore-api-diff-cache-by-tag:
          api_diff_cache: << parameters.base_api_tag >>
      - *prepare-mapbox-file
      - *prepare-netrc-file
      - *update-carthage-version
      - restore-carthage-cache:
          xcode: << parameters.xcode >>
      - install-dependencies:
          spm: false
      - run:
          name: Install prerequisites
          command: if [ $(xcversion simulators | grep -cF "iOS << parameters.iOS >> Simulator (installed)") -eq 0 ]; then xcversion simulators --install="iOS << parameters.iOS >>" || true; fi
      - save-carthage-cache:
          xcode: << parameters.xcode >>
      - save-api-diff-cache-by-tag:
          api_diff_cache: << parameters.base_api_tag >>
      - run:
          name: Restore latest APIDiffReport
          command: |
            rm -rf scripts/APIDiffReport
            cp -R ~/APIDiffReport scripts/.
      - run_api_log:
          iOS: << parameters.iOS >>
          device: << parameters.device >>
      - run:
          name: Generating MapboxCoreNavigation API Diff
          command: cd scripts/APIDiffReport && swift run APIDiffReport diff $CIRCLE_WORKING_DIRECTORY/original_api/core_navigation_log.json -i $CIRCLE_WORKING_DIRECTORY/api_logs/core_navigation_log.json
      - run:
          name: Generating MapboxNavigation API Diff
          command: cd scripts/APIDiffReport && swift run APIDiffReport diff $CIRCLE_WORKING_DIRECTORY/original_api/navigation_log.json -i $CIRCLE_WORKING_DIRECTORY/api_logs/navigation_log.json

  generate-api-log:
    parameters:
      xcode:
        type: string
        default: "12.4.0"
      device:
        type: string
        default: "iPhone 12 Pro Max"
      iOS:
        type: string
        default: "14.4"
    macos:
      xcode: << parameters.xcode >>
    environment:
      HOMEBREW_NO_AUTO_UPDATE: 1
    steps:
      - checkout
      - *prepare-mapbox-file
      - *prepare-netrc-file
      - *add-github-to-known-hosts
      - *update-carthage-version
      - restore-carthage-cache:
          xcode: << parameters.xcode >>
#      - run: rm -rf Cartfile.private && rm -rf Cartfile.resolved
      - install-dependencies:
          spm: false
      - save-carthage-cache:
          xcode: << parameters.xcode >>
      - build-api-diff-report
      - run_api_log:
          iOS: << parameters.iOS >>
          device: << parameters.device >>
      - save-api-diff-cache:
          api_diff_cache: .Environment.CIRCLE_SHA1


workflows:
  workflow:
    jobs:
<<<<<<< HEAD
      - generate-api-log:
          name: "Generate API Log"
      # - build-job:
      #     name: "Xcode_12.4_iOS_14.4_SPM"
      #     xcode: "12.4.0"
      #     iOS: "14.4"
      #     device: "iPhone 8 Plus"
      #     spm: true
      #     codecoverage: false
      # - pod-job:
      #     name: "Xcode_12.0_iOS_14.0_CP_install"
      #     update: false
      #     xcode: "12.0.0"
      #     iOS: "14.0"
      #     archive: true
      # - pod-job:
      #     name: "Xcode_12.0_iOS_14.0_CP_update"
      #     update: true
      #     xcode: "12.0.0"
      #     iOS: "14.0"
      #     lint: true
      # - xcode-12-examples
      # - spm-test-job:
      #     name: "swift test; Xcode 12.4; iOS 13.7"
      #     xcode: "12.4.0"
      #     iOS: "13.7"          
      # - spm-test-job:
      #     name: "swift test; Xcode 12.4; iOS 14.4"
      #     xcode: "12.4.0"
      #     iOS: "14.4"          
      # - ios-trigger-metrics:
      #     filters:
      #       branches:
      #         only: release-v2.0
      - api-diff-job-approval:
          name: "Approve API Diff"
          type: approval
      - api-diff-job:
          name: "Verify no breaking API changes introduced"
          requires:
            - "Generate API Log"
            - "Approve API Diff"
=======
      - build-job:
          name: "Xcode_12.4_iOS_14.4"
          xcode: "12.4.0"
          iOS: "14.4"
          device: "iPhone 12 Pro Max"
      - build-job:
          name: "Xcode_12.4_iOS_14.4_SPM"
          xcode: "12.4.0"
          iOS: "14.4"
          device: "iPhone 12 Pro Max"
          spm: true
          codecoverage: false
      - pod-job:
          name: "Xcode_12.0_iOS_14.0_CP_install"
          update: false
          xcode: "12.0.0"
          iOS: "14.0"
          archive: true
      - pod-job:
          name: "Xcode_12.0_iOS_14.0_CP_update"
          update: true
          xcode: "12.0.0"
          iOS: "14.0"
          lint: true
      - xcode-12-examples
      - spm-test-job:
          name: "swift test; Xcode 12.4; iOS 13.7"
          xcode: "12.4.0"
          iOS: "13.7"          
          device: "iPhone 11 Pro Max"
      - spm-test-job:
          name: "swift test; Xcode 12.4; iOS 14.4"
          xcode: "12.4.0"
          iOS: "14.4"          
          device: "iPhone 12 Pro Max"
      - ios-trigger-metrics:
          filters:
            branches:
              only: release-v2.0
>>>>>>> c2ea1e2d
<|MERGE_RESOLUTION|>--- conflicted
+++ resolved
@@ -521,50 +521,6 @@
 workflows:
   workflow:
     jobs:
-<<<<<<< HEAD
-      - generate-api-log:
-          name: "Generate API Log"
-      # - build-job:
-      #     name: "Xcode_12.4_iOS_14.4_SPM"
-      #     xcode: "12.4.0"
-      #     iOS: "14.4"
-      #     device: "iPhone 8 Plus"
-      #     spm: true
-      #     codecoverage: false
-      # - pod-job:
-      #     name: "Xcode_12.0_iOS_14.0_CP_install"
-      #     update: false
-      #     xcode: "12.0.0"
-      #     iOS: "14.0"
-      #     archive: true
-      # - pod-job:
-      #     name: "Xcode_12.0_iOS_14.0_CP_update"
-      #     update: true
-      #     xcode: "12.0.0"
-      #     iOS: "14.0"
-      #     lint: true
-      # - xcode-12-examples
-      # - spm-test-job:
-      #     name: "swift test; Xcode 12.4; iOS 13.7"
-      #     xcode: "12.4.0"
-      #     iOS: "13.7"          
-      # - spm-test-job:
-      #     name: "swift test; Xcode 12.4; iOS 14.4"
-      #     xcode: "12.4.0"
-      #     iOS: "14.4"          
-      # - ios-trigger-metrics:
-      #     filters:
-      #       branches:
-      #         only: release-v2.0
-      - api-diff-job-approval:
-          name: "Approve API Diff"
-          type: approval
-      - api-diff-job:
-          name: "Verify no breaking API changes introduced"
-          requires:
-            - "Generate API Log"
-            - "Approve API Diff"
-=======
       - build-job:
           name: "Xcode_12.4_iOS_14.4"
           xcode: "12.4.0"
@@ -604,4 +560,14 @@
           filters:
             branches:
               only: release-v2.0
->>>>>>> c2ea1e2d
+      - generate-api-log:
+          name: "Generate API Log"
+      - api-diff-job-approval:
+          name: "Approve API Diff"
+          type: approval
+      - api-diff-job:
+          name: "Verify no breaking API changes introduced"
+          requires:
+            - "Generate API Log"
+            - "Approve API Diff"
+            