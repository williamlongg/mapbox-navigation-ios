import Foundation
import CoreLocation
import MapboxDirections
import Polyline
import MapboxMobileEvents
import Turf


/**
 The `RouteControllerDelegate` class provides methods for responding to significant occasions during the user’s traversal of a route monitored by a `RouteController`.
 */
@objc(MBRouteControllerDelegate)
public protocol RouteControllerDelegate: class {
    /**
     Returns whether the route controller should be allowed to calculate a new route.

     If implemented, this method is called as soon as the route controller detects that the user is off the predetermined route. Implement this method to conditionally prevent rerouting. If this method returns `true`, `routeController(_:willRerouteFrom:)` will be called immediately afterwards.

     - parameter routeController: The route controller that has detected the need to calculate a new route.
     - parameter location: The user’s current location.
     - returns: True to allow the route controller to calculate a new route; false to keep tracking the current route.
     */
    @objc(routeController:shouldRerouteFromLocation:)
    optional func routeController(_ routeController: RouteController, shouldRerouteFrom location: CLLocation) -> Bool

    @objc(routeController:shouldIncrementLegWhenArrivingAtWaypoint:)
    optional func routeController(_ routeController: RouteController, shouldIncrementLegWhenArrivingAtWaypoint waypoint: Waypoint) -> Bool

    /**
     Called immediately before the route controller calculates a new route.

     This method is called after `routeController(_:shouldRerouteFrom:)` is called, simultaneously with the `RouteControllerWillReroute` notification being posted, and before `routeController(_:didRerouteAlong:)` is called.

     - parameter routeController: The route controller that will calculate a new route.
     - parameter location: The user’s current location.
     */
    @objc(routeController:willRerouteFromLocation:)
    optional func routeController(_ routeController: RouteController, willRerouteFrom location: CLLocation)

    /**
     Called when a location has been discarded for being inaccurate.

     See `CLLocation.isQualified` for more information about what qualifies a location.

     - parameter routeController: The route controller that discarded the location.
     - parameter location: The location that was discarded
     */
    @objc(routeController:didDiscardLocation:)
    optional func routeController(_ routeController: RouteController, didDiscard location: CLLocation)

    /**
     Called immediately after the route controller receives a new route.

     This method is called after `routeController(_:willRerouteFrom:)` and simultaneously with the `RouteControllerDidReroute` notification being posted.

     - parameter routeController: The route controller that has calculated a new route.
     - parameter route: The new route.
     */
    @objc(routeController:didRerouteAlongRoute:)
    optional func routeController(_ routeController: RouteController, didRerouteAlong route: Route)

    /**
     Called when the route controller fails to receive a new route.

     This method is called after `routeController(_:willRerouteFrom:)` and simultaneously with the `RouteControllerDidFailToReroute` notification being posted.

     - parameter routeController: The route controller that has calculated a new route.
     - parameter error: An error raised during the process of obtaining a new route.
     */
    @objc(routeController:didFailToRerouteWithError:)
    optional func routeController(_ routeController: RouteController, didFailToRerouteWith error: Error)

    /**
     Called when the route controller’s location manager receive a location update.

     These locations can be modified due to replay or simulation but they can
     also derive from regular location updates from a `CLLocationManager`.

     - parameter routeController: The route controller that received the new locations.
     - parameter locations: The locations that were received from the associated location manager.
     */
    @objc(routeController:didUpdateLocations:)
    optional func routeController(_ routeController: RouteController, didUpdate locations: [CLLocation])
    
    /**
     Called when the route controller arrives at a waypoint.
     - parameter waypoint: The waypoint that the controller has arrived at.
     - parameter finalDestination: A boolean flag that signals that the waypoint is the final destination.
    */
    @objc(routeController:didArriveAtWaypoint:)
    optional func routeController(_ routeController: RouteController, didArriveAt waypoint: Waypoint)
}

/**
 A `RouteController` tracks the user’s progress along a route, posting notifications as the user reaches significant points along the route. On every location update, the route controller evaluates the user’s location, determining whether the user remains on the route. If not, the route controller calculates a new route.

 `RouteController` is responsible for the core navigation logic whereas
 `NavigationViewController` is responsible for displaying a default drop-in navigation UI.
 */
@objc(MBRouteController)
open class RouteController: NSObject {
    let events = MMEEventsManager.shared()

    /**
     The route controller’s delegate.
     */
    @objc public weak var delegate: RouteControllerDelegate?

    /**
     The Directions object used to create the route.
     */
    @objc public var directions: Directions

    /**
     The route controller’s associated location manager.
     */
    @objc public var locationManager: NavigationLocationManager! {
        didSet {
            oldValue?.delegate = nil
            locationManager.delegate = self
        }
    }

    /**
     If true, location updates will be simulated when driving through tunnels or other areas where there is none or bad GPS reception.
     */
    @objc public var isDeadReckoningEnabled = false


    /**
     If true, the `RouteController` attempts to calculate a more optimal route for the user on an interval defined by `RouteControllerOpportunisticReroutingInterval`.
     */
    @objc public var reroutesOpportunistically = false

    var didFindFasterRoute = false

    /**
     Details about the user’s progress along the current route, leg, and step.
     */
    public var routeProgress: RouteProgress {
        willSet {
            // Save any progress completed up until now
            sessionState.totalDistanceCompleted += routeProgress.distanceTraveled
        }
        didSet {
            // if the user has already arrived and a new route has been set, restart the navigation session
            if sessionState.arrivalTimestamp != nil {
                resetSession()
            } else {
                sessionState.currentRoute = routeProgress.route
            }

            var userInfo = [String: Any]()
            if let location = locationManager.location {
                userInfo[MBRouteControllerNotificationLocationKey] = location
            }
            userInfo[RouteControllerDidFindFasterRouteKey] = didFindFasterRoute
            NotificationCenter.default.post(name: RouteControllerDidReroute, object: self, userInfo: userInfo)
        }
    }

    var isRerouting = false
    var lastRerouteLocation: CLLocation?

    var routeTask: URLSessionDataTask?
    var lastLocationDate: Date?

    /// :nodoc: This is used internally when the navigation UI is being used
    public var usesDefaultUserInterface = false

    var sessionState:SessionState
    var outstandingFeedbackEvents = [CoreFeedbackEvent]()

    var hasFoundOneQualifiedLocation = false

    var recentDistancesFromManeuver: [CLLocationDistance] = []

    /**
     Intializes a new `RouteController`.

     - parameter route: The route to follow.
     - parameter directions: The Directions object that created `route`.
     - parameter locationManager: The associated location manager.
     */
    @objc(initWithRoute:directions:locationManager:)
    public init(along route: Route, directions: Directions = Directions.shared, locationManager: NavigationLocationManager = NavigationLocationManager()) {
        self.sessionState = SessionState(currentRoute: route, originalRoute: route)
        self.directions = directions
        self.routeProgress = RouteProgress(route: route)
        self.locationManager = locationManager
        self.locationManager.activityType = route.routeOptions.activityType
        UIDevice.current.isBatteryMonitoringEnabled = true
        super.init()

        self.locationManager.delegate = self
        self.resumeNotifications()
        self.resetSession()

        DispatchQueue.main.async {
            self.startEvents(route: route)
        }
    }

    deinit {
        suspendLocationUpdates()
        checkAndSendOutstandingFeedbackEvents(forceAll: true)
        suspendNotifications()
        UIDevice.current.isBatteryMonitoringEnabled = false
    }

    func startEvents(route: Route) {
        let eventLoggingEnabled = UserDefaults.standard.bool(forKey: NavigationMetricsDebugLoggingEnabled)

        var mapboxAccessToken: String? = nil
        if let accessToken = route.accessToken {
            mapboxAccessToken = accessToken
        } else if let path = Bundle.main.path(forResource: "Info", ofType: "plist"),
            let dict = NSDictionary(contentsOfFile: path) as? [String: AnyObject],
            let token = dict["MGLMapboxAccessToken"] as? String {
            mapboxAccessToken = token
        }

        if let mapboxAccessToken = mapboxAccessToken {
            events.isDebugLoggingEnabled = eventLoggingEnabled
            events.isMetricsEnabledInSimulator = true
            events.isMetricsEnabledForInUsePermissions = true
            let userAgent = usesDefaultUserInterface ? "mapbox-navigation-ui-ios" : "mapbox-navigation-ios"
            events.initialize(withAccessToken: mapboxAccessToken, userAgentBase: userAgent, hostSDKVersion: String(describing: Bundle(for: RouteController.self).object(forInfoDictionaryKey: "CFBundleShortVersionString")!))
            events.disableLocationMetrics()
            events.sendTurnstileEvent()
        } else {
            assert(false, "`accessToken` must be set in the Info.plist as `MGLMapboxAccessToken` or the `Route` passed into the `RouteController` must have the `accessToken` property set.")
        }
    }

    func resumeNotifications() {
        NotificationCenter.default.addObserver(self, selector: #selector(progressDidChange(notification:)), name: RouteControllerProgressDidChange, object: self)
        NotificationCenter.default.addObserver(self, selector: #selector(didPassSpokenInstructionPoint(notification:)), name: RouteControllerDidPassSpokenInstructionPoint, object: self)
        NotificationCenter.default.addObserver(self, selector: #selector(willReroute(notification:)), name: RouteControllerWillReroute, object: self)
        NotificationCenter.default.addObserver(self, selector: #selector(didReroute(notification:)), name: RouteControllerDidReroute, object: self)
        NotificationCenter.default.addObserver(self, selector: #selector(didChangeOrientation), name: .UIDeviceOrientationDidChange, object: nil)
        NotificationCenter.default.addObserver(self, selector: #selector(didChangeApplicationState), name: .UIApplicationWillEnterForeground, object: nil)
        NotificationCenter.default.addObserver(self, selector: #selector(didChangeApplicationState), name: .UIApplicationDidEnterBackground, object: nil)
    }

    func suspendNotifications() {
        NotificationCenter.default.removeObserver(self)
    }
    
    @objc func didChangeOrientation() {
        if UIDevice.current.orientation.isPortrait {
            sessionState.timeSpentInLandscape += abs(sessionState.lastTimeInPortrait.timeIntervalSinceNow)
            
            sessionState.lastTimeInPortrait = Date()
        } else if UIDevice.current.orientation.isLandscape {
            sessionState.timeSpentInPortrait += abs(sessionState.lastTimeInLandscape.timeIntervalSinceNow)
            
            sessionState.lastTimeInLandscape = Date()
        }
    }
    
    @objc func didChangeApplicationState() {
        if UIApplication.shared.applicationState == .active {
            sessionState.timeSpentInForeground += abs(sessionState.lastTimeInBackground.timeIntervalSinceNow)
            
            sessionState.lastTimeInForeground = Date()
        } else if UIApplication.shared.applicationState == .background {
            sessionState.timeSpentInBackground += abs(sessionState.lastTimeInForeground.timeIntervalSinceNow)
            
            sessionState.lastTimeInBackground = Date()
        }
    }

    /**
     Starts monitoring the user’s location along the route.

     Will continue monitoring until `suspendLocationUpdates()` is called.
     */
    @objc public func resume() {
        locationManager.startUpdatingLocation()
        locationManager.startUpdatingHeading()
    }

    /**
     Stops monitoring the user’s location along the route.
     */
    @objc public func suspendLocationUpdates() {
        locationManager.stopUpdatingLocation()
        locationManager.stopUpdatingHeading()
    }
    
    /**
     The most recently received user location.
     
     This is a raw location received from `locationManager`. To obtain an idealized location, use the `location` property.
     */
    var rawLocation: CLLocation?

    @objc public var reroutingTolerance: CLLocationDistance {
        guard let intersections = routeProgress.currentLegProgress.currentStepProgress.intersectionsIncludingUpcomingManeuverIntersection else { return RouteControllerMaximumDistanceBeforeRecalculating }
        guard let userLocation = rawLocation else { return RouteControllerMaximumDistanceBeforeRecalculating }

        for intersection in intersections {
            let absoluteDistanceToIntersection = userLocation.coordinate.distance(to: intersection.location)

            if absoluteDistanceToIntersection <= RouteControllerManeuverZoneRadius {
                return RouteControllerMaximumDistanceBeforeRecalculating / 2
            }
        }
        return RouteControllerMaximumDistanceBeforeRecalculating
    }

    /**
     The most recently received user location, snapped to the route line.

     This property contains a `CLLocation` object located along the route line near the most recently received user location. This property is set to `nil` if the route controller is unable to snap the user’s location to the route line for some reason.
     */
    @objc public var location: CLLocation? {
        guard let location = rawLocation else { return nil }

        var nearByCoordinates = routeProgress.currentLegProgress.nearbyCoordinates

        // If the upcoming maneuver a sharp turn, only look at the current step for snapping.
        // Otherwise, we may get false positives from nearby step coordinates
        if let upcomingStep = routeProgress.currentLegProgress.upComingStep,
            let initialHeading = upcomingStep.initialHeading,
            let finalHeading = upcomingStep.finalHeading,
            let coordinates = routeProgress.currentLegProgress.currentStep.coordinates {
            
            // Calculate if angle is sharp
            let inAngle: CLLocationDegrees = initialHeading.toRadians()
            let outAngle: CLLocationDegrees = finalHeading.toRadians()
            
            let inX = sin(inAngle)
            let inY = cos(inAngle)
            let outX = sin(outAngle)
            let outY = cos(outAngle)
            
            let turnAngle = acos((inX * outX + inY * outY) / 1.0) * (180 / .pi)
            
            // The max here is 180. The closer it is to 180, the sharper the turn.
            if turnAngle > 180 - RouteControllerMaxManipulatedCourseAngle {
                nearByCoordinates = coordinates
            }
        }
        
        let nearByPolyline = Polyline(nearByCoordinates)

        guard let closest = Polyline(nearByCoordinates).closestCoordinate(to: location.coordinate) else { return nil }

        let slicedLineBehind = Polyline(nearByCoordinates.reversed()).sliced(from: closest.coordinate, to: nearByCoordinates.reversed().last)
        let slicedLineInFront = Polyline(nearByCoordinates).sliced(from: closest.coordinate, to: nearByCoordinates.last)
        let userDistanceBuffer: CLLocationDistance = max(location.speed * RouteControllerDeadReckoningTimeInterval / 2, RouteControllerUserLocationSnappingDistance / 2)

        guard let pointBehind = slicedLineBehind.coordinateFromStart(distance: userDistanceBuffer) else { return nil }
        guard let pointBehindClosest = nearByPolyline.closestCoordinate(to: pointBehind) else { return nil }
        guard let pointAhead = slicedLineInFront.coordinateFromStart(distance: userDistanceBuffer) else { return nil }
        guard let pointAheadClosest = nearByPolyline.closestCoordinate(to: pointAhead) else { return nil }

        // Get direction of these points
        let pointBehindDirection = pointBehindClosest.coordinate.direction(to: closest.coordinate)
        let pointAheadDirection = closest.coordinate.direction(to: pointAheadClosest.coordinate)
        let wrappedPointBehind = pointBehindDirection.wrap(min: -180, max: 180)
        let wrappedPointAhead = pointAheadDirection.wrap(min: -180, max: 180)
        let wrappedCourse = location.course.wrap(min: -180, max: 180)
        let relativeAnglepointBehind = (wrappedPointBehind - wrappedCourse).wrap(min: -180, max: 180)
        let relativeAnglepointAhead = (wrappedPointAhead - wrappedCourse).wrap(min: -180, max: 180)
        let averageRelativeAngle = pointBehindClosest.distance > 0 ? (relativeAnglepointBehind + relativeAnglepointAhead) / 2 : relativeAnglepointAhead
        let calculatedCourseForLocationOnStep = (wrappedCourse + averageRelativeAngle).wrap(min: 0, max: 360)
        
        var userCourse = calculatedCourseForLocationOnStep
        var userCoordinate = closest.coordinate
        
        if location.course >= 0 && location.speed >= RouteControllerMinimumSpeedForLocationSnapping {
            if calculatedCourseForLocationOnStep.differenceBetween(location.course) > RouteControllerMaxManipulatedCourseAngle && location.horizontalAccuracy < 20 {
                userCourse = location.course
                
                if closest.distance > RouteControllerUserLocationSnappingDistance && location.horizontalAccuracy < 20 {
                    userCoordinate =  location.coordinate
                }
            }
        }

        return CLLocation(coordinate: userCoordinate, altitude: location.altitude, horizontalAccuracy: location.horizontalAccuracy, verticalAccuracy: location.verticalAccuracy, course: userCourse, speed: location.speed, timestamp: location.timestamp)
    }

    /**
     Send feedback about the current road segment/maneuver to the Mapbox data team.

     You can pair this with a custom feedback UI in your app to flag problems during navigation such as road closures, incorrect instructions, etc.

     @param type A `FeedbackType` used to specify the type of feedback
     @param description A custom string used to describe the problem in detail.
     @return Returns a UUID string used to identify the feedback event

     If you provide a custom feedback UI that lets users elaborate on an issue, you should call this before you show the custom UI so the location and timestamp are more accurate.

     You can then call `updateFeedback(feedbackId:)` with the returned feedback ID string to attach any additional metadata to the feedback.
     */
    @objc public func recordFeedback(type: FeedbackType = .general, description: String? = nil) -> String {
        return enqueueFeedbackEvent(type: type, description: description)
    }

    /**
     Update the feedback event with a specific feedback ID. If you implement a custom feedback UI that lets a user elaborate on an issue, you can use this to update the metadata.

     Note that feedback is sent 20 seconds after being recorded, so you should promptly update the feedback metadata after the user discards any feedback UI.
     */
    @objc public func updateFeedback(feedbackId: String, type: FeedbackType, source: FeedbackSource, description: String?) {
        if let lastFeedback = outstandingFeedbackEvents.first(where: { $0.id.uuidString == feedbackId}) as? FeedbackEvent {
            lastFeedback.update(type: type, source: source, description: description)
        }
    }

    /**
     Discard a recorded feedback event, for example if you have a custom feedback UI and the user cancelled feedback.
     */
    @objc public func cancelFeedback(feedbackId: String) {
        if let index = outstandingFeedbackEvents.index(where: {$0.id.uuidString == feedbackId}) {
            outstandingFeedbackEvents.remove(at: index)
        }
    }
}

extension RouteController {
    @objc func progressDidChange(notification: NSNotification) {
        if sessionState.departureTimestamp == nil {
            sessionState.departureTimestamp = Date()
            sendDepartEvent()
        }
        checkAndSendOutstandingFeedbackEvents(forceAll: false)
    }

<<<<<<< HEAD
    func didPassSpokenInstructionPoint(notification: NSNotification) {
        let progress = notification.userInfo![MBRouteControllerDidPassSpokenInstructionPointRouteProgressKey] as! RouteProgress
        let destination = progress.currentLeg.destination
        if progress.currentLegProgress.userHasArrivedAtWaypoint && sessionState.arrivalTimestamp == nil {
=======
    @objc func didPassSpokenInstructionPoint(notification: NSNotification) {
        if routeProgress.currentLegProgress.userHasArrivedAtWaypoint && sessionState.arrivalTimestamp == nil {
>>>>>>> 2c85a73a
            sessionState.arrivalTimestamp = Date()
            sendArriveEvent()
            delegate?.routeController?(self, didArriveAt: destination)
        }
        recentDistancesFromManeuver.removeAll()
    }

    @objc func willReroute(notification: NSNotification) {
        _ = enqueueRerouteEvent()
        
    }
    
    
    @objc func didReroute(notification: NSNotification) {
        if let _ = notification.userInfo?[RouteControllerDidFindFasterRouteKey] as? Bool {
            _ = enqueueFoundFasterRouteEvent()
        }
        
        if let lastReroute = outstandingFeedbackEvents.map({$0 as? RerouteEvent }).last {
            lastReroute?.update(newRoute: routeProgress.route)
        }
        recentDistancesFromManeuver.removeAll()
    }
}

extension RouteController: CLLocationManagerDelegate {

    @objc func interpolateLocation() {
        guard let location = locationManager.lastKnownLocation else { return }
        guard let coordinates = routeProgress.route.coordinates else { return }
        let polyline = Polyline(coordinates)

        let distance = location.speed as CLLocationDistance

        guard let interpolatedCoordinate = polyline.coordinateFromStart(distance: routeProgress.distanceTraveled+distance) else {
            return
        }

        var course = location.course
        if let upcomingCoordinate = polyline.coordinateFromStart(distance: routeProgress.distanceTraveled+(distance*2)) {
            course = interpolatedCoordinate.direction(to: upcomingCoordinate)
        }

        let interpolatedLocation = CLLocation(coordinate: interpolatedCoordinate,
                                              altitude: location.altitude,
                                              horizontalAccuracy: location.horizontalAccuracy,
                                              verticalAccuracy: location.verticalAccuracy,
                                              course: course,
                                              speed: location.speed,
                                              timestamp: Date())

        self.locationManager(self.locationManager, didUpdateLocations: [interpolatedLocation])
    }

    @objc public func locationManager(_ manager: CLLocationManager, didUpdateLocations locations: [CLLocation]) {
        guard let location = locations.last else {
            return
        }
        self.rawLocation = location

        sessionState.pastLocations.push(location)

        if location.isQualified {
            hasFoundOneQualifiedLocation = true
        }

        if !location.isQualified && hasFoundOneQualifiedLocation {
            delegate?.routeController?(self, didDiscard: location)
            return
        }

        delegate?.routeController?(self, didUpdate: [location])

        NSObject.cancelPreviousPerformRequests(withTarget: self, selector: #selector(interpolateLocation), object: nil)

        if isDeadReckoningEnabled {
            perform(#selector(interpolateLocation), with: nil, afterDelay: 1.1)
        }

        let polyline = Polyline(routeProgress.currentLegProgress.currentStep.coordinates!)
        let userSnapToStepDistanceFromManeuver = polyline.distance(from: location.coordinate)
        let secondsToEndOfStep = userSnapToStepDistanceFromManeuver / location.speed

        guard routeProgress.remainingWaypoints.count > 0 else {
            NotificationCenter.default.post(name: RouteControllerProgressDidChange, object: self, userInfo: [
                RouteControllerProgressDidChangeNotificationProgressKey: routeProgress,
                RouteControllerProgressDidChangeNotificationLocationKey: location,
                RouteControllerProgressDidChangeNotificationSecondsRemainingOnStepKey: secondsToEndOfStep
                ])
            return
        }

        // Notify observers if the step’s remaining distance has changed.
        let currentStepProgress = routeProgress.currentLegProgress.currentStepProgress
        let currentStep = currentStepProgress.step
        if let closestCoordinate = polyline.closestCoordinate(to: location.coordinate) {
            let remainingDistance = polyline.distance(from: closestCoordinate.coordinate)
            let distanceTraveled = currentStep.distance - remainingDistance
            if distanceTraveled != currentStepProgress.distanceTraveled {
                currentStepProgress.distanceTraveled = distanceTraveled
                NotificationCenter.default.post(name: RouteControllerProgressDidChange, object: self, userInfo: [
                    RouteControllerProgressDidChangeNotificationProgressKey: routeProgress,
                    RouteControllerProgressDidChangeNotificationLocationKey: location,
                    RouteControllerProgressDidChangeNotificationSecondsRemainingOnStepKey: secondsToEndOfStep
                    ])
            }
        }
        guard userIsOnRoute(location) || !(delegate?.routeController?(self, shouldRerouteFrom: location) ?? true) else {
            reroute(from: location)
            return
        }

        updateDistanceToIntersection(from: location)
        monitorStepProgress(location)

        // Check for faster route given users current location
        guard reroutesOpportunistically else { return }
        // Only check for faster alternatives if the user has plenty of time left on the route.
        guard routeProgress.durationRemaining > 600 else { return }
        // If the user is approaching a maneuver, don't check for a faster alternatives
        guard routeProgress.currentLegProgress.currentStepProgress.durationRemaining > RouteControllerMediumAlertInterval else { return }
        checkForFasterRoute(from: location)
    }
    
    /**
     Given a users current location, returns a Boolean whether they are currently on the route.

     If the user is not on the route, they should be rerouted.
     */
    @objc public func userIsOnRoute(_ location: CLLocation) -> Bool {

        // Find future location of user
        let metersInFrontOfUser = location.speed * RouteControllerDeadReckoningTimeInterval
        let locationInfrontOfUser = location.coordinate.coordinate(at: metersInFrontOfUser, facing: location.course)
        let newLocation = CLLocation(latitude: locationInfrontOfUser.latitude, longitude: locationInfrontOfUser.longitude)
        let radius = max(reroutingTolerance, location.horizontalAccuracy + RouteControllerUserLocationSnappingDistance)
        let isCloseToCurrentStep = newLocation.isWithin(radius, of: routeProgress.currentLegProgress.currentStep)


        // Check to see if the user is moving away from the maneuver.
        // Here, we store an array of distances. If the current distance is greater than the last distance,
        // add it to the array. If the array grows larger than x, reroute the user.
        if let coordinates = routeProgress.currentLegProgress.currentStep.coordinates {
            let userDistanceToManeuver = Polyline(coordinates).distance(from: location.coordinate)
            
            // If the location updates have been backtracking for a certain amount of time and over a certain distance, the user most likely turned around or made a wrong turn and need a new route.
            if recentDistancesFromManeuver.count > RouteControllerMinimumNumberLocationUpdatesBackwards && recentDistancesFromManeuver.last! - recentDistancesFromManeuver.first! > RouteControllerMinimumBacktrackingDistanceForRerouting {
                return false
            }

            if recentDistancesFromManeuver.isEmpty {
                recentDistancesFromManeuver.append(userDistanceToManeuver)
            } else if let lastDistance = recentDistancesFromManeuver.last, userDistanceToManeuver > lastDistance {
                recentDistancesFromManeuver.append(userDistanceToManeuver)
            } else {
                // If we get a descending distance, reset the counter
                recentDistancesFromManeuver.removeAll()
            }
        }

        // If the user is moving away from the maneuver location
        // and they are close to the upcoming or follow on step,
        // we can safely say they have completed the maneuver.
        // This is intended to be a fallback case when we do find
        // that the users course matches the exit bearing.
        if let upComingStep = routeProgress.currentLegProgress.upComingStep {
            let isCloseToUpComingStep = newLocation.isWithin(radius, of: upComingStep)
            if !isCloseToCurrentStep && isCloseToUpComingStep {
                incrementRouteProgress()
                return true
            }
        }
        if let followOnStep = routeProgress.currentLegProgress.followOnStep {
            let isCloseToUpComingStep = newLocation.isWithin(radius, of: followOnStep)
            if !isCloseToCurrentStep && isCloseToUpComingStep {
                incrementRouteProgress()
                return true
            }
        }

        return isCloseToCurrentStep
    }

    func checkForFasterRoute(from location: CLLocation) {
        guard let currentUpcomingManeuver = routeProgress.currentLegProgress.upComingStep else { return }

        guard let lastLocationDate = lastLocationDate else {
            self.lastLocationDate = location.timestamp
            return
        }

        // Only check every so often for a faster route.
        guard location.timestamp.timeIntervalSince(lastLocationDate) >= RouteControllerOpportunisticReroutingInterval else { return }
        let durationRemaining = routeProgress.durationRemaining

        getDirections(from: location) { [weak self] (route, error) in
            guard let strongSelf = self else { return }
            guard let route = route else { return }
            strongSelf.lastLocationDate = nil

            if let firstLeg = route.legs.first, let firstStep = firstLeg.steps.first,
                firstStep.expectedTravelTime >= RouteControllerMediumAlertInterval,
                currentUpcomingManeuver == firstLeg.steps[1],
                route.expectedTravelTime <= 0.9 * durationRemaining {
                strongSelf.didFindFasterRoute = true
                // If the upcoming maneuver in the new route is the same as the current upcoming maneuver, don't announce it
                strongSelf.routeProgress = RouteProgress(route: route, legIndex: 0, spokenInstructionIndex: strongSelf.routeProgress.currentLegProgress.currentStepProgress.spokenInstructionIndex)
                strongSelf.delegate?.routeController?(strongSelf, didRerouteAlong: route)
                strongSelf.didReroute(notification: NSNotification(name: RouteControllerDidReroute, object: nil, userInfo: [
                    RouteControllerDidFindFasterRouteKey: true
                    ]))
                strongSelf.didFindFasterRoute = false
            }
        }
    }
    
    func reroute(from location: CLLocation) {
        if let lastRerouteLocation = lastRerouteLocation {
            guard location.distance(from: lastRerouteLocation) >= RouteControllerMaximumDistanceBeforeRecalculating else {
                return
            }
        }

        if isRerouting {
            return
        }

        isRerouting = true

        delegate?.routeController?(self, willRerouteFrom: location)
        NotificationCenter.default.post(name: RouteControllerWillReroute, object: self, userInfo: [
            MBRouteControllerNotificationLocationKey: location
            ])

        self.lastRerouteLocation = location

        getDirections(from: location) { [weak self] (route, error) in
            guard let strongSelf = self else {
                return
            }

            if let error = error {
                strongSelf.delegate?.routeController?(strongSelf, didFailToRerouteWith: error)
                NotificationCenter.default.post(name: RouteControllerDidFailToReroute, object: self, userInfo: [
                    MBRouteControllerNotificationErrorKey: error
                    ])
            }

            guard let route = route else { return }

            strongSelf.routeProgress = RouteProgress(route: route, legIndex: 0)
            strongSelf.routeProgress.currentLegProgress.stepIndex = 0
            strongSelf.delegate?.routeController?(strongSelf, didRerouteAlong: route)
        }
    }

    func getDirections(from location: CLLocation, completion: @escaping (_ route: Route?, _ error: Error?)->()) {
        routeTask?.cancel()

        let options = routeProgress.route.routeOptions
        options.waypoints = [Waypoint(coordinate: location.coordinate)] + routeProgress.remainingWaypoints
        if let firstWaypoint = options.waypoints.first, location.course >= 0 {
            firstWaypoint.heading = location.course
            firstWaypoint.headingAccuracy = 90
        }

        self.lastRerouteLocation = location

        if let accessToken = routeProgress.route.accessToken, let apiEndpoint = routeProgress.route.apiEndpoint, let host = apiEndpoint.host {
            directions = Directions(accessToken: accessToken, host: host)
        }

        routeTask = directions.calculate(options) { [weak self] (waypoints, routes, error) in
            defer {
                self?.isRerouting = false
            }
            if let error = error {
                return completion(nil, error)
            }
            guard let route = routes?.first else {
                return completion(nil, nil)
            }

            return completion(route, error)
        }
    }

    func updateDistanceToIntersection(from location: CLLocation) {
        guard var intersections = routeProgress.currentLegProgress.currentStepProgress.step.intersections else { return }
        let currentStepProgress = routeProgress.currentLegProgress.currentStepProgress

        // The intersections array does not include the upcoming maneuver intersection.
        if let upcomingStep = routeProgress.currentLegProgress.upComingStep, let upcomingIntersection = upcomingStep.intersections, let firstUpcomingIntersection = upcomingIntersection.first {
            intersections += [firstUpcomingIntersection]
        }

        routeProgress.currentLegProgress.currentStepProgress.intersectionsIncludingUpcomingManeuverIntersection = intersections

        if let upcomingIntersection = routeProgress.currentLegProgress.currentStepProgress.upcomingIntersection {
            routeProgress.currentLegProgress.currentStepProgress.userDistanceToUpcomingIntersection = Polyline(currentStepProgress.step.coordinates!).distance(from: location.coordinate, to: upcomingIntersection.location)
        }
    }

    func monitorStepProgress(_ location: CLLocation) {

        let userSnapToStepDistanceFromManeuver = Polyline(routeProgress.currentLegProgress.currentStep.coordinates!).distance(from: location.coordinate)
        var courseMatchesManeuverFinalHeading = false

        // Bearings need to normalized so when the `finalHeading` is 359 and the user heading is 1,
        // we count this as within the `RouteControllerMaximumAllowedDegreeOffsetForTurnCompletion`
        if let upcomingStep = routeProgress.currentLegProgress.upComingStep, let finalHeading = upcomingStep.finalHeading, let initialHeading = upcomingStep.initialHeading {
            let initialHeadingNormalized = initialHeading.wrap(min: 0, max: 360)
            let finalHeadingNormalized = finalHeading.wrap(min: 0, max: 360)
            let userHeadingNormalized = location.course.wrap(min: 0, max: 360)
            let expectedTurningAngle = initialHeadingNormalized.differenceBetween(finalHeadingNormalized)

            // If the upcoming maneuver is fairly straight,
            // do not check if the user is within x degrees of the exit heading.
            // For ramps, their current heading will very close to the exit heading.
            // We need to wait until their moving away from the maneuver location instead.
            // We can do this by looking at their snapped distance from the maneuver.
            // Once this distance is zero, they are at more moving away from the maneuver location
            if expectedTurningAngle <= RouteControllerMaximumAllowedDegreeOffsetForTurnCompletion {
                courseMatchesManeuverFinalHeading = userSnapToStepDistanceFromManeuver == 0
            } else {
                courseMatchesManeuverFinalHeading = finalHeadingNormalized.differenceBetween(userHeadingNormalized) <= RouteControllerMaximumAllowedDegreeOffsetForTurnCompletion
            }
        }

        let step = routeProgress.currentLegProgress.upComingStep?.maneuverLocation ?? routeProgress.currentLegProgress.currentStep.maneuverLocation
        let userAbsoluteDistance = step.distance(to: location.coordinate)
        let lastKnownUserAbsoluteDistance = routeProgress.currentLegProgress.currentStepProgress.userDistanceToManeuverLocation

        if userSnapToStepDistanceFromManeuver <= RouteControllerManeuverZoneRadius {
            if routeProgress.currentLegProgress.upComingStep?.maneuverType == ManeuverType.arrive {
                routeProgress.currentLegProgress.userHasArrivedAtWaypoint = true
            } else if courseMatchesManeuverFinalHeading || (userAbsoluteDistance > lastKnownUserAbsoluteDistance && lastKnownUserAbsoluteDistance > RouteControllerManeuverZoneRadius) {
                incrementRouteProgress()
            }
        }

        routeProgress.currentLegProgress.currentStepProgress.userDistanceToManeuverLocation = userAbsoluteDistance

        guard let spokenInstructions = routeProgress.currentLegProgress.currentStep.instructionsSpokenAlongStep else {
            print("The directions request was made without `includesVoiceInstructions` enabled. This will prevent users from getting voice instructions. It's recommended to make your directions request via `NavigationRouteOptions()`.")
            return
        }

        for (voiceInstructionIndex, voiceInstruction) in spokenInstructions.enumerated() {
            if userSnapToStepDistanceFromManeuver <= voiceInstruction.distanceAlongStep && voiceInstructionIndex >= routeProgress.currentLegProgress.currentStepProgress.spokenInstructionIndex {

                NotificationCenter.default.post(name: RouteControllerDidPassSpokenInstructionPoint, object: self, userInfo: [
                    MBRouteControllerDidPassSpokenInstructionPointRouteProgressKey: routeProgress
                    ])

                routeProgress.currentLegProgress.currentStepProgress.spokenInstructionIndex += 1
                return
            }
        }
    }

    func incrementRouteProgress() {
        routeProgress.currentLegProgress.stepIndex += 1

        if routeProgress.currentLegProgress.userHasArrivedAtWaypoint,
            (delegate?.routeController?(self, shouldIncrementLegWhenArrivingAtWaypoint: routeProgress.currentLeg.destination) ?? true) {
            routeProgress.legIndex += 1
        }
    }
}

struct SessionState {
    let identifier = UUID()
    var departureTimestamp: Date?
    var arrivalTimestamp: Date?

    var totalDistanceCompleted: CLLocationDistance = 0

    var numberOfReroutes = 0
    var lastRerouteDate: Date?

    var currentRoute: Route
    var originalRoute: Route
    
    var timeSpentInPortrait: TimeInterval = 0
    var timeSpentInLandscape: TimeInterval = 0
    
    var lastTimeInLandscape = Date()
    var lastTimeInPortrait = Date()
    
    var timeSpentInForeground: TimeInterval = 0
    var timeSpentInBackground: TimeInterval = 0
    
    var lastTimeInForeground = Date()
    var lastTimeInBackground = Date()

    var pastLocations = FixedLengthQueue<CLLocation>(length: 40)

    init(currentRoute: Route, originalRoute: Route) {
        self.currentRoute = currentRoute
        self.originalRoute = originalRoute
    }
}

// MARK: - Telemetry
extension RouteController {
    // MARK: Sending events
    func sendDepartEvent() {
        events.enqueueEvent(withName: MMEEventTypeNavigationDepart, attributes: events.navigationDepartEvent(routeController: self))
        events.flush()
    }

    func sendArriveEvent() {
        events.enqueueEvent(withName: MMEEventTypeNavigationArrive, attributes: events.navigationArriveEvent(routeController: self))
        events.flush()
    }

    open func sendCancelEvent(rating: Int, comment: String?) {
        let attributes = events.navigationCancelEvent(routeController: self, rating: rating, comment: comment)
        events.enqueueEvent(withName: MMEEventTypeNavigationCancel, attributes: attributes)
        events.flush()
    }

    func sendFeedbackEvent(event: CoreFeedbackEvent) {
        // remove from outstanding event queue
        if let index = outstandingFeedbackEvents.index(of: event) {
            outstandingFeedbackEvents.remove(at: index)
        }

        let eventName = event.eventDictionary["event"] as! String
        let eventDictionary = events.navigationFeedbackEventWithLocationsAdded(event: event, routeController: self)

        events.enqueueEvent(withName: eventName, attributes: eventDictionary)
        events.flush()
    }

    // MARK: Enqueue feedback

    func enqueueFeedbackEvent(type: FeedbackType, description: String?) -> String {
        let eventDictionary = events.navigationFeedbackEvent(routeController: self, type: type, description: description)
        let event = FeedbackEvent(timestamp: Date(), eventDictionary: eventDictionary)

        outstandingFeedbackEvents.append(event)

        return event.id.uuidString
    }

    func enqueueRerouteEvent() -> String {
        let timestamp = Date()
        let eventDictionary = events.navigationRerouteEvent(routeController: self)

        sessionState.lastRerouteDate = timestamp
        sessionState.numberOfReroutes += 1

        let event = RerouteEvent(timestamp: Date(), eventDictionary: eventDictionary)

        outstandingFeedbackEvents.append(event)

        return event.id.uuidString
    }
    
    func enqueueFoundFasterRouteEvent() -> String {
        let timestamp = Date()
        let eventDictionary = events.navigationRerouteEvent(routeController: self, eventType: FasterRouteFoundEvent)
        
        sessionState.lastRerouteDate = timestamp
        
        let event = RerouteEvent(timestamp: Date(), eventDictionary: eventDictionary)
        
        outstandingFeedbackEvents.append(event)
        
        return event.id.uuidString
    }

    func checkAndSendOutstandingFeedbackEvents(forceAll: Bool) {
        let now = Date()
        let eventsToPush = forceAll ? outstandingFeedbackEvents : outstandingFeedbackEvents.filter {
            now.timeIntervalSince($0.timestamp) > SecondsBeforeCollectionAfterFeedbackEvent
        }
        for event in eventsToPush {
            sendFeedbackEvent(event: event)
        }
    }

    func resetSession() {
        sessionState = SessionState(currentRoute: routeProgress.route, originalRoute: routeProgress.route)
    }
}<|MERGE_RESOLUTION|>--- conflicted
+++ resolved
@@ -174,6 +174,9 @@
     var hasFoundOneQualifiedLocation = false
 
     var recentDistancesFromManeuver: [CLLocationDistance] = []
+
+    var previousArrivalWaypoint: Waypoint?
+
 
     /**
      Intializes a new `RouteController`.
@@ -424,25 +427,28 @@
 
 extension RouteController {
     @objc func progressDidChange(notification: NSNotification) {
+        if let progress = notification.userInfo?[RouteControllerProgressDidChangeNotificationProgressKey] as? RouteProgress {
+            let destination = progress.currentLeg.destination
+
+            if progress.currentLegProgress.userHasArrivedAtWaypoint, sessionState.arrivalTimestamp == nil, destination != previousArrivalWaypoint  {
+                delegate?.routeController?(self, didArriveAt: destination)
+                
+                previousArrivalWaypoint = destination
+            }
+        }
         if sessionState.departureTimestamp == nil {
             sessionState.departureTimestamp = Date()
             sendDepartEvent()
         }
+        
         checkAndSendOutstandingFeedbackEvents(forceAll: false)
     }
 
-<<<<<<< HEAD
-    func didPassSpokenInstructionPoint(notification: NSNotification) {
+    @objc func didPassSpokenInstructionPoint(notification: NSNotification) {
         let progress = notification.userInfo![MBRouteControllerDidPassSpokenInstructionPointRouteProgressKey] as! RouteProgress
-        let destination = progress.currentLeg.destination
         if progress.currentLegProgress.userHasArrivedAtWaypoint && sessionState.arrivalTimestamp == nil {
-=======
-    @objc func didPassSpokenInstructionPoint(notification: NSNotification) {
-        if routeProgress.currentLegProgress.userHasArrivedAtWaypoint && sessionState.arrivalTimestamp == nil {
->>>>>>> 2c85a73a
             sessionState.arrivalTimestamp = Date()
             sendArriveEvent()
-            delegate?.routeController?(self, didArriveAt: destination)
         }
         recentDistancesFromManeuver.removeAll()
     }
