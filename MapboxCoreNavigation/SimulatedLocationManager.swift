--- conflicted
+++ resolved
@@ -123,16 +123,6 @@
         routeProgress = notification.userInfo![RouteControllerNotificationUserInfoKey.routeProgressKey] as? RouteProgress
     }
     
-<<<<<<< HEAD
-    @objc private func didReroute(_ notification: Notification) {
-        guard let router = notification.object as? Router else {
-            return
-        }
-        
-        route = router.routeProgress.route
-    }
-=======
->>>>>>> b58bcec4
     
     deinit {
         NotificationCenter.default.removeObserver(self, name: .routeControllerProgressDidChange, object: nil)
